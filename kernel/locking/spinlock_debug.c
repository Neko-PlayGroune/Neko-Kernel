/*
 * Copyright 2005, Red Hat, Inc., Ingo Molnar
 * Released under the General Public License (GPL).
 *
 * This file contains the spinlock/rwlock implementations for
 * DEBUG_SPINLOCK.
 */

#include <linux/spinlock.h>
#include <linux/nmi.h>
#include <linux/interrupt.h>
#include <linux/debug_locks.h>
#include <linux/delay.h>
#include <linux/export.h>
#include <linux/bug.h>
#include <soc/qcom/watchdog.h>

void __raw_spin_lock_init(raw_spinlock_t *lock, const char *name,
			  struct lock_class_key *key)
{
#ifdef CONFIG_DEBUG_LOCK_ALLOC
	/*
	 * Make sure we are not reinitializing a held lock:
	 */
	debug_check_no_locks_freed((void *)lock, sizeof(*lock));
	lockdep_init_map(&lock->dep_map, name, key, 0);
#endif
	lock->raw_lock = (arch_spinlock_t)__ARCH_SPIN_LOCK_UNLOCKED;
	lock->magic = SPINLOCK_MAGIC;
	lock->owner = SPINLOCK_OWNER_INIT;
	lock->owner_cpu = -1;
}

EXPORT_SYMBOL(__raw_spin_lock_init);

void __rwlock_init(rwlock_t *lock, const char *name,
		   struct lock_class_key *key)
{
#ifdef CONFIG_DEBUG_LOCK_ALLOC
	/*
	 * Make sure we are not reinitializing a held lock:
	 */
	debug_check_no_locks_freed((void *)lock, sizeof(*lock));
	lockdep_init_map(&lock->dep_map, name, key, 0);
#endif
	lock->raw_lock = (arch_rwlock_t) __ARCH_RW_LOCK_UNLOCKED;
	lock->magic = RWLOCK_MAGIC;
	lock->owner = SPINLOCK_OWNER_INIT;
	lock->owner_cpu = -1;
}

EXPORT_SYMBOL(__rwlock_init);

static void spin_dump(raw_spinlock_t *lock, const char *msg)
{
	struct task_struct *owner = READ_ONCE(lock->owner);

	if (owner == SPINLOCK_OWNER_INIT)
		owner = NULL;
	printk(KERN_EMERG "BUG: spinlock %s on CPU#%d, %s/%d\n",
		msg, raw_smp_processor_id(),
		current->comm, task_pid_nr(current));
	printk(KERN_EMERG " lock: %pS, .magic: %08x, .owner: %s/%d, "
			".owner_cpu: %d\n",
		lock, READ_ONCE(lock->magic),
		owner ? owner->comm : "<none>",
		owner ? task_pid_nr(owner) : -1,
<<<<<<< HEAD
		lock->owner_cpu);
#ifdef CONFIG_DEBUG_SPINLOCK_BITE_ON_BUG
	msm_trigger_wdog_bite();
#elif defined(CONFIG_DEBUG_SPINLOCK_PANIC_ON_BUG)
	BUG();
#endif
=======
		READ_ONCE(lock->owner_cpu));
>>>>>>> 138a4a65
	dump_stack();
}

static void spin_bug(raw_spinlock_t *lock, const char *msg)
{
	if (!debug_locks_off())
		return;

	spin_dump(lock, msg);
}

#define SPIN_BUG_ON(cond, lock, msg) if (unlikely(cond)) spin_bug(lock, msg)

static inline void
debug_spin_lock_before(raw_spinlock_t *lock)
{
	SPIN_BUG_ON(READ_ONCE(lock->magic) != SPINLOCK_MAGIC, lock, "bad magic");
	SPIN_BUG_ON(READ_ONCE(lock->owner) == current, lock, "recursion");
	SPIN_BUG_ON(READ_ONCE(lock->owner_cpu) == raw_smp_processor_id(),
							lock, "cpu recursion");
}

static inline void debug_spin_lock_after(raw_spinlock_t *lock)
{
	WRITE_ONCE(lock->owner_cpu, raw_smp_processor_id());
	WRITE_ONCE(lock->owner, current);
}

static inline void debug_spin_unlock(raw_spinlock_t *lock)
{
	SPIN_BUG_ON(lock->magic != SPINLOCK_MAGIC, lock, "bad magic");
	SPIN_BUG_ON(!raw_spin_is_locked(lock), lock, "already unlocked");
	SPIN_BUG_ON(lock->owner != current, lock, "wrong owner");
	SPIN_BUG_ON(lock->owner_cpu != raw_smp_processor_id(),
							lock, "wrong CPU");
	WRITE_ONCE(lock->owner, SPINLOCK_OWNER_INIT);
	WRITE_ONCE(lock->owner_cpu, -1);
}

/*
 * We are now relying on the NMI watchdog to detect lockup instead of doing
 * the detection here with an unfair lock which can cause problem of its own.
 */
void do_raw_spin_lock(raw_spinlock_t *lock)
{
	debug_spin_lock_before(lock);
	arch_spin_lock(&lock->raw_lock);
	debug_spin_lock_after(lock);
}

int do_raw_spin_trylock(raw_spinlock_t *lock)
{
	int ret = arch_spin_trylock(&lock->raw_lock);

	if (ret)
		debug_spin_lock_after(lock);
#ifndef CONFIG_SMP
	/*
	 * Must not happen on UP:
	 */
	SPIN_BUG_ON(!ret, lock, "trylock failure on UP");
#endif
	return ret;
}

void do_raw_spin_unlock(raw_spinlock_t *lock)
{
	debug_spin_unlock(lock);
	arch_spin_unlock(&lock->raw_lock);
}

static void rwlock_bug(rwlock_t *lock, const char *msg)
{
	if (!debug_locks_off())
		return;

	printk(KERN_EMERG "BUG: rwlock %s on CPU#%d, %s/%d, %p\n",
		msg, raw_smp_processor_id(), current->comm,
		task_pid_nr(current), lock);
#ifdef CONFIG_DEBUG_SPINLOCK_BITE_ON_BUG
	msm_trigger_wdog_bite();
#elif defined(CONFIG_DEBUG_SPINLOCK_PANIC_ON_BUG)
	BUG();
#endif
	dump_stack();
}

#define RWLOCK_BUG_ON(cond, lock, msg) if (unlikely(cond)) rwlock_bug(lock, msg)

void do_raw_read_lock(rwlock_t *lock)
{
	RWLOCK_BUG_ON(lock->magic != RWLOCK_MAGIC, lock, "bad magic");
	arch_read_lock(&lock->raw_lock);
}

int do_raw_read_trylock(rwlock_t *lock)
{
	int ret = arch_read_trylock(&lock->raw_lock);

#ifndef CONFIG_SMP
	/*
	 * Must not happen on UP:
	 */
	RWLOCK_BUG_ON(!ret, lock, "trylock failure on UP");
#endif
	return ret;
}

void do_raw_read_unlock(rwlock_t *lock)
{
	RWLOCK_BUG_ON(lock->magic != RWLOCK_MAGIC, lock, "bad magic");
	arch_read_unlock(&lock->raw_lock);
}

static inline void debug_write_lock_before(rwlock_t *lock)
{
	RWLOCK_BUG_ON(lock->magic != RWLOCK_MAGIC, lock, "bad magic");
	RWLOCK_BUG_ON(lock->owner == current, lock, "recursion");
	RWLOCK_BUG_ON(lock->owner_cpu == raw_smp_processor_id(),
							lock, "cpu recursion");
}

static inline void debug_write_lock_after(rwlock_t *lock)
{
	WRITE_ONCE(lock->owner_cpu, raw_smp_processor_id());
	WRITE_ONCE(lock->owner, current);
}

static inline void debug_write_unlock(rwlock_t *lock)
{
	RWLOCK_BUG_ON(lock->magic != RWLOCK_MAGIC, lock, "bad magic");
	RWLOCK_BUG_ON(lock->owner != current, lock, "wrong owner");
	RWLOCK_BUG_ON(lock->owner_cpu != raw_smp_processor_id(),
							lock, "wrong CPU");
	WRITE_ONCE(lock->owner, SPINLOCK_OWNER_INIT);
	WRITE_ONCE(lock->owner_cpu, -1);
}

void do_raw_write_lock(rwlock_t *lock)
{
	debug_write_lock_before(lock);
	arch_write_lock(&lock->raw_lock);
	debug_write_lock_after(lock);
}

int do_raw_write_trylock(rwlock_t *lock)
{
	int ret = arch_write_trylock(&lock->raw_lock);

	if (ret)
		debug_write_lock_after(lock);
#ifndef CONFIG_SMP
	/*
	 * Must not happen on UP:
	 */
	RWLOCK_BUG_ON(!ret, lock, "trylock failure on UP");
#endif
	return ret;
}

void do_raw_write_unlock(rwlock_t *lock)
{
	debug_write_unlock(lock);
	arch_write_unlock(&lock->raw_lock);
}<|MERGE_RESOLUTION|>--- conflicted
+++ resolved
@@ -65,16 +65,12 @@
 		lock, READ_ONCE(lock->magic),
 		owner ? owner->comm : "<none>",
 		owner ? task_pid_nr(owner) : -1,
-<<<<<<< HEAD
-		lock->owner_cpu);
+		READ_ONCE(lock->owner_cpu));
 #ifdef CONFIG_DEBUG_SPINLOCK_BITE_ON_BUG
 	msm_trigger_wdog_bite();
 #elif defined(CONFIG_DEBUG_SPINLOCK_PANIC_ON_BUG)
 	BUG();
 #endif
-=======
-		READ_ONCE(lock->owner_cpu));
->>>>>>> 138a4a65
 	dump_stack();
 }
 
