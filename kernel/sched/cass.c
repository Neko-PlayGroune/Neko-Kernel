--- conflicted
+++ resolved
@@ -72,9 +72,8 @@
 static __always_inline
 bool cass_cpu_better(const struct cass_cpu_cand *a,
 		     const struct cass_cpu_cand *b,
-		     int prev_cpu, bool sync,  struct task_struct *p)
-{
-#define cass_cmp_r(a, b, c) ({ res = ((a) - (b)) * (abs((a) - (b)) > (c)); })
+		     int this_cpu, int prev_cpu)
+{
 #define cass_cmp(a, b) ({ res = (a) - (b); })
 #define cass_eq(a, b) ({ res = (a) == (b); })
 	long res;
@@ -92,19 +91,15 @@
 	bool low_util = (a->util <= sched_util_threshold[a->cpu] &&
             		 b->util <= sched_util_threshold[b->cpu]);
 	bool boosted = uclamp_boosted(p) && (p->prio <= DEFAULT_PRIO - 10);
-<<<<<<< HEAD
-=======
 
 	/* Prefer the CPU with lower orig capacity when util is low */
 	if(low_util && !boosted && cass_cmp(capacity_orig_of(b->cpu),
 					    capacity_orig_of(a->cpu)))
                 goto done;
->>>>>>> ec012e56
-
-	/* Prefer the CPU with lower orig capacity when util is low */
-	if(low_util && !boosted && cass_cmp(capacity_orig_of(b->cpu),
-					    capacity_orig_of(a->cpu)))
-                goto done;
+
+	/* Prefer the CPU that isn't the single fastest one in the system */
+	if (cass_cmp(cass_prime_cpu(b), cass_prime_cpu(a)))
+		goto done;
 
 	/* Prefer the CPU with lower relative utilization */
 	if (cass_cmp_r(b->util, a->util, 128))
