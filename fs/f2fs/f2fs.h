--- conflicted
+++ resolved
@@ -770,12 +770,7 @@
 	umode_t i_acl_mode;		/* keep file acl mode temporarily */
 
 	/* Use below internally in f2fs*/
-<<<<<<< HEAD
-	/* use to pass per-file flags */
-	unsigned long flags[BITS_TO_LONGS(FI_MAX)];
-=======
 	unsigned long flags[BITS_TO_LONGS(FI_MAX)];	/* use to pass per-file flags */
->>>>>>> 5e52a76e
 	struct rw_semaphore i_sem;	/* protect fi info */
 	atomic_t dirty_pages;		/* # of dirty pages */
 	f2fs_hash_t chash;		/* hash value of given file name */
