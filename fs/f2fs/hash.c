// SPDX-License-Identifier: GPL-2.0
/*
 * fs/f2fs/hash.c
 *
 * Copyright (c) 2012 Samsung Electronics Co., Ltd.
 *             http://www.samsung.com/
 *
 * Portions of this code from linux/fs/ext3/hash.c
 *
 * Copyright (C) 2002 by Theodore Ts'o
 */
#include <linux/types.h>
#include <linux/fs.h>
#include <linux/f2fs_fs.h>
#include <linux/cryptohash.h>
#include <linux/pagemap.h>
#include <linux/unicode.h>

#include "f2fs.h"

/*
 * Hashing code copied from ext3
 */
#define DELTA 0x9E3779B9

static void TEA_transform(unsigned int buf[4], unsigned int const in[])
{
	__u32 sum = 0;
	__u32 b0 = buf[0], b1 = buf[1];
	__u32 a = in[0], b = in[1], c = in[2], d = in[3];
	int n = 16;

	do {
		sum += DELTA;
		b0 += ((b1 << 4)+a) ^ (b1+sum) ^ ((b1 >> 5)+b);
		b1 += ((b0 << 4)+c) ^ (b0+sum) ^ ((b0 >> 5)+d);
	} while (--n);

	buf[0] += b0;
	buf[1] += b1;
}

static void str2hashbuf(const unsigned char *msg, size_t len,
				unsigned int *buf, int num)
{
	unsigned pad, val;
	int i;

	pad = (__u32)len | ((__u32)len << 8);
	pad |= pad << 16;

	val = pad;
	if (len > num * 4)
		len = num * 4;
	for (i = 0; i < len; i++) {
		if ((i % 4) == 0)
			val = pad;
		val = msg[i] + (val << 8);
		if ((i % 4) == 3) {
			*buf++ = val;
			val = pad;
			num--;
		}
	}
	if (--num >= 0)
		*buf++ = val;
	while (--num >= 0)
		*buf++ = pad;
}

static u32 TEA_hash_name(const u8 *p, size_t len)
{
	__u32 in[8], buf[4];

	/* Initialize the default seed for the hash checksum functions */
	buf[0] = 0x67452301;
	buf[1] = 0xefcdab89;
	buf[2] = 0x98badcfe;
	buf[3] = 0x10325476;

	while (1) {
		str2hashbuf(p, len, in, 4);
		TEA_transform(buf, in);
		p += 16;
		if (len <= 16)
			break;
		len -= 16;
	}
	return buf[0] & ~F2FS_HASH_COL_BIT;
}

/*
 * Compute @fname->hash.  For all directories, @fname->disk_name must be set.
 * For casefolded directories, @fname->usr_fname must be set, and also
 * @fname->cf_name if the filename is valid Unicode and is not "." or "..".
 */
void f2fs_hash_filename(const struct inode *dir, struct f2fs_filename *fname)
{
	const u8 *name = fname->disk_name.name;
	size_t len = fname->disk_name.len;

	WARN_ON_ONCE(!name);

	if (is_dot_dotdot(name, len)) {
		fname->hash = 0;
		return;
	}

#ifdef CONFIG_UNICODE
	if (IS_CASEFOLDED(dir)) {
		/*
		 * If the casefolded name is provided, hash it instead of the
		 * on-disk name.  If the casefolded name is *not* provided, that
<<<<<<< HEAD
		 * should only be because the name wasn't valid Unicode, so fall
		 * back to treating the name as an opaque byte sequence.  Note
		 * that to handle encrypted directories, the fallback must use
		 * usr_fname (plaintext) rather than disk_name (ciphertext).
=======
		 * should only be because the name wasn't valid Unicode or was
		 * "." or "..", so fall back to treating the name as an opaque
		 * byte sequence.  Note that to handle encrypted directories,
		 * the fallback must use usr_fname (plaintext) rather than
		 * disk_name (ciphertext).
>>>>>>> b9aeb147
		 */
		WARN_ON_ONCE(!fname->usr_fname->name);
		if (fname->cf_name.name) {
			name = fname->cf_name.name;
			len = fname->cf_name.len;
		} else {
			name = fname->usr_fname->name;
			len = fname->usr_fname->len;
		}
		if (IS_ENCRYPTED(dir)) {
			struct qstr tmp = QSTR_INIT(name, len);

			fname->hash =
				cpu_to_le32(fscrypt_fname_siphash(dir, &tmp));
			return;
		}
	}
#endif
	fname->hash = cpu_to_le32(TEA_hash_name(name, len));
}<|MERGE_RESOLUTION|>--- conflicted
+++ resolved
@@ -111,18 +111,11 @@
 		/*
 		 * If the casefolded name is provided, hash it instead of the
 		 * on-disk name.  If the casefolded name is *not* provided, that
-<<<<<<< HEAD
-		 * should only be because the name wasn't valid Unicode, so fall
-		 * back to treating the name as an opaque byte sequence.  Note
-		 * that to handle encrypted directories, the fallback must use
-		 * usr_fname (plaintext) rather than disk_name (ciphertext).
-=======
 		 * should only be because the name wasn't valid Unicode or was
 		 * "." or "..", so fall back to treating the name as an opaque
 		 * byte sequence.  Note that to handle encrypted directories,
 		 * the fallback must use usr_fname (plaintext) rather than
 		 * disk_name (ciphertext).
->>>>>>> b9aeb147
 		 */
 		WARN_ON_ONCE(!fname->usr_fname->name);
 		if (fname->cf_name.name) {
