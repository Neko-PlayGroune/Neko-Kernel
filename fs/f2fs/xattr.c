// SPDX-License-Identifier: GPL-2.0
/*
 * fs/f2fs/xattr.c
 *
 * Copyright (c) 2012 Samsung Electronics Co., Ltd.
 *             http://www.samsung.com/
 *
 * Portions of this code from linux/fs/ext2/xattr.c
 *
 * Copyright (C) 2001-2003 Andreas Gruenbacher <agruen@suse.de>
 *
 * Fix by Harrison Xing <harrison@mountainviewdata.com>.
 * Extended attributes for symlinks and special files added per
 *  suggestion of Luka Renko <luka.renko@hermes.si>.
 * xattr consolidation Copyright (c) 2004 James Morris <jmorris@redhat.com>,
 *  Red Hat Inc.
 */
#include <linux/rwsem.h>
#include <linux/f2fs_fs.h>
#include <linux/security.h>
#include <linux/posix_acl_xattr.h>
#include "f2fs.h"
#include "xattr.h"
#include "segment.h"

static void *xattr_alloc(struct f2fs_sb_info *sbi, int size, bool *is_inline)
{
	if (likely(size == sbi->inline_xattr_slab_size)) {
		*is_inline = true;
		return f2fs_kmem_cache_alloc(sbi->inline_xattr_slab,
					GFP_F2FS_ZERO, false, sbi);
	}
	*is_inline = false;
	return f2fs_kzalloc(sbi, size, GFP_NOFS);
}

static void xattr_free(struct f2fs_sb_info *sbi, void *xattr_addr,
							bool is_inline)
{
	if (is_inline)
		kmem_cache_free(sbi->inline_xattr_slab, xattr_addr);
	else
		kfree(xattr_addr);
}

static int f2fs_xattr_generic_get(const struct xattr_handler *handler,
		struct dentry *unused, struct inode *inode,
		const char *name, void *buffer, size_t size)
{
	struct f2fs_sb_info *sbi = F2FS_SB(inode->i_sb);

	switch (handler->flags) {
	case F2FS_XATTR_INDEX_USER:
		if (!test_opt(sbi, XATTR_USER))
			return -EOPNOTSUPP;
		break;
	case F2FS_XATTR_INDEX_TRUSTED:
	case F2FS_XATTR_INDEX_SECURITY:
		break;
	default:
		return -EINVAL;
	}
	return f2fs_getxattr(inode, handler->flags, name,
			     buffer, size, NULL);
}

static int f2fs_xattr_generic_set(const struct xattr_handler *handler,
		struct dentry *unused, struct inode *inode,
		const char *name, const void *value,
		size_t size, int flags)
{
	struct f2fs_sb_info *sbi = F2FS_SB(inode->i_sb);

	switch (handler->flags) {
	case F2FS_XATTR_INDEX_USER:
		if (!test_opt(sbi, XATTR_USER))
			return -EOPNOTSUPP;
		break;
	case F2FS_XATTR_INDEX_TRUSTED:
	case F2FS_XATTR_INDEX_SECURITY:
		break;
	default:
		return -EINVAL;
	}
	return f2fs_setxattr(inode, handler->flags, name,
					value, size, NULL, flags);
}

static bool f2fs_xattr_user_list(struct dentry *dentry)
{
	struct f2fs_sb_info *sbi = F2FS_SB(dentry->d_sb);

	return test_opt(sbi, XATTR_USER);
}

static bool f2fs_xattr_trusted_list(struct dentry *dentry)
{
	return capable(CAP_SYS_ADMIN);
}

static int f2fs_xattr_advise_get(const struct xattr_handler *handler,
		struct dentry *unused, struct inode *inode,
		const char *name, void *buffer, size_t size)
{
	if (buffer)
		*((char *)buffer) = F2FS_I(inode)->i_advise;
	return sizeof(char);
}

static int f2fs_xattr_advise_set(const struct xattr_handler *handler,
		struct dentry *unused, struct inode *inode,
		const char *name, const void *value,
		size_t size, int flags)
{
	unsigned char old_advise = F2FS_I(inode)->i_advise;
	unsigned char new_advise;

	if (!inode_owner_or_capable(inode))
		return -EPERM;
	if (value == NULL)
		return -EINVAL;

	new_advise = *(char *)value;
	if (new_advise & ~FADVISE_MODIFIABLE_BITS)
		return -EINVAL;

	new_advise = new_advise & FADVISE_MODIFIABLE_BITS;
	new_advise |= old_advise & ~FADVISE_MODIFIABLE_BITS;

	F2FS_I(inode)->i_advise = new_advise;
	f2fs_mark_inode_dirty_sync(inode, true);
	return 0;
}

#ifdef CONFIG_F2FS_FS_SECURITY
static int f2fs_initxattrs(struct inode *inode, const struct xattr *xattr_array,
		void *page)
{
	const struct xattr *xattr;
	int err = 0;

	for (xattr = xattr_array; xattr->name != NULL; xattr++) {
		err = f2fs_setxattr(inode, F2FS_XATTR_INDEX_SECURITY,
				xattr->name, xattr->value,
				xattr->value_len, (struct page *)page, 0);
		if (err < 0)
			break;
	}
	return err;
}

int f2fs_init_security(struct inode *inode, struct inode *dir,
				const struct qstr *qstr, struct page *ipage)
{
	return security_inode_init_security(inode, dir, qstr,
				&f2fs_initxattrs, ipage);
}
#endif

const struct xattr_handler f2fs_xattr_user_handler = {
	.prefix	= XATTR_USER_PREFIX,
	.flags	= F2FS_XATTR_INDEX_USER,
	.list	= f2fs_xattr_user_list,
	.get	= f2fs_xattr_generic_get,
	.set	= f2fs_xattr_generic_set,
};

const struct xattr_handler f2fs_xattr_trusted_handler = {
	.prefix	= XATTR_TRUSTED_PREFIX,
	.flags	= F2FS_XATTR_INDEX_TRUSTED,
	.list	= f2fs_xattr_trusted_list,
	.get	= f2fs_xattr_generic_get,
	.set	= f2fs_xattr_generic_set,
};

const struct xattr_handler f2fs_xattr_advise_handler = {
	.name	= F2FS_SYSTEM_ADVISE_NAME,
	.flags	= F2FS_XATTR_INDEX_ADVISE,
	.get	= f2fs_xattr_advise_get,
	.set	= f2fs_xattr_advise_set,
};

const struct xattr_handler f2fs_xattr_security_handler = {
	.prefix	= XATTR_SECURITY_PREFIX,
	.flags	= F2FS_XATTR_INDEX_SECURITY,
	.get	= f2fs_xattr_generic_get,
	.set	= f2fs_xattr_generic_set,
};

static const struct xattr_handler *f2fs_xattr_handler_map[] = {
	[F2FS_XATTR_INDEX_USER] = &f2fs_xattr_user_handler,
#ifdef CONFIG_F2FS_FS_POSIX_ACL
	[F2FS_XATTR_INDEX_POSIX_ACL_ACCESS] = &posix_acl_access_xattr_handler,
	[F2FS_XATTR_INDEX_POSIX_ACL_DEFAULT] = &posix_acl_default_xattr_handler,
#endif
	[F2FS_XATTR_INDEX_TRUSTED] = &f2fs_xattr_trusted_handler,
#ifdef CONFIG_F2FS_FS_SECURITY
	[F2FS_XATTR_INDEX_SECURITY] = &f2fs_xattr_security_handler,
#endif
	[F2FS_XATTR_INDEX_ADVISE] = &f2fs_xattr_advise_handler,
};

const struct xattr_handler *f2fs_xattr_handlers[] = {
	&f2fs_xattr_user_handler,
#ifdef CONFIG_F2FS_FS_POSIX_ACL
	&posix_acl_access_xattr_handler,
	&posix_acl_default_xattr_handler,
#endif
	&f2fs_xattr_trusted_handler,
#ifdef CONFIG_F2FS_FS_SECURITY
	&f2fs_xattr_security_handler,
#endif
	&f2fs_xattr_advise_handler,
	NULL,
};

static inline const struct xattr_handler *f2fs_xattr_handler(int index)
{
	const struct xattr_handler *handler = NULL;

	if (index > 0 && index < ARRAY_SIZE(f2fs_xattr_handler_map))
		handler = f2fs_xattr_handler_map[index];
	return handler;
}

static struct f2fs_xattr_entry *__find_xattr(void *base_addr,
				void *last_base_addr, void **last_addr,
				int index, size_t len, const char *name)
{
	struct f2fs_xattr_entry *entry;

	list_for_each_xattr(entry, base_addr) {
		if ((void *)(entry) + sizeof(__u32) > last_base_addr ||
			(void *)XATTR_NEXT_ENTRY(entry) > last_base_addr) {
			if (last_addr)
				*last_addr = entry;
			return NULL;
		}

		if (entry->e_name_index != index)
			continue;
		if (entry->e_name_len != len)
			continue;
		if (!memcmp(entry->e_name, name, len))
			break;
	}
	return entry;
}

static struct f2fs_xattr_entry *__find_inline_xattr(struct inode *inode,
				void *base_addr, void **last_addr, int index,
				size_t len, const char *name)
{
	struct f2fs_xattr_entry *entry;
	unsigned int inline_size = inline_xattr_size(inode);
	void *max_addr = base_addr + inline_size;

	entry = __find_xattr(base_addr, max_addr, last_addr, index, len, name);
	if (!entry)
		return NULL;

	/* inline xattr header or entry across max inline xattr size */
	if (IS_XATTR_LAST_ENTRY(entry) &&
		(void *)entry + sizeof(__u32) > max_addr) {
		*last_addr = entry;
		return NULL;
	}
	return entry;
}

static int read_inline_xattr(struct inode *inode, struct page *ipage,
							void *txattr_addr)
{
	struct f2fs_sb_info *sbi = F2FS_I_SB(inode);
	unsigned int inline_size = inline_xattr_size(inode);
	struct page *page = NULL;
	void *inline_addr;

	if (ipage) {
		inline_addr = inline_xattr_addr(inode, ipage);
	} else {
		page = f2fs_get_node_page(sbi, inode->i_ino);
		if (IS_ERR(page))
			return PTR_ERR(page);

		inline_addr = inline_xattr_addr(inode, page);
	}
	memcpy(txattr_addr, inline_addr, inline_size);
	f2fs_put_page(page, 1);

	return 0;
}

static int read_xattr_block(struct inode *inode, void *txattr_addr)
{
	struct f2fs_sb_info *sbi = F2FS_I_SB(inode);
	nid_t xnid = F2FS_I(inode)->i_xattr_nid;
	unsigned int inline_size = inline_xattr_size(inode);
	struct page *xpage;
	void *xattr_addr;

	/* The inode already has an extended attribute block. */
	xpage = f2fs_get_node_page(sbi, xnid);
	if (IS_ERR(xpage))
		return PTR_ERR(xpage);

	xattr_addr = page_address(xpage);
	memcpy(txattr_addr + inline_size, xattr_addr, VALID_XATTR_BLOCK_SIZE);
	f2fs_put_page(xpage, 1);

	return 0;
}

static int lookup_all_xattrs(struct inode *inode, struct page *ipage,
				unsigned int index, unsigned int len,
				const char *name, struct f2fs_xattr_entry **xe,
				void **base_addr, int *base_size,
				bool *is_inline)
{
	void *cur_addr, *txattr_addr, *last_txattr_addr;
	void *last_addr = NULL;
	nid_t xnid = F2FS_I(inode)->i_xattr_nid;
	unsigned int inline_size = inline_xattr_size(inode);
	int err;

	if (!xnid && !inline_size)
		return -ENODATA;

	*base_size = XATTR_SIZE(inode) + XATTR_PADDING_SIZE;
	txattr_addr = xattr_alloc(F2FS_I_SB(inode), *base_size, is_inline);
	if (!txattr_addr)
		return -ENOMEM;

	last_txattr_addr = (void *)txattr_addr + XATTR_SIZE(inode);

	/* read from inline xattr */
	if (inline_size) {
		err = read_inline_xattr(inode, ipage, txattr_addr);
		if (err)
			goto out;

		*xe = __find_inline_xattr(inode, txattr_addr, &last_addr,
						index, len, name);
		if (*xe) {
			*base_size = inline_size;
			goto check;
		}
	}

	/* read from xattr node block */
	if (xnid) {
		err = read_xattr_block(inode, txattr_addr);
		if (err)
			goto out;
	}

	if (last_addr)
		cur_addr = XATTR_HDR(last_addr) - 1;
	else
		cur_addr = txattr_addr;

	*xe = __find_xattr(cur_addr, last_txattr_addr, NULL, index, len, name);
	if (!*xe) {
		f2fs_err(F2FS_I_SB(inode), "inode (%lu) has corrupted xattr",
								inode->i_ino);
		set_sbi_flag(F2FS_I_SB(inode), SBI_NEED_FSCK);
		err = -EFSCORRUPTED;
		f2fs_handle_error(F2FS_I_SB(inode),
					ERROR_CORRUPTED_XATTR);
		goto out;
	}
check:
	if (IS_XATTR_LAST_ENTRY(*xe)) {
		err = -ENODATA;
		goto out;
	}

	*base_addr = txattr_addr;
	return 0;
out:
	xattr_free(F2FS_I_SB(inode), txattr_addr, *is_inline);
	return err;
}

static int read_all_xattrs(struct inode *inode, struct page *ipage,
							void **base_addr)
{
	struct f2fs_xattr_header *header;
	nid_t xnid = F2FS_I(inode)->i_xattr_nid;
	unsigned int size = VALID_XATTR_BLOCK_SIZE;
	unsigned int inline_size = inline_xattr_size(inode);
	void *txattr_addr;
	int err;

	txattr_addr = f2fs_kzalloc(F2FS_I_SB(inode),
			inline_size + size + XATTR_PADDING_SIZE, GFP_NOFS);
	if (!txattr_addr)
		return -ENOMEM;

	/* read from inline xattr */
	if (inline_size) {
		err = read_inline_xattr(inode, ipage, txattr_addr);
		if (err)
			goto fail;
	}

	/* read from xattr node block */
	if (xnid) {
		err = read_xattr_block(inode, txattr_addr);
		if (err)
			goto fail;
	}

	header = XATTR_HDR(txattr_addr);

	/* never been allocated xattrs */
	if (le32_to_cpu(header->h_magic) != F2FS_XATTR_MAGIC) {
		header->h_magic = cpu_to_le32(F2FS_XATTR_MAGIC);
		header->h_refcount = cpu_to_le32(1);
	}
	*base_addr = txattr_addr;
	return 0;
fail:
	kfree(txattr_addr);
	return err;
}

static inline int write_all_xattrs(struct inode *inode, __u32 hsize,
				void *txattr_addr, struct page *ipage)
{
	struct f2fs_sb_info *sbi = F2FS_I_SB(inode);
	size_t inline_size = inline_xattr_size(inode);
	struct page *in_page = NULL;
	void *xattr_addr;
	void *inline_addr = NULL;
	struct page *xpage;
	nid_t new_nid = 0;
	int err = 0;

	if (hsize > inline_size && !F2FS_I(inode)->i_xattr_nid)
		if (!f2fs_alloc_nid(sbi, &new_nid))
			return -ENOSPC;

	/* write to inline xattr */
	if (inline_size) {
		if (ipage) {
			inline_addr = inline_xattr_addr(inode, ipage);
		} else {
			in_page = f2fs_get_node_page(sbi, inode->i_ino);
			if (IS_ERR(in_page)) {
				f2fs_alloc_nid_failed(sbi, new_nid);
				return PTR_ERR(in_page);
			}
			inline_addr = inline_xattr_addr(inode, in_page);
		}

		f2fs_wait_on_page_writeback(ipage ? ipage : in_page,
							NODE, true, true);
		/* no need to use xattr node block */
		if (hsize <= inline_size) {
			err = f2fs_truncate_xattr_node(inode);
			f2fs_alloc_nid_failed(sbi, new_nid);
			if (err) {
				f2fs_put_page(in_page, 1);
				return err;
			}
			memcpy(inline_addr, txattr_addr, inline_size);
			set_page_dirty(ipage ? ipage : in_page);
			goto in_page_out;
		}
	}

	/* write to xattr node block */
	if (F2FS_I(inode)->i_xattr_nid) {
		xpage = f2fs_get_node_page(sbi, F2FS_I(inode)->i_xattr_nid);
		if (IS_ERR(xpage)) {
			err = PTR_ERR(xpage);
			f2fs_alloc_nid_failed(sbi, new_nid);
			goto in_page_out;
		}
		f2fs_bug_on(sbi, new_nid);
		f2fs_wait_on_page_writeback(xpage, NODE, true, true);
	} else {
		struct dnode_of_data dn;

		set_new_dnode(&dn, inode, NULL, NULL, new_nid);
		xpage = f2fs_new_node_page(&dn, XATTR_NODE_OFFSET);
		if (IS_ERR(xpage)) {
			err = PTR_ERR(xpage);
			f2fs_alloc_nid_failed(sbi, new_nid);
			goto in_page_out;
		}
		f2fs_alloc_nid_done(sbi, new_nid);
	}
	xattr_addr = page_address(xpage);

	if (inline_size)
		memcpy(inline_addr, txattr_addr, inline_size);
	memcpy(xattr_addr, txattr_addr + inline_size, VALID_XATTR_BLOCK_SIZE);

	if (inline_size)
		set_page_dirty(ipage ? ipage : in_page);
	set_page_dirty(xpage);

	f2fs_put_page(xpage, 1);
in_page_out:
	f2fs_put_page(in_page, 1);
	return err;
}

int f2fs_getxattr(struct inode *inode, int index, const char *name,
		void *buffer, size_t buffer_size, struct page *ipage)
{
	struct f2fs_xattr_entry *entry = NULL;
	int error;
	unsigned int size, len;
	void *base_addr = NULL;
	int base_size;
	bool is_inline;

	if (name == NULL)
		return -EINVAL;

	len = strlen(name);
	if (len > F2FS_NAME_LEN)
		return -ERANGE;

	f2fs_down_read(&F2FS_I(inode)->i_xattr_sem);
	error = lookup_all_xattrs(inode, ipage, index, len, name,
				&entry, &base_addr, &base_size, &is_inline);
	f2fs_up_read(&F2FS_I(inode)->i_xattr_sem);
	if (error)
		return error;

	size = le16_to_cpu(entry->e_value_size);

	if (buffer && size > buffer_size) {
		error = -ERANGE;
		goto out;
	}

	if (buffer) {
		char *pval = entry->e_name + entry->e_name_len;

		if (base_size - (pval - (char *)base_addr) < size) {
			error = -ERANGE;
			goto out;
		}
		memcpy(buffer, pval, size);
	}
	error = size;
out:
	xattr_free(F2FS_I_SB(inode), base_addr, is_inline);
	return error;
}

ssize_t f2fs_listxattr(struct dentry *dentry, char *buffer, size_t buffer_size)
{
	struct inode *inode = d_inode(dentry);
	struct f2fs_xattr_entry *entry;
	void *base_addr, *last_base_addr;
	int error;
	size_t rest = buffer_size;

	f2fs_down_read(&F2FS_I(inode)->i_xattr_sem);
	error = read_all_xattrs(inode, NULL, &base_addr);
	f2fs_up_read(&F2FS_I(inode)->i_xattr_sem);
	if (error)
		return error;

	last_base_addr = (void *)base_addr + XATTR_SIZE(inode);

	list_for_each_xattr(entry, base_addr) {
		const struct xattr_handler *handler =
			f2fs_xattr_handler(entry->e_name_index);
		const char *prefix;
		size_t prefix_len;
		size_t size;

		if ((void *)(entry) + sizeof(__u32) > last_base_addr ||
			(void *)XATTR_NEXT_ENTRY(entry) > last_base_addr) {
			f2fs_err(F2FS_I_SB(inode), "inode (%lu) has corrupted xattr",
						inode->i_ino);
			set_sbi_flag(F2FS_I_SB(inode), SBI_NEED_FSCK);
			error = -EFSCORRUPTED;
			f2fs_handle_error(F2FS_I_SB(inode),
						ERROR_CORRUPTED_XATTR);
			goto cleanup;
		}

		if (!handler || (handler->list && !handler->list(dentry)))
			continue;

		prefix = xattr_prefix(handler);
		prefix_len = strlen(prefix);
		size = prefix_len + entry->e_name_len + 1;
		if (buffer) {
			if (size > rest) {
				error = -ERANGE;
				goto cleanup;
			}
			memcpy(buffer, prefix, prefix_len);
			buffer += prefix_len;
			memcpy(buffer, entry->e_name, entry->e_name_len);
			buffer += entry->e_name_len;
			*buffer++ = 0;
		}
		rest -= size;
	}
	error = buffer_size - rest;
cleanup:
	kfree(base_addr);
	return error;
}

static bool f2fs_xattr_value_same(struct f2fs_xattr_entry *entry,
					const void *value, size_t size)
{
	void *pval = entry->e_name + entry->e_name_len;

	return (le16_to_cpu(entry->e_value_size) == size) &&
					!memcmp(pval, value, size);
}

static int __f2fs_setxattr(struct inode *inode, int index,
			const char *name, const void *value, size_t size,
			struct page *ipage, int flags)
{
	struct f2fs_sb_info *sbi = F2FS_I_SB(inode);
	struct f2fs_xattr_entry *here, *last;
	void *base_addr, *last_base_addr;
	int found, newsize;
	size_t len;
	__u32 new_hsize;
	int error;

	if (name == NULL)
		return -EINVAL;

	if (value == NULL)
		size = 0;

	len = strlen(name);

	if (len > F2FS_NAME_LEN)
		return -ERANGE;

	if (size > MAX_VALUE_LEN(inode))
		return -E2BIG;

	error = read_all_xattrs(inode, ipage, &base_addr);
	if (error)
		return error;

	last_base_addr = (void *)base_addr + XATTR_SIZE(inode);

	/* find entry with wanted name. */
	here = __find_xattr(base_addr, last_base_addr, NULL, index, len, name);
	if (!here) {
		f2fs_err(F2FS_I_SB(inode), "inode (%lu) has corrupted xattr",
								inode->i_ino);
		set_sbi_flag(F2FS_I_SB(inode), SBI_NEED_FSCK);
		error = -EFSCORRUPTED;
		f2fs_handle_error(F2FS_I_SB(inode),
					ERROR_CORRUPTED_XATTR);
		goto exit;
	}

	found = IS_XATTR_LAST_ENTRY(here) ? 0 : 1;

	if (found) {
		if ((flags & XATTR_CREATE)) {
			error = -EEXIST;
			goto exit;
		}

		if (value && f2fs_xattr_value_same(here, value, size))
			goto same;
	} else if ((flags & XATTR_REPLACE)) {
		error = -ENODATA;
		goto exit;
	}

	last = here;
	while (!IS_XATTR_LAST_ENTRY(last)) {
		if ((void *)(last) + sizeof(__u32) > last_base_addr ||
			(void *)XATTR_NEXT_ENTRY(last) > last_base_addr) {
<<<<<<< HEAD
			set_sbi_flag(F2FS_I_SB(inode), SBI_NEED_FSCK);
			error = -EFSCORRUPTED;
=======
			f2fs_err(F2FS_I_SB(inode), "inode (%lu) has invalid last xattr entry, entry_size: %zu",
					inode->i_ino, ENTRY_SIZE(last));
			set_sbi_flag(F2FS_I_SB(inode), SBI_NEED_FSCK);
			error = -EFSCORRUPTED;
			f2fs_handle_error(F2FS_I_SB(inode),
						ERROR_CORRUPTED_XATTR);
>>>>>>> b9aeb147
			goto exit;
		}
		last = XATTR_NEXT_ENTRY(last);
	}

	newsize = XATTR_ALIGN(sizeof(struct f2fs_xattr_entry) + len + size);

	/* 1. Check space */
	if (value) {
		int free;
		/*
		 * If value is NULL, it is remove operation.
		 * In case of update operation, we calculate free.
		 */
		free = MIN_OFFSET(inode) - ((char *)last - (char *)base_addr);
		if (found)
			free = free + ENTRY_SIZE(here);

		if (unlikely(free < newsize)) {
			error = -E2BIG;
			goto exit;
		}
	}

	/* 2. Remove old entry */
	if (found) {
		/*
		 * If entry is found, remove old entry.
		 * If not found, remove operation is not needed.
		 */
		struct f2fs_xattr_entry *next = XATTR_NEXT_ENTRY(here);
		int oldsize = ENTRY_SIZE(here);

		memmove(here, next, (char *)last - (char *)next);
		last = (struct f2fs_xattr_entry *)((char *)last - oldsize);
		memset(last, 0, oldsize);
	}

	new_hsize = (char *)last - (char *)base_addr;

	/* 3. Write new entry */
	if (value) {
		char *pval;
		/*
		 * Before we come here, old entry is removed.
		 * We just write new entry.
		 */
		last->e_name_index = index;
		last->e_name_len = len;
		memcpy(last->e_name, name, len);
		pval = last->e_name + len;
		memcpy(pval, value, size);
		last->e_value_size = cpu_to_le16(size);
		new_hsize += newsize;
		/*
		 * Explicitly add the null terminator.  The unused xattr space
		 * is supposed to always be zeroed, which would make this
		 * unnecessary, but don't depend on that.
		 */
		*(u32 *)((u8 *)last + newsize) = 0;
	}

	error = write_all_xattrs(inode, new_hsize, base_addr, ipage);
	if (error)
		goto exit;

	if (index == F2FS_XATTR_INDEX_ENCRYPTION &&
			!strcmp(name, F2FS_XATTR_NAME_ENCRYPTION_CONTEXT))
		f2fs_set_encrypted_inode(inode);
<<<<<<< HEAD

	if (!S_ISDIR(inode->i_mode))
		goto same;
	/*
	 * In restrict mode, fsync() always try to trigger checkpoint for all
	 * metadata consistency, in other mode, it triggers checkpoint when
	 * parent's xattr metadata was updated.
	 */
	if (F2FS_OPTION(sbi).fsync_mode == FSYNC_MODE_STRICT)
		set_sbi_flag(sbi, SBI_NEED_CP);
	else
		f2fs_add_ino_entry(sbi, inode->i_ino, XATTR_DIR_INO);
same:
	if (is_inode_flag_set(inode, FI_ACL_MODE)) {
		inode->i_mode = F2FS_I(inode)->i_acl_mode;
		clear_inode_flag(inode, FI_ACL_MODE);
	}

	inode->i_ctime = current_time(inode);
	f2fs_mark_inode_dirty_sync(inode, true);
=======
	f2fs_mark_inode_dirty_sync(inode, true);
	if (!error && S_ISDIR(inode->i_mode))
		set_sbi_flag(F2FS_I_SB(inode), SBI_NEED_CP);

same:
	if (is_inode_flag_set(inode, FI_ACL_MODE)) {
		inode->i_mode = F2FS_I(inode)->i_acl_mode;
		inode->i_ctime = current_time(inode);
		clear_inode_flag(inode, FI_ACL_MODE);
	}

>>>>>>> b9aeb147
exit:
	kfree(base_addr);
	return error;
}

int f2fs_setxattr(struct inode *inode, int index, const char *name,
				const void *value, size_t size,
				struct page *ipage, int flags)
{
	struct f2fs_sb_info *sbi = F2FS_I_SB(inode);
	int err;

	if (unlikely(f2fs_cp_error(sbi)))
		return -EIO;
	if (!f2fs_is_checkpoint_ready(sbi))
		return -ENOSPC;

	err = f2fs_dquot_initialize(inode);
	if (err)
		return err;

	/* this case is only from f2fs_init_inode_metadata */
	if (ipage)
		return __f2fs_setxattr(inode, index, name, value,
						size, ipage, flags);
	f2fs_balance_fs(sbi, true);

	f2fs_lock_op(sbi);
	f2fs_down_write(&F2FS_I(inode)->i_xattr_sem);
	err = __f2fs_setxattr(inode, index, name, value, size, ipage, flags);
	f2fs_up_write(&F2FS_I(inode)->i_xattr_sem);
	f2fs_unlock_op(sbi);

	f2fs_update_time(sbi, REQ_TIME);
	return err;
}

int f2fs_init_xattr_caches(struct f2fs_sb_info *sbi)
{
	dev_t dev = sbi->sb->s_bdev->bd_dev;
	char slab_name[32];

	sprintf(slab_name, "f2fs_xattr_entry-%u:%u", MAJOR(dev), MINOR(dev));

	sbi->inline_xattr_slab_size = F2FS_OPTION(sbi).inline_xattr_size *
					sizeof(__le32) + XATTR_PADDING_SIZE;

	sbi->inline_xattr_slab = f2fs_kmem_cache_create(slab_name,
					sbi->inline_xattr_slab_size);
	if (!sbi->inline_xattr_slab)
		return -ENOMEM;

	return 0;
}

void f2fs_destroy_xattr_caches(struct f2fs_sb_info *sbi)
{
	kmem_cache_destroy(sbi->inline_xattr_slab);
}<|MERGE_RESOLUTION|>--- conflicted
+++ resolved
@@ -685,17 +685,12 @@
 	while (!IS_XATTR_LAST_ENTRY(last)) {
 		if ((void *)(last) + sizeof(__u32) > last_base_addr ||
 			(void *)XATTR_NEXT_ENTRY(last) > last_base_addr) {
-<<<<<<< HEAD
-			set_sbi_flag(F2FS_I_SB(inode), SBI_NEED_FSCK);
-			error = -EFSCORRUPTED;
-=======
 			f2fs_err(F2FS_I_SB(inode), "inode (%lu) has invalid last xattr entry, entry_size: %zu",
 					inode->i_ino, ENTRY_SIZE(last));
 			set_sbi_flag(F2FS_I_SB(inode), SBI_NEED_FSCK);
 			error = -EFSCORRUPTED;
 			f2fs_handle_error(F2FS_I_SB(inode),
 						ERROR_CORRUPTED_XATTR);
->>>>>>> b9aeb147
 			goto exit;
 		}
 		last = XATTR_NEXT_ENTRY(last);
@@ -765,7 +760,6 @@
 	if (index == F2FS_XATTR_INDEX_ENCRYPTION &&
 			!strcmp(name, F2FS_XATTR_NAME_ENCRYPTION_CONTEXT))
 		f2fs_set_encrypted_inode(inode);
-<<<<<<< HEAD
 
 	if (!S_ISDIR(inode->i_mode))
 		goto same;
@@ -786,19 +780,6 @@
 
 	inode->i_ctime = current_time(inode);
 	f2fs_mark_inode_dirty_sync(inode, true);
-=======
-	f2fs_mark_inode_dirty_sync(inode, true);
-	if (!error && S_ISDIR(inode->i_mode))
-		set_sbi_flag(F2FS_I_SB(inode), SBI_NEED_CP);
-
-same:
-	if (is_inode_flag_set(inode, FI_ACL_MODE)) {
-		inode->i_mode = F2FS_I(inode)->i_acl_mode;
-		inode->i_ctime = current_time(inode);
-		clear_inode_flag(inode, FI_ACL_MODE);
-	}
-
->>>>>>> b9aeb147
 exit:
 	kfree(base_addr);
 	return error;
