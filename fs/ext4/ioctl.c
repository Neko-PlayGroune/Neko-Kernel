// SPDX-License-Identifier: GPL-2.0
/*
 * linux/fs/ext4/ioctl.c
 *
 * Copyright (C) 1993, 1994, 1995
 * Remy Card (card@masi.ibp.fr)
 * Laboratoire MASI - Institut Blaise Pascal
 * Universite Pierre et Marie Curie (Paris VI)
 */

#include <linux/fs.h>
#include <linux/capability.h>
#include <linux/time.h>
#include <linux/compat.h>
#include <linux/mount.h>
#include <linux/file.h>
#include <linux/quotaops.h>
#include <linux/random.h>
#include <linux/uuid.h>
#include <linux/uaccess.h>
#include <linux/delay.h>
#include <linux/iversion.h>
#include "ext4_jbd2.h"
#include "ext4.h"
#include <linux/fsmap.h>
#include "fsmap.h"
#include <trace/events/ext4.h>

/**
 * Swap memory between @a and @b for @len bytes.
 *
 * @a:          pointer to first memory area
 * @b:          pointer to second memory area
 * @len:        number of bytes to swap
 *
 */
static void memswap(void *a, void *b, size_t len)
{
	unsigned char *ap, *bp;

	ap = (unsigned char *)a;
	bp = (unsigned char *)b;
	while (len-- > 0) {
		swap(*ap, *bp);
		ap++;
		bp++;
	}
}

/**
 * Swap i_data and associated attributes between @inode1 and @inode2.
 * This function is used for the primary swap between inode1 and inode2
 * and also to revert this primary swap in case of errors.
 *
 * Therefore you have to make sure, that calling this method twice
 * will revert all changes.
 *
 * @inode1:     pointer to first inode
 * @inode2:     pointer to second inode
 */
static void swap_inode_data(struct inode *inode1, struct inode *inode2)
{
	loff_t isize;
	struct ext4_inode_info *ei1;
	struct ext4_inode_info *ei2;
	unsigned long tmp;

	ei1 = EXT4_I(inode1);
	ei2 = EXT4_I(inode2);

	swap(inode1->i_version, inode2->i_version);
	swap(inode1->i_atime, inode2->i_atime);
	swap(inode1->i_mtime, inode2->i_mtime);

	memswap(ei1->i_data, ei2->i_data, sizeof(ei1->i_data));
	tmp = ei1->i_flags & EXT4_FL_SHOULD_SWAP;
	ei1->i_flags = (ei2->i_flags & EXT4_FL_SHOULD_SWAP) |
		(ei1->i_flags & ~EXT4_FL_SHOULD_SWAP);
	ei2->i_flags = tmp | (ei2->i_flags & ~EXT4_FL_SHOULD_SWAP);
	swap(ei1->i_disksize, ei2->i_disksize);
	ext4_es_remove_extent(inode1, 0, EXT_MAX_BLOCKS);
	ext4_es_remove_extent(inode2, 0, EXT_MAX_BLOCKS);

	isize = i_size_read(inode1);
	i_size_write(inode1, i_size_read(inode2));
	i_size_write(inode2, isize);
}

static void reset_inode_seed(struct inode *inode)
{
	struct ext4_inode_info *ei = EXT4_I(inode);
	struct ext4_sb_info *sbi = EXT4_SB(inode->i_sb);
	__le32 inum = cpu_to_le32(inode->i_ino);
	__le32 gen = cpu_to_le32(inode->i_generation);
	__u32 csum;

	if (!ext4_has_metadata_csum(inode->i_sb))
		return;

	csum = ext4_chksum(sbi, sbi->s_csum_seed, (__u8 *)&inum, sizeof(inum));
	ei->i_csum_seed = ext4_chksum(sbi, csum, (__u8 *)&gen, sizeof(gen));
}

/**
 * Swap the information from the given @inode and the inode
 * EXT4_BOOT_LOADER_INO. It will basically swap i_data and all other
 * important fields of the inodes.
 *
 * @sb:         the super block of the filesystem
 * @inode:      the inode to swap with EXT4_BOOT_LOADER_INO
 *
 */
static long swap_inode_boot_loader(struct super_block *sb,
				struct inode *inode)
{
	handle_t *handle;
	int err;
	struct inode *inode_bl;
	struct ext4_inode_info *ei_bl;
	qsize_t size, size_bl, diff;
	blkcnt_t blocks;
	unsigned short bytes;

	inode_bl = ext4_iget(sb, EXT4_BOOT_LOADER_INO, EXT4_IGET_SPECIAL);
	if (IS_ERR(inode_bl))
		return PTR_ERR(inode_bl);
	ei_bl = EXT4_I(inode_bl);

	/* Protect orig inodes against a truncate and make sure,
	 * that only 1 swap_inode_boot_loader is running. */
	lock_two_nondirectories(inode, inode_bl);

	if (inode->i_nlink != 1 || !S_ISREG(inode->i_mode) ||
	    IS_SWAPFILE(inode) || IS_ENCRYPTED(inode) ||
	    (EXT4_I(inode)->i_flags & EXT4_JOURNAL_DATA_FL) ||
	    ext4_has_inline_data(inode)) {
		err = -EINVAL;
		goto journal_err_out;
	}

	if (IS_RDONLY(inode) || IS_APPEND(inode) || IS_IMMUTABLE(inode) ||
	    !inode_owner_or_capable(inode) || !capable(CAP_SYS_ADMIN)) {
		err = -EPERM;
		goto journal_err_out;
	}

	down_write(&EXT4_I(inode)->i_mmap_sem);
	err = filemap_write_and_wait(inode->i_mapping);
	if (err)
		goto err_out;

	err = filemap_write_and_wait(inode_bl->i_mapping);
	if (err)
		goto err_out;

	/* Wait for all existing dio workers */
	inode_dio_wait(inode);
	inode_dio_wait(inode_bl);

	truncate_inode_pages(&inode->i_data, 0);
	truncate_inode_pages(&inode_bl->i_data, 0);

	handle = ext4_journal_start(inode_bl, EXT4_HT_MOVE_EXTENTS, 2);
	if (IS_ERR(handle)) {
		err = -EINVAL;
		goto err_out;
	}

	/* Protect extent tree against block allocations via delalloc */
	ext4_double_down_write_data_sem(inode, inode_bl);

	if (is_bad_inode(inode_bl) || !S_ISREG(inode_bl->i_mode)) {
		/* this inode has never been used as a BOOT_LOADER */
		set_nlink(inode_bl, 1);
		i_uid_write(inode_bl, 0);
		i_gid_write(inode_bl, 0);
		inode_bl->i_flags = 0;
		ei_bl->i_flags = 0;
		inode_set_iversion(inode_bl, 1);
		i_size_write(inode_bl, 0);
		EXT4_I(inode_bl)->i_disksize = inode_bl->i_size;
		inode_bl->i_mode = S_IFREG;
		if (ext4_has_feature_extents(sb)) {
			ext4_set_inode_flag(inode_bl, EXT4_INODE_EXTENTS);
			ext4_ext_tree_init(handle, inode_bl);
		} else
			memset(ei_bl->i_data, 0, sizeof(ei_bl->i_data));
	}

	err = dquot_initialize(inode);
	if (err)
		goto err_out1;

	size = (qsize_t)(inode->i_blocks) * (1 << 9) + inode->i_bytes;
	size_bl = (qsize_t)(inode_bl->i_blocks) * (1 << 9) + inode_bl->i_bytes;
	diff = size - size_bl;
	swap_inode_data(inode, inode_bl);

	inode->i_ctime = inode_bl->i_ctime = current_time(inode);

	inode->i_generation = prandom_u32();
	inode_bl->i_generation = prandom_u32();
	reset_inode_seed(inode);
	reset_inode_seed(inode_bl);

	ext4_discard_preallocations(inode);

	err = ext4_mark_inode_dirty(handle, inode);
	if (err < 0) {
		/* No need to update quota information. */
		ext4_warning(inode->i_sb,
			"couldn't mark inode #%lu dirty (err %d)",
			inode->i_ino, err);
		/* Revert all changes: */
		swap_inode_data(inode, inode_bl);
		ext4_mark_inode_dirty(handle, inode);
		goto err_out1;
	}

	blocks = inode_bl->i_blocks;
	bytes = inode_bl->i_bytes;
	inode_bl->i_blocks = inode->i_blocks;
	inode_bl->i_bytes = inode->i_bytes;
	err = ext4_mark_inode_dirty(handle, inode_bl);
	if (err < 0) {
		/* No need to update quota information. */
		ext4_warning(inode_bl->i_sb,
			"couldn't mark inode #%lu dirty (err %d)",
			inode_bl->i_ino, err);
		goto revert;
	}

	/* Bootloader inode should not be counted into quota information. */
	if (diff > 0)
		dquot_free_space(inode, diff);
	else
		err = dquot_alloc_space(inode, -1 * diff);

	if (err < 0) {
revert:
		/* Revert all changes: */
		inode_bl->i_blocks = blocks;
		inode_bl->i_bytes = bytes;
		swap_inode_data(inode, inode_bl);
		ext4_mark_inode_dirty(handle, inode);
		ext4_mark_inode_dirty(handle, inode_bl);
	}

err_out1:
	ext4_journal_stop(handle);
	ext4_double_up_write_data_sem(inode, inode_bl);

err_out:
	up_write(&EXT4_I(inode)->i_mmap_sem);
journal_err_out:
	unlock_two_nondirectories(inode, inode_bl);
	iput(inode_bl);
	return err;
}

#ifdef CONFIG_FS_ENCRYPTION
static int uuid_is_zero(__u8 u[16])
{
	int	i;

	for (i = 0; i < 16; i++)
		if (u[i])
			return 0;
	return 1;
}
#endif

/*
 * If immutable is set and we are not clearing it, we're not allowed to change
 * anything else in the inode.  Don't error out if we're only trying to set
 * immutable on an immutable file.
 */
static int ext4_ioctl_check_immutable(struct inode *inode, __u32 new_projid,
				      unsigned int flags)
{
	struct ext4_inode_info *ei = EXT4_I(inode);
	unsigned int oldflags = ei->i_flags;

	if (!(oldflags & EXT4_IMMUTABLE_FL) || !(flags & EXT4_IMMUTABLE_FL))
		return 0;

	if ((oldflags & ~EXT4_IMMUTABLE_FL) != (flags & ~EXT4_IMMUTABLE_FL))
		return -EPERM;
	if (ext4_has_feature_project(inode->i_sb) &&
	    __kprojid_val(ei->i_projid) != new_projid)
		return -EPERM;

	return 0;
}

static int ext4_ioctl_setflags(struct inode *inode,
			       unsigned int flags)
{
	struct ext4_inode_info *ei = EXT4_I(inode);
	handle_t *handle = NULL;
	int err = -EPERM, migrate = 0;
	struct ext4_iloc iloc;
	unsigned int oldflags, mask, i;
	unsigned int jflag;
	struct super_block *sb = inode->i_sb;

	/* Is it quota file? Do not allow user to mess with it */
	if (ext4_is_quota_file(inode))
		goto flags_out;

	oldflags = ei->i_flags;

	/* The JOURNAL_DATA flag is modifiable only by root */
	jflag = flags & EXT4_JOURNAL_DATA_FL;

	/*
	 * The IMMUTABLE and APPEND_ONLY flags can only be changed by
	 * the relevant capability.
	 *
	 * This test looks nicer. Thanks to Pauline Middelink
	 */
	if ((flags ^ oldflags) & (EXT4_APPEND_FL | EXT4_IMMUTABLE_FL)) {
		if (!capable(CAP_LINUX_IMMUTABLE))
			goto flags_out;
	}

	/*
	 * The JOURNAL_DATA flag can only be changed by
	 * the relevant capability.
	 */
	if ((jflag ^ oldflags) & (EXT4_JOURNAL_DATA_FL)) {
		if (!capable(CAP_SYS_RESOURCE))
			goto flags_out;
	}
	if ((flags ^ oldflags) & EXT4_EXTENTS_FL)
		migrate = 1;

	if (flags & EXT4_EOFBLOCKS_FL) {
		/* we don't support adding EOFBLOCKS flag */
		if (!(oldflags & EXT4_EOFBLOCKS_FL)) {
			err = -EOPNOTSUPP;
			goto flags_out;
		}
	} else if (oldflags & EXT4_EOFBLOCKS_FL) {
		err = ext4_truncate(inode);
		if (err)
			goto flags_out;
	}

	if ((flags ^ oldflags) & EXT4_CASEFOLD_FL) {
		if (!ext4_has_feature_casefold(sb)) {
			err = -EOPNOTSUPP;
			goto flags_out;
		}

		if (!S_ISDIR(inode->i_mode)) {
			err = -ENOTDIR;
			goto flags_out;
		}

		if (!ext4_empty_dir(inode)) {
			err = -ENOTEMPTY;
			goto flags_out;
		}
	}

	/*
	 * Wait for all pending directio and then flush all the dirty pages
	 * for this file.  The flush marks all the pages readonly, so any
	 * subsequent attempt to write to the file (particularly mmap pages)
	 * will come through the filesystem and fail.
	 */
	if (S_ISREG(inode->i_mode) && !IS_IMMUTABLE(inode) &&
	    (flags & EXT4_IMMUTABLE_FL)) {
		inode_dio_wait(inode);
		err = filemap_write_and_wait(inode->i_mapping);
		if (err)
			goto flags_out;
	}

	handle = ext4_journal_start(inode, EXT4_HT_INODE, 1);
	if (IS_ERR(handle)) {
		err = PTR_ERR(handle);
		goto flags_out;
	}
	if (IS_SYNC(inode))
		ext4_handle_sync(handle);
	err = ext4_reserve_inode_write(handle, inode, &iloc);
	if (err)
		goto flags_err;

	for (i = 0, mask = 1; i < 32; i++, mask <<= 1) {
		if (!(mask & EXT4_FL_USER_MODIFIABLE))
			continue;
		/* These flags get special treatment later */
		if (mask == EXT4_JOURNAL_DATA_FL || mask == EXT4_EXTENTS_FL)
			continue;
		if (mask & flags)
			ext4_set_inode_flag(inode, i);
		else
			ext4_clear_inode_flag(inode, i);
	}

	ext4_set_inode_flags(inode);
	inode->i_ctime = current_time(inode);

	err = ext4_mark_iloc_dirty(handle, inode, &iloc);
flags_err:
	ext4_journal_stop(handle);
	if (err)
		goto flags_out;

	if ((jflag ^ oldflags) & (EXT4_JOURNAL_DATA_FL)) {
		/*
		 * Changes to the journaling mode can cause unsafe changes to
		 * S_DAX if we are using the DAX mount option.
		 */
		if (test_opt(inode->i_sb, DAX)) {
			err = -EBUSY;
			goto flags_out;
		}

		err = ext4_change_inode_journal_flag(inode, jflag);
		if (err)
			goto flags_out;
	}
	if (migrate) {
		if (flags & EXT4_EXTENTS_FL)
			err = ext4_ext_migrate(inode);
		else
			err = ext4_ind_migrate(inode);
	}

flags_out:
	return err;
}

#ifdef CONFIG_QUOTA
static int ext4_ioctl_setproject(struct file *filp, __u32 projid)
{
	struct inode *inode = file_inode(filp);
	struct super_block *sb = inode->i_sb;
	struct ext4_inode_info *ei = EXT4_I(inode);
	int err, rc;
	handle_t *handle;
	kprojid_t kprojid;
	struct ext4_iloc iloc;
	struct ext4_inode *raw_inode;
	struct dquot *transfer_to[MAXQUOTAS] = { };

	if (!ext4_has_feature_project(sb)) {
		if (projid != EXT4_DEF_PROJID)
			return -EOPNOTSUPP;
		else
			return 0;
	}

	if (EXT4_INODE_SIZE(sb) <= EXT4_GOOD_OLD_INODE_SIZE)
		return -EOPNOTSUPP;

	kprojid = make_kprojid(&init_user_ns, (projid_t)projid);

	if (projid_eq(kprojid, EXT4_I(inode)->i_projid))
		return 0;

	err = -EPERM;
	/* Is it quota file? Do not allow user to mess with it */
	if (ext4_is_quota_file(inode))
		return err;

	err = dquot_initialize(inode);
	if (err)
		return err;

	err = ext4_get_inode_loc(inode, &iloc);
	if (err)
		return err;

	raw_inode = ext4_raw_inode(&iloc);
	if (!EXT4_FITS_IN_INODE(raw_inode, ei, i_projid)) {
		err = ext4_expand_extra_isize(inode,
					      EXT4_SB(sb)->s_want_extra_isize,
					      &iloc);
		if (err)
			return err;
	} else {
		brelse(iloc.bh);
	}

	handle = ext4_journal_start(inode, EXT4_HT_QUOTA,
		EXT4_QUOTA_INIT_BLOCKS(sb) +
		EXT4_QUOTA_DEL_BLOCKS(sb) + 3);
	if (IS_ERR(handle))
		return PTR_ERR(handle);

	err = ext4_reserve_inode_write(handle, inode, &iloc);
	if (err)
		goto out_stop;

	transfer_to[PRJQUOTA] = dqget(sb, make_kqid_projid(kprojid));
	if (!IS_ERR(transfer_to[PRJQUOTA])) {

		/* __dquot_transfer() calls back ext4_get_inode_usage() which
		 * counts xattr inode references.
		 */
		down_read(&EXT4_I(inode)->xattr_sem);
		err = __dquot_transfer(inode, transfer_to);
		up_read(&EXT4_I(inode)->xattr_sem);
		dqput(transfer_to[PRJQUOTA]);
		if (err)
			goto out_dirty;
	}

	EXT4_I(inode)->i_projid = kprojid;
	inode->i_ctime = current_time(inode);
out_dirty:
	rc = ext4_mark_iloc_dirty(handle, inode, &iloc);
	if (!err)
		err = rc;
out_stop:
	ext4_journal_stop(handle);
	return err;
}
#else
static int ext4_ioctl_setproject(struct file *filp, __u32 projid)
{
	if (projid != EXT4_DEF_PROJID)
		return -EOPNOTSUPP;
	return 0;
}
#endif

/* Transfer internal flags to xflags */
static inline __u32 ext4_iflags_to_xflags(unsigned long iflags)
{
	__u32 xflags = 0;

	if (iflags & EXT4_SYNC_FL)
		xflags |= FS_XFLAG_SYNC;
	if (iflags & EXT4_IMMUTABLE_FL)
		xflags |= FS_XFLAG_IMMUTABLE;
	if (iflags & EXT4_APPEND_FL)
		xflags |= FS_XFLAG_APPEND;
	if (iflags & EXT4_NODUMP_FL)
		xflags |= FS_XFLAG_NODUMP;
	if (iflags & EXT4_NOATIME_FL)
		xflags |= FS_XFLAG_NOATIME;
	if (iflags & EXT4_PROJINHERIT_FL)
		xflags |= FS_XFLAG_PROJINHERIT;
	return xflags;
}

#define EXT4_SUPPORTED_FS_XFLAGS (FS_XFLAG_SYNC | FS_XFLAG_IMMUTABLE | \
				  FS_XFLAG_APPEND | FS_XFLAG_NODUMP | \
				  FS_XFLAG_NOATIME | FS_XFLAG_PROJINHERIT)

/* Transfer xflags flags to internal */
static inline unsigned long ext4_xflags_to_iflags(__u32 xflags)
{
	unsigned long iflags = 0;

	if (xflags & FS_XFLAG_SYNC)
		iflags |= EXT4_SYNC_FL;
	if (xflags & FS_XFLAG_IMMUTABLE)
		iflags |= EXT4_IMMUTABLE_FL;
	if (xflags & FS_XFLAG_APPEND)
		iflags |= EXT4_APPEND_FL;
	if (xflags & FS_XFLAG_NODUMP)
		iflags |= EXT4_NODUMP_FL;
	if (xflags & FS_XFLAG_NOATIME)
		iflags |= EXT4_NOATIME_FL;
	if (xflags & FS_XFLAG_PROJINHERIT)
		iflags |= EXT4_PROJINHERIT_FL;

	return iflags;
}

static int ext4_shutdown(struct super_block *sb, unsigned long arg)
{
	struct ext4_sb_info *sbi = EXT4_SB(sb);
	__u32 flags;
	struct super_block *ret;

	if (!capable(CAP_SYS_ADMIN))
		return -EPERM;

	if (get_user(flags, (__u32 __user *)arg))
		return -EFAULT;

	if (flags > EXT4_GOING_FLAGS_NOLOGFLUSH)
		return -EINVAL;

	if (ext4_forced_shutdown(sbi))
		return 0;

	ext4_msg(sb, KERN_ALERT, "shut down requested (%d)", flags);
	trace_ext4_shutdown(sb, flags);

	switch (flags) {
	case EXT4_GOING_FLAGS_DEFAULT:
		ret = freeze_bdev(sb->s_bdev);
		if (IS_ERR(ret))
			return PTR_ERR(ret);
		set_bit(EXT4_FLAGS_SHUTDOWN, &sbi->s_ext4_flags);
		thaw_bdev(sb->s_bdev, sb);
		break;
	case EXT4_GOING_FLAGS_LOGFLUSH:
		set_bit(EXT4_FLAGS_SHUTDOWN, &sbi->s_ext4_flags);
		if (sbi->s_journal && !is_journal_aborted(sbi->s_journal)) {
			(void) ext4_force_commit(sb);
			jbd2_journal_abort(sbi->s_journal, -ESHUTDOWN);
		}
		break;
	case EXT4_GOING_FLAGS_NOLOGFLUSH:
		set_bit(EXT4_FLAGS_SHUTDOWN, &sbi->s_ext4_flags);
		if (sbi->s_journal && !is_journal_aborted(sbi->s_journal))
			jbd2_journal_abort(sbi->s_journal, -ESHUTDOWN);
		break;
	default:
		return -EINVAL;
	}
	clear_opt(sb, DISCARD);
	return 0;
}

struct getfsmap_info {
	struct super_block	*gi_sb;
	struct fsmap_head __user *gi_data;
	unsigned int		gi_idx;
	__u32			gi_last_flags;
};

static int ext4_getfsmap_format(struct ext4_fsmap *xfm, void *priv)
{
	struct getfsmap_info *info = priv;
	struct fsmap fm;

	trace_ext4_getfsmap_mapping(info->gi_sb, xfm);

	info->gi_last_flags = xfm->fmr_flags;
	ext4_fsmap_from_internal(info->gi_sb, &fm, xfm);
	if (copy_to_user(&info->gi_data->fmh_recs[info->gi_idx++], &fm,
			sizeof(struct fsmap)))
		return -EFAULT;

	return 0;
}

static int ext4_ioc_getfsmap(struct super_block *sb,
			     struct fsmap_head __user *arg)
{
	struct getfsmap_info info = {0};
	struct ext4_fsmap_head xhead = {0};
	struct fsmap_head head;
	bool aborted = false;
	int error;

	if (copy_from_user(&head, arg, sizeof(struct fsmap_head)))
		return -EFAULT;
	if (memchr_inv(head.fmh_reserved, 0, sizeof(head.fmh_reserved)) ||
	    memchr_inv(head.fmh_keys[0].fmr_reserved, 0,
		       sizeof(head.fmh_keys[0].fmr_reserved)) ||
	    memchr_inv(head.fmh_keys[1].fmr_reserved, 0,
		       sizeof(head.fmh_keys[1].fmr_reserved)))
		return -EINVAL;
	/*
	 * ext4 doesn't report file extents at all, so the only valid
	 * file offsets are the magic ones (all zeroes or all ones).
	 */
	if (head.fmh_keys[0].fmr_offset ||
	    (head.fmh_keys[1].fmr_offset != 0 &&
	     head.fmh_keys[1].fmr_offset != -1ULL))
		return -EINVAL;

	xhead.fmh_iflags = head.fmh_iflags;
	xhead.fmh_count = head.fmh_count;
	ext4_fsmap_to_internal(sb, &xhead.fmh_keys[0], &head.fmh_keys[0]);
	ext4_fsmap_to_internal(sb, &xhead.fmh_keys[1], &head.fmh_keys[1]);

	trace_ext4_getfsmap_low_key(sb, &xhead.fmh_keys[0]);
	trace_ext4_getfsmap_high_key(sb, &xhead.fmh_keys[1]);

	info.gi_sb = sb;
	info.gi_data = arg;
	error = ext4_getfsmap(sb, &xhead, ext4_getfsmap_format, &info);
	if (error == EXT4_QUERY_RANGE_ABORT) {
		error = 0;
		aborted = true;
	} else if (error)
		return error;

	/* If we didn't abort, set the "last" flag in the last fmx */
	if (!aborted && info.gi_idx) {
		info.gi_last_flags |= FMR_OF_LAST;
		if (copy_to_user(&info.gi_data->fmh_recs[info.gi_idx - 1].fmr_flags,
				 &info.gi_last_flags,
				 sizeof(info.gi_last_flags)))
			return -EFAULT;
	}

	/* copy back header */
	head.fmh_entries = xhead.fmh_entries;
	head.fmh_oflags = xhead.fmh_oflags;
	if (copy_to_user(arg, &head, sizeof(struct fsmap_head)))
		return -EFAULT;

	return 0;
}

static long ext4_ioctl_group_add(struct file *file,
				 struct ext4_new_group_data *input)
{
	struct super_block *sb = file_inode(file)->i_sb;
	int err, err2=0;

	err = ext4_resize_begin(sb);
	if (err)
		return err;

	if (ext4_has_feature_bigalloc(sb)) {
		ext4_msg(sb, KERN_ERR,
			 "Online resizing not supported with bigalloc");
		err = -EOPNOTSUPP;
		goto group_add_out;
	}

	err = mnt_want_write_file(file);
	if (err)
		goto group_add_out;

	err = ext4_group_add(sb, input);
	if (EXT4_SB(sb)->s_journal) {
		jbd2_journal_lock_updates(EXT4_SB(sb)->s_journal);
		err2 = jbd2_journal_flush(EXT4_SB(sb)->s_journal);
		jbd2_journal_unlock_updates(EXT4_SB(sb)->s_journal);
	}
	if (err == 0)
		err = err2;
	mnt_drop_write_file(file);
	if (!err && ext4_has_group_desc_csum(sb) &&
	    test_opt(sb, INIT_INODE_TABLE))
		err = ext4_register_li_request(sb, input->group);
group_add_out:
	ext4_resize_end(sb);
	return err;
}

static int ext4_ioctl_check_project(struct inode *inode, struct fsxattr *fa)
{
	/*
	 * Project Quota ID state is only allowed to change from within the init
	 * namespace. Enforce that restriction only if we are trying to change
	 * the quota ID state. Everything else is allowed in user namespaces.
	 */
	if (current_user_ns() == &init_user_ns)
		return 0;

	if (__kprojid_val(EXT4_I(inode)->i_projid) != fa->fsx_projid)
		return -EINVAL;

	if (ext4_test_inode_flag(inode, EXT4_INODE_PROJINHERIT)) {
		if (!(fa->fsx_xflags & FS_XFLAG_PROJINHERIT))
			return -EINVAL;
	} else {
		if (fa->fsx_xflags & FS_XFLAG_PROJINHERIT)
			return -EINVAL;
	}

	return 0;
}

long ext4_ioctl(struct file *filp, unsigned int cmd, unsigned long arg)
{
	struct inode *inode = file_inode(filp);
	struct super_block *sb = inode->i_sb;
	struct ext4_inode_info *ei = EXT4_I(inode);
	unsigned int flags;

	ext4_debug("cmd = %u, arg = %lu\n", cmd, arg);

	switch (cmd) {
	case FS_IOC_GETFSMAP:
		return ext4_ioc_getfsmap(sb, (void __user *)arg);
	case EXT4_IOC_GETFLAGS:
		flags = ei->i_flags & EXT4_FL_USER_VISIBLE;
		return put_user(flags, (int __user *) arg);
	case EXT4_IOC_SETFLAGS: {
		int err;

		if (!inode_owner_or_capable(inode))
			return -EACCES;

		if (get_user(flags, (int __user *) arg))
			return -EFAULT;

		if (flags & ~EXT4_FL_USER_VISIBLE)
			return -EOPNOTSUPP;
		/*
		 * chattr(1) grabs flags via GETFLAGS, modifies the result and
		 * passes that to SETFLAGS. So we cannot easily make SETFLAGS
		 * more restrictive than just silently masking off visible but
		 * not settable flags as we always did.
		 */
		flags &= EXT4_FL_USER_MODIFIABLE;
		if (ext4_mask_flags(inode->i_mode, flags) != flags)
			return -EOPNOTSUPP;

		err = mnt_want_write_file(filp);
		if (err)
			return err;

		inode_lock(inode);
		err = ext4_ioctl_check_immutable(inode,
				from_kprojid(&init_user_ns, ei->i_projid),
				flags);
		if (!err)
			err = ext4_ioctl_setflags(inode, flags);
		inode_unlock(inode);
		mnt_drop_write_file(filp);
		return err;
	}
	case EXT4_IOC_GETVERSION:
	case EXT4_IOC_GETVERSION_OLD:
		return put_user(inode->i_generation, (int __user *) arg);
	case EXT4_IOC_SETVERSION:
	case EXT4_IOC_SETVERSION_OLD: {
		handle_t *handle;
		struct ext4_iloc iloc;
		__u32 generation;
		int err;

		if (!inode_owner_or_capable(inode))
			return -EPERM;

		if (ext4_has_metadata_csum(inode->i_sb)) {
			ext4_warning(sb, "Setting inode version is not "
				     "supported with metadata_csum enabled.");
			return -ENOTTY;
		}

		err = mnt_want_write_file(filp);
		if (err)
			return err;
		if (get_user(generation, (int __user *) arg)) {
			err = -EFAULT;
			goto setversion_out;
		}

		inode_lock(inode);
		handle = ext4_journal_start(inode, EXT4_HT_INODE, 1);
		if (IS_ERR(handle)) {
			err = PTR_ERR(handle);
			goto unlock_out;
		}
		err = ext4_reserve_inode_write(handle, inode, &iloc);
		if (err == 0) {
			inode->i_ctime = current_time(inode);
			inode->i_generation = generation;
			err = ext4_mark_iloc_dirty(handle, inode, &iloc);
		}
		ext4_journal_stop(handle);

unlock_out:
		inode_unlock(inode);
setversion_out:
		mnt_drop_write_file(filp);
		return err;
	}
	case EXT4_IOC_GROUP_EXTEND: {
		ext4_fsblk_t n_blocks_count;
		int err, err2=0;

		err = ext4_resize_begin(sb);
		if (err)
			return err;

		if (get_user(n_blocks_count, (__u32 __user *)arg)) {
			err = -EFAULT;
			goto group_extend_out;
		}

		if (ext4_has_feature_bigalloc(sb)) {
			ext4_msg(sb, KERN_ERR,
				 "Online resizing not supported with bigalloc");
			err = -EOPNOTSUPP;
			goto group_extend_out;
		}

		err = mnt_want_write_file(filp);
		if (err)
			goto group_extend_out;

		err = ext4_group_extend(sb, EXT4_SB(sb)->s_es, n_blocks_count);
		if (EXT4_SB(sb)->s_journal) {
			jbd2_journal_lock_updates(EXT4_SB(sb)->s_journal);
			err2 = jbd2_journal_flush(EXT4_SB(sb)->s_journal);
			jbd2_journal_unlock_updates(EXT4_SB(sb)->s_journal);
		}
		if (err == 0)
			err = err2;
		mnt_drop_write_file(filp);
group_extend_out:
		ext4_resize_end(sb);
		return err;
	}

	case EXT4_IOC_MOVE_EXT: {
		struct move_extent me;
		struct fd donor;
		int err;

		if (!(filp->f_mode & FMODE_READ) ||
		    !(filp->f_mode & FMODE_WRITE))
			return -EBADF;

		if (copy_from_user(&me,
			(struct move_extent __user *)arg, sizeof(me)))
			return -EFAULT;
		me.moved_len = 0;

		donor = fdget(me.donor_fd);
		if (!donor.file)
			return -EBADF;

		if (!(donor.file->f_mode & FMODE_WRITE)) {
			err = -EBADF;
			goto mext_out;
		}

		if (ext4_has_feature_bigalloc(sb)) {
			ext4_msg(sb, KERN_ERR,
				 "Online defrag not supported with bigalloc");
			err = -EOPNOTSUPP;
			goto mext_out;
		} else if (IS_DAX(inode)) {
			ext4_msg(sb, KERN_ERR,
				 "Online defrag not supported with DAX");
			err = -EOPNOTSUPP;
			goto mext_out;
		}

		err = mnt_want_write_file(filp);
		if (err)
			goto mext_out;

		err = ext4_move_extents(filp, donor.file, me.orig_start,
					me.donor_start, me.len, &me.moved_len);
		mnt_drop_write_file(filp);

		if (copy_to_user((struct move_extent __user *)arg,
				 &me, sizeof(me)))
			err = -EFAULT;
mext_out:
		fdput(donor);
		return err;
	}

	case EXT4_IOC_GROUP_ADD: {
		struct ext4_new_group_data input;

		if (copy_from_user(&input, (struct ext4_new_group_input __user *)arg,
				sizeof(input)))
			return -EFAULT;

		return ext4_ioctl_group_add(filp, &input);
	}

	case EXT4_IOC_MIGRATE:
	{
		int err;
		if (!inode_owner_or_capable(inode))
			return -EACCES;

		err = mnt_want_write_file(filp);
		if (err)
			return err;
		/*
		 * inode_mutex prevent write and truncate on the file.
		 * Read still goes through. We take i_data_sem in
		 * ext4_ext_swap_inode_data before we switch the
		 * inode format to prevent read.
		 */
		inode_lock((inode));
		err = ext4_ext_migrate(inode);
		inode_unlock((inode));
		mnt_drop_write_file(filp);
		return err;
	}

	case EXT4_IOC_ALLOC_DA_BLKS:
	{
		int err;
		if (!inode_owner_or_capable(inode))
			return -EACCES;

		err = mnt_want_write_file(filp);
		if (err)
			return err;
		err = ext4_alloc_da_blocks(inode);
		mnt_drop_write_file(filp);
		return err;
	}

	case EXT4_IOC_SWAP_BOOT:
	{
		int err;
		if (!(filp->f_mode & FMODE_WRITE))
			return -EBADF;
		err = mnt_want_write_file(filp);
		if (err)
			return err;
		err = swap_inode_boot_loader(sb, inode);
		mnt_drop_write_file(filp);
		return err;
	}

	case EXT4_IOC_RESIZE_FS: {
		ext4_fsblk_t n_blocks_count;
		int err = 0, err2 = 0;
		ext4_group_t o_group = EXT4_SB(sb)->s_groups_count;

		if (copy_from_user(&n_blocks_count, (__u64 __user *)arg,
				   sizeof(__u64))) {
			return -EFAULT;
		}

		err = ext4_resize_begin(sb);
		if (err)
			return err;

		err = mnt_want_write_file(filp);
		if (err)
			goto resizefs_out;

		err = ext4_resize_fs(sb, n_blocks_count);
		if (EXT4_SB(sb)->s_journal) {
			jbd2_journal_lock_updates(EXT4_SB(sb)->s_journal);
			err2 = jbd2_journal_flush(EXT4_SB(sb)->s_journal);
			jbd2_journal_unlock_updates(EXT4_SB(sb)->s_journal);
		}
		if (err == 0)
			err = err2;
		mnt_drop_write_file(filp);
		if (!err && (o_group < EXT4_SB(sb)->s_groups_count) &&
		    ext4_has_group_desc_csum(sb) &&
		    test_opt(sb, INIT_INODE_TABLE))
			err = ext4_register_li_request(sb, o_group);

resizefs_out:
		ext4_resize_end(sb);
		return err;
	}

	case FITRIM:
	{
		struct request_queue *q = bdev_get_queue(sb->s_bdev);
		struct fstrim_range range;
		int ret = 0;

		if (!capable(CAP_SYS_ADMIN))
			return -EPERM;

		if (!blk_queue_discard(q))
			return -EOPNOTSUPP;

		/*
		 * We haven't replayed the journal, so we cannot use our
		 * block-bitmap-guided storage zapping commands.
		 */
		if (test_opt(sb, NOLOAD) && ext4_has_feature_journal(sb))
			return -EROFS;

		if (copy_from_user(&range, (struct fstrim_range __user *)arg,
		    sizeof(range)))
			return -EFAULT;

		ret = ext4_trim_fs(sb, &range);
		if (ret < 0)
			return ret;

		if (copy_to_user((struct fstrim_range __user *)arg, &range,
		    sizeof(range)))
			return -EFAULT;

		return 0;
	}
	case EXT4_IOC_PRECACHE_EXTENTS:
		return ext4_ext_precache(inode);

	case EXT4_IOC_SET_ENCRYPTION_POLICY:
		if (!ext4_has_feature_encrypt(sb))
			return -EOPNOTSUPP;
		return fscrypt_ioctl_set_policy(filp, (const void __user *)arg);

	case EXT4_IOC_GET_ENCRYPTION_PWSALT: {
#ifdef CONFIG_FS_ENCRYPTION
		int err, err2;
		struct ext4_sb_info *sbi = EXT4_SB(sb);
		handle_t *handle;

		if (!ext4_has_feature_encrypt(sb))
			return -EOPNOTSUPP;
		if (uuid_is_zero(sbi->s_es->s_encrypt_pw_salt)) {
			err = mnt_want_write_file(filp);
			if (err)
				return err;
			handle = ext4_journal_start_sb(sb, EXT4_HT_MISC, 1);
			if (IS_ERR(handle)) {
				err = PTR_ERR(handle);
				goto pwsalt_err_exit;
			}
			err = ext4_journal_get_write_access(handle, sbi->s_sbh);
			if (err)
				goto pwsalt_err_journal;
			lock_buffer(sbi->s_sbh);
			generate_random_uuid(sbi->s_es->s_encrypt_pw_salt);
			ext4_superblock_csum_set(sb);
			unlock_buffer(sbi->s_sbh);
			err = ext4_handle_dirty_metadata(handle, NULL,
							 sbi->s_sbh);
		pwsalt_err_journal:
			err2 = ext4_journal_stop(handle);
			if (err2 && !err)
				err = err2;
		pwsalt_err_exit:
			mnt_drop_write_file(filp);
			if (err)
				return err;
		}
		if (copy_to_user((void __user *) arg,
				 sbi->s_es->s_encrypt_pw_salt, 16))
			return -EFAULT;
		return 0;
#else
		return -EOPNOTSUPP;
#endif
	}
	case EXT4_IOC_GET_ENCRYPTION_POLICY:
		if (!ext4_has_feature_encrypt(sb))
			return -EOPNOTSUPP;
		return fscrypt_ioctl_get_policy(filp, (void __user *)arg);

	case FS_IOC_GET_ENCRYPTION_POLICY_EX:
		if (!ext4_has_feature_encrypt(sb))
			return -EOPNOTSUPP;
		return fscrypt_ioctl_get_policy_ex(filp, (void __user *)arg);

	case FS_IOC_ADD_ENCRYPTION_KEY:
		if (!ext4_has_feature_encrypt(sb))
			return -EOPNOTSUPP;
		return fscrypt_ioctl_add_key(filp, (void __user *)arg);

	case FS_IOC_REMOVE_ENCRYPTION_KEY:
		if (!ext4_has_feature_encrypt(sb))
			return -EOPNOTSUPP;
		return fscrypt_ioctl_remove_key(filp, (void __user *)arg);

	case FS_IOC_REMOVE_ENCRYPTION_KEY_ALL_USERS:
		if (!ext4_has_feature_encrypt(sb))
			return -EOPNOTSUPP;
		return fscrypt_ioctl_remove_key_all_users(filp,
							  (void __user *)arg);
	case FS_IOC_GET_ENCRYPTION_KEY_STATUS:
		if (!ext4_has_feature_encrypt(sb))
			return -EOPNOTSUPP;
		return fscrypt_ioctl_get_key_status(filp, (void __user *)arg);

	case FS_IOC_GET_ENCRYPTION_NONCE:
		if (!ext4_has_feature_encrypt(sb))
			return -EOPNOTSUPP;
		return fscrypt_ioctl_get_nonce(filp, (void __user *)arg);

	case EXT4_IOC_FSGETXATTR:
	{
		struct fsxattr fa;

		memset(&fa, 0, sizeof(struct fsxattr));
		fa.fsx_xflags = ext4_iflags_to_xflags(ei->i_flags & EXT4_FL_USER_VISIBLE);

		if (ext4_has_feature_project(inode->i_sb)) {
			fa.fsx_projid = (__u32)from_kprojid(&init_user_ns,
				EXT4_I(inode)->i_projid);
		}

		if (copy_to_user((struct fsxattr __user *)arg,
				 &fa, sizeof(fa)))
			return -EFAULT;
		return 0;
	}
	case EXT4_IOC_FSSETXATTR:
	{
		struct fsxattr fa;
		int err;

		if (copy_from_user(&fa, (struct fsxattr __user *)arg,
				   sizeof(fa)))
			return -EFAULT;

		/* Make sure caller has proper permission */
		if (!inode_owner_or_capable(inode))
			return -EACCES;

		if (fa.fsx_xflags & ~EXT4_SUPPORTED_FS_XFLAGS)
			return -EOPNOTSUPP;

		flags = ext4_xflags_to_iflags(fa.fsx_xflags);
		if (ext4_mask_flags(inode->i_mode, flags) != flags)
			return -EOPNOTSUPP;

		err = mnt_want_write_file(filp);
		if (err)
			return err;

		inode_lock(inode);
		err = ext4_ioctl_check_project(inode, &fa);
		if (err)
			goto out;
		flags = (ei->i_flags & ~EXT4_FL_XFLAG_VISIBLE) |
			 (flags & EXT4_FL_XFLAG_VISIBLE);
		err = ext4_ioctl_check_immutable(inode, fa.fsx_projid, flags);
		if (err)
			goto out;
		err = ext4_ioctl_setflags(inode, flags);
		if (err)
			goto out;
		err = ext4_ioctl_setproject(filp, fa.fsx_projid);
out:
		inode_unlock(inode);
		mnt_drop_write_file(filp);
		return err;
	}
	case EXT4_IOC_SHUTDOWN:
		return ext4_shutdown(sb, arg);

	case FS_IOC_ENABLE_VERITY:
		if (!ext4_has_feature_verity(sb))
			return -EOPNOTSUPP;
		return fsverity_ioctl_enable(filp, (const void __user *)arg);

	case FS_IOC_MEASURE_VERITY:
		if (!ext4_has_feature_verity(sb))
			return -EOPNOTSUPP;
		return fsverity_ioctl_measure(filp, (void __user *)arg);

	case FS_IOC_READ_VERITY_METADATA:
		if (!ext4_has_feature_verity(sb))
			return -EOPNOTSUPP;
		return fsverity_ioctl_read_metadata(filp,
						    (const void __user *)arg);

	default:
		return -ENOTTY;
	}
}

#ifdef CONFIG_COMPAT
long ext4_compat_ioctl(struct file *file, unsigned int cmd, unsigned long arg)
{
	/* These are just misnamed, they actually get/put from/to user an int */
	switch (cmd) {
	case EXT4_IOC32_GETFLAGS:
		cmd = EXT4_IOC_GETFLAGS;
		break;
	case EXT4_IOC32_SETFLAGS:
		cmd = EXT4_IOC_SETFLAGS;
		break;
	case EXT4_IOC32_GETVERSION:
		cmd = EXT4_IOC_GETVERSION;
		break;
	case EXT4_IOC32_SETVERSION:
		cmd = EXT4_IOC_SETVERSION;
		break;
	case EXT4_IOC32_GROUP_EXTEND:
		cmd = EXT4_IOC_GROUP_EXTEND;
		break;
	case EXT4_IOC32_GETVERSION_OLD:
		cmd = EXT4_IOC_GETVERSION_OLD;
		break;
	case EXT4_IOC32_SETVERSION_OLD:
		cmd = EXT4_IOC_SETVERSION_OLD;
		break;
	case EXT4_IOC32_GETRSVSZ:
		cmd = EXT4_IOC_GETRSVSZ;
		break;
	case EXT4_IOC32_SETRSVSZ:
		cmd = EXT4_IOC_SETRSVSZ;
		break;
	case EXT4_IOC32_GROUP_ADD: {
		struct compat_ext4_new_group_input __user *uinput;
		struct ext4_new_group_data input;
		int err;

		uinput = compat_ptr(arg);
		err = get_user(input.group, &uinput->group);
		err |= get_user(input.block_bitmap, &uinput->block_bitmap);
		err |= get_user(input.inode_bitmap, &uinput->inode_bitmap);
		err |= get_user(input.inode_table, &uinput->inode_table);
		err |= get_user(input.blocks_count, &uinput->blocks_count);
		err |= get_user(input.reserved_blocks,
				&uinput->reserved_blocks);
		if (err)
			return -EFAULT;
		return ext4_ioctl_group_add(file, &input);
	}
	case EXT4_IOC_MOVE_EXT:
	case EXT4_IOC_RESIZE_FS:
	case EXT4_IOC_PRECACHE_EXTENTS:
	case EXT4_IOC_SET_ENCRYPTION_POLICY:
	case EXT4_IOC_GET_ENCRYPTION_PWSALT:
	case EXT4_IOC_GET_ENCRYPTION_POLICY:
	case FS_IOC_GET_ENCRYPTION_POLICY_EX:
	case FS_IOC_ADD_ENCRYPTION_KEY:
	case FS_IOC_REMOVE_ENCRYPTION_KEY:
	case FS_IOC_REMOVE_ENCRYPTION_KEY_ALL_USERS:
	case FS_IOC_GET_ENCRYPTION_KEY_STATUS:
	case FS_IOC_GET_ENCRYPTION_NONCE:
	case EXT4_IOC_SHUTDOWN:
	case FS_IOC_GETFSMAP:
	case FS_IOC_ENABLE_VERITY:
	case FS_IOC_MEASURE_VERITY:
<<<<<<< HEAD
	case EXT4_IOC_FSGETXATTR:
	case EXT4_IOC_FSSETXATTR:
=======
	case FS_IOC_READ_VERITY_METADATA:
>>>>>>> b9aeb147
		break;
	default:
		return -ENOIOCTLCMD;
	}
	return ext4_ioctl(file, cmd, (unsigned long) compat_ptr(arg));
}
#endif<|MERGE_RESOLUTION|>--- conflicted
+++ resolved
@@ -1318,12 +1318,9 @@
 	case FS_IOC_GETFSMAP:
 	case FS_IOC_ENABLE_VERITY:
 	case FS_IOC_MEASURE_VERITY:
-<<<<<<< HEAD
 	case EXT4_IOC_FSGETXATTR:
 	case EXT4_IOC_FSSETXATTR:
-=======
 	case FS_IOC_READ_VERITY_METADATA:
->>>>>>> b9aeb147
 		break;
 	default:
 		return -ENOIOCTLCMD;
