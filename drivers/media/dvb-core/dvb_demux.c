--- conflicted
+++ resolved
@@ -529,7 +529,6 @@
 	p = 188 - count;
 
 	cc = buf[3] & 0x0f;
-<<<<<<< HEAD
 	if (feed->first_cc)
 		ccok = 1;
 	else
@@ -546,15 +545,7 @@
 		feed->pes_tei_counter = 0;
 		feed->pes_cont_err_counter = 0;
 		feed->pes_ts_packets_num = 0;
-=======
-	ccok = ((feed->cc + 1) & 0x0f) == cc;
-	if (!ccok) {
-		set_buf_flags(feed, DMX_BUFFER_FLAG_DISCONTINUITY_DETECTED);
-		dprintk_sect_loss("missed packet: %d instead of %d!\n",
-				  cc, (feed->cc + 1) & 0x0f);
->>>>>>> f13140b2
-	}
-	feed->cc = cc;
+	}
 
 	if (feed->pusi_seen == 0)
 		return 0;
@@ -770,7 +761,6 @@
 	p = 188 - count;	/* payload start */
 
 	cc = buf[3] & 0x0f;
-<<<<<<< HEAD
 	if (feed->first_cc)
 		ccok = 1;
 	else
@@ -781,10 +771,6 @@
 		return -EINVAL;
 
 	feed->first_cc = 0;
-	feed->cc = cc;
-=======
-	ccok = ((feed->cc + 1) & 0x0f) == cc;
->>>>>>> f13140b2
 
 	if (buf[3] & 0x20) {
 		/* adaption field present, check for discontinuity_indicator */
