--- conflicted
+++ resolved
@@ -878,11 +878,7 @@
 		 * the packet from a shared queue, there is a possibility to get the
 		 * packet->size data corrupted of shared queue by mallicious FW.
 		 */
-<<<<<<< HEAD
-		*((u32 *) packet) = packet_size_in_words << 2;
-=======
 		*((u32 *) packet) = packet_size_in_bytes;
->>>>>>> 3fcada7c
 	} else {
 		dprintk(CVP_WARN,
 			"BAD packet received, read_idx: %#x, pkt_size: %d\n",
