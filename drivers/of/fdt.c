--- conflicted
+++ resolved
@@ -111,10 +111,7 @@
 
 	return ret;
 }
-<<<<<<< HEAD
-=======
 EXPORT_SYMBOL_GPL(of_fdt_get_ddrhbb);
->>>>>>> 5e52a76e
 
 /**
  * of_fdt_get_ddrrank - Return the rank of ddr on the current device
@@ -146,10 +143,7 @@
 
 	return ret;
 }
-<<<<<<< HEAD
-=======
 EXPORT_SYMBOL_GPL(of_fdt_get_ddrrank);
->>>>>>> 5e52a76e
 
 /**
  * of_fdt_get_ddrtype - Return the type of ddr (4/5) on the current device
