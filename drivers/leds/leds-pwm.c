--- conflicted
+++ resolved
@@ -39,16 +39,11 @@
 struct led_pwm_data {
 	struct led_classdev	cdev;
 	struct pwm_device	*pwm;
-<<<<<<< HEAD
-	struct pwm_state	pwmstate;
-	unsigned int		active_low;
-=======
 	struct pwm_setting	pwm_setting;
 	struct led_setting	led_setting;
 	struct pwm_state	pwmstate;
 	unsigned int		active_low;
 	bool			blinking;
->>>>>>> ede19bd3
 };
 
 struct led_pwm_priv {
@@ -56,8 +51,6 @@
 	struct led_pwm_data leds[0];
 };
 
-<<<<<<< HEAD
-=======
 static int __led_blink_config_pwm(struct led_pwm_data *led_data)
 {
 	struct pwm_state pstate;
@@ -162,38 +155,23 @@
 	return rc;
 }
 
->>>>>>> ede19bd3
 static int led_pwm_set(struct led_classdev *led_cdev,
 		       enum led_brightness brightness)
 {
 	struct led_pwm_data *led_data =
 		container_of(led_cdev, struct led_pwm_data, cdev);
-<<<<<<< HEAD
-	unsigned int max = led_dat->cdev.max_brightness;
-	unsigned long long duty = led_dat->pwmstate.period;
-=======
 	unsigned int max = led_data->cdev.max_brightness;
 	unsigned long long duty = led_data->pwmstate.period;
->>>>>>> ede19bd3
 
 	duty *= brightness;
 	do_div(duty, max);
 
-<<<<<<< HEAD
-	if (led_dat->active_low)
-		duty = led_dat->pwmstate.period - duty;
-
-	led_dat->pwmstate.duty_cycle = duty;
-	led_dat->pwmstate.enabled = true;
-	return pwm_apply_state(led_dat->pwm, &led_dat->pwmstate);
-=======
 	if (led_data->active_low)
 		duty = led_data->pwmstate.period - duty;
 
 	led_data->pwmstate.duty_cycle = duty;
 	led_data->pwmstate.enabled = true;
 	return pwm_apply_state(led_data->pwm, &led_data->pwmstate);
->>>>>>> ede19bd3
 }
 
 static inline size_t sizeof_pwm_leds_priv(int num_leds)
