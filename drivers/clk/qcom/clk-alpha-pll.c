// SPDX-License-Identifier: GPL-2.0
/*
 * Copyright (c) 2015, 2018-2021, The Linux Foundation. All rights reserved.
 */

#include <linux/kernel.h>
#include <linux/export.h>
#include <linux/clk-provider.h>
#include <linux/regmap.h>
#include <linux/delay.h>
#include <linux/sched/clock.h>

#include "clk-alpha-pll.h"
#include "common.h"
#include "clk-debug.h"

#define PLL_MODE(p)		((p)->offset + 0x0)
#define PLL_OUTCTRL		BIT(0)
#define PLL_BYPASSNL		BIT(1)
#define PLL_RESET_N		BIT(2)
#define PLL_OFFLINE_REQ	BIT(7)
#define PLL_LOCK_COUNT_SHIFT	8
#define PLL_LOCK_COUNT_MASK	0x3f
#define PLL_BIAS_COUNT_SHIFT	14
#define PLL_BIAS_COUNT_MASK	0x3f
#define PLL_BIAS_COUNT_VAL	0x6
#define PLL_LATCH_INTERFACE	BIT(11)
#define PLL_VOTE_FSM_ENA	BIT(20)
#define PLL_FSM_ENA		BIT(20)
#define PLL_VOTE_FSM_RESET	BIT(21)
#define PLL_UPDATE		BIT(22)
#define PLL_UPDATE_BYPASS	BIT(23)
#define PLL_FSM_LEGACY_MODE	BIT(24)
#define PLL_ALPHA_EN		BIT(24)
#define PLL_OFFLINE_ACK		BIT(28)
#define ALPHA_PLL_ACK_LATCH	BIT(29)
#define PLL_ACTIVE_FLAG		BIT(30)
#define PLL_LOCK_DET		BIT(31)

#define PLL_L_VAL(p)		((p)->offset + (p)->regs[PLL_OFF_L_VAL])
#define PLL_CAL_L_VAL(p)	((p)->offset + (p)->regs[PLL_OFF_CAL_L_VAL])
#define PLL_ALPHA_VAL(p)	((p)->offset + (p)->regs[PLL_OFF_ALPHA_VAL])
#define PLL_ALPHA_VAL_U(p)	((p)->offset + (p)->regs[PLL_OFF_ALPHA_VAL_U])

#define PLL_USER_CTL(p)		((p)->offset + (p)->regs[PLL_OFF_USER_CTL])
<<<<<<< HEAD
#define PLL_POST_DIV_SHIFT	8
#define PLL_POST_DIV_MASK(p)	GENMASK((p)->width, 0)
#define PLL_ALPHA_EN		BIT(24)
#define PLL_ALPHA_MODE		BIT(25)
#define PLL_VCO_SHIFT		20
#define PLL_VCO_MASK		0x3
=======
# define PLL_POST_DIV_SHIFT	8
# define PLL_POST_DIV_MASK(p)	GENMASK((p)->width - 1, 0)
# define PLL_ALPHA_EN		BIT(24)
# define PLL_ALPHA_MODE		BIT(25)
# define PLL_VCO_SHIFT		20
# define PLL_VCO_MASK		0x3
>>>>>>> 1b3964c5

#define PLL_USER_CTL_U(p)	((p)->offset + (p)->regs[PLL_OFF_USER_CTL_U])
#define PLL_USER_CTL_U1(p)	((p)->offset + (p)->regs[PLL_OFF_USER_CTL_U1])

#define PLL_CONFIG_CTL(p)	((p)->offset + (p)->regs[PLL_OFF_CONFIG_CTL])
#define PLL_CONFIG_CTL_U(p)	((p)->offset + (p)->regs[PLL_OFF_CONFIG_CTL_U])
#define PLL_CONFIG_CTL_U1(p)	((p)->offset + (p)->regs[PLL_OFF_CONFIG_CTL_U1])
#define PLL_TEST_CTL(p)		((p)->offset + (p)->regs[PLL_OFF_TEST_CTL])
#define PLL_TEST_CTL_U(p)	((p)->offset + (p)->regs[PLL_OFF_TEST_CTL_U])
#define PLL_TEST_CTL_U1(p)	((p)->offset + (p)->regs[PLL_OFF_TEST_CTL_U1])
#define PLL_STATUS(p)		((p)->offset + (p)->regs[PLL_OFF_STATUS])
#define PLL_OPMODE(p)		((p)->offset + (p)->regs[PLL_OFF_OPMODE])
#define PLL_FRAC(p)		((p)->offset + (p)->regs[PLL_OFF_FRAC])

const u8 clk_alpha_pll_regs[][PLL_OFF_MAX_REGS] = {
	[CLK_ALPHA_PLL_TYPE_DEFAULT] =  {
		[PLL_OFF_L_VAL] = 0x04,
		[PLL_OFF_ALPHA_VAL] = 0x08,
		[PLL_OFF_ALPHA_VAL_U] = 0x0c,
		[PLL_OFF_USER_CTL] = 0x10,
		[PLL_OFF_USER_CTL_U] = 0x14,
		[PLL_OFF_CONFIG_CTL] = 0x18,
		[PLL_OFF_TEST_CTL] = 0x1c,
		[PLL_OFF_TEST_CTL_U] = 0x20,
		[PLL_OFF_STATUS] = 0x24,
	},
	[CLK_ALPHA_PLL_TYPE_HUAYRA] =  {
		[PLL_OFF_L_VAL] = 0x04,
		[PLL_OFF_ALPHA_VAL] = 0x08,
		[PLL_OFF_USER_CTL] = 0x10,
		[PLL_OFF_CONFIG_CTL] = 0x14,
		[PLL_OFF_CONFIG_CTL_U] = 0x18,
		[PLL_OFF_TEST_CTL] = 0x1c,
		[PLL_OFF_TEST_CTL_U] = 0x20,
		[PLL_OFF_STATUS] = 0x24,
	},
	[CLK_ALPHA_PLL_TYPE_BRAMMO] =  {
		[PLL_OFF_L_VAL] = 0x04,
		[PLL_OFF_ALPHA_VAL] = 0x08,
		[PLL_OFF_ALPHA_VAL_U] = 0x0c,
		[PLL_OFF_USER_CTL] = 0x10,
		[PLL_OFF_USER_CTL_U] = 0x14,
		[PLL_OFF_CONFIG_CTL] = 0x18,
		[PLL_OFF_TEST_CTL] = 0x1c,
		[PLL_OFF_TEST_CTL_U] = 0x20,
		[PLL_OFF_STATUS] = 0x24,
	},
	[CLK_ALPHA_PLL_TYPE_FABIA] =  {
		[PLL_OFF_L_VAL] = 0x04,
		[PLL_OFF_CAL_L_VAL] = 0x08,
		[PLL_OFF_USER_CTL] = 0x0c,
		[PLL_OFF_USER_CTL_U] = 0x10,
		[PLL_OFF_CONFIG_CTL] = 0x14,
		[PLL_OFF_CONFIG_CTL_U] = 0x18,
		[PLL_OFF_TEST_CTL] = 0x1c,
		[PLL_OFF_TEST_CTL_U] = 0x20,
		[PLL_OFF_STATUS] = 0x24,
		[PLL_OFF_OPMODE] = 0x2c,
		[PLL_OFF_FRAC] = 0x38,
	},
	[CLK_ALPHA_PLL_TYPE_LUCID] =  {
		[PLL_OFF_L_VAL] = 0x04,
		[PLL_OFF_CAL_L_VAL] = 0x08,
		[PLL_OFF_USER_CTL] = 0x0c,
		[PLL_OFF_USER_CTL_U] = 0x10,
		[PLL_OFF_USER_CTL_U1] = 0x14,
		[PLL_OFF_CONFIG_CTL] = 0x18,
		[PLL_OFF_CONFIG_CTL_U] = 0x1c,
		[PLL_OFF_CONFIG_CTL_U1] = 0x20,
		[PLL_OFF_TEST_CTL] = 0x24,
		[PLL_OFF_TEST_CTL_U] = 0x28,
		[PLL_OFF_TEST_CTL_U1] = 0x2c,
		[PLL_OFF_STATUS] = 0x30,
		[PLL_OFF_OPMODE] = 0x38,
		[PLL_OFF_ALPHA_VAL] = 0x40,
	},
	[CLK_ALPHA_PLL_TYPE_ZONDA] =  {
		[PLL_OFF_L_VAL] = 0x04,
		[PLL_OFF_ALPHA_VAL] = 0x08,
		[PLL_OFF_USER_CTL] = 0x0c,
		[PLL_OFF_CONFIG_CTL] = 0x10,
		[PLL_OFF_CONFIG_CTL_U] = 0x14,
		[PLL_OFF_CONFIG_CTL_U1] = 0x18,
		[PLL_OFF_TEST_CTL] = 0x1c,
		[PLL_OFF_TEST_CTL_U] = 0x20,
		[PLL_OFF_TEST_CTL_U1] = 0x24,
		[PLL_OFF_OPMODE] = 0x28,
		[PLL_OFF_STATUS] = 0x38,
	},
	[CLK_ALPHA_PLL_TYPE_AGERA] =  {
		[PLL_OFF_L_VAL] = 0x04,
		[PLL_OFF_ALPHA_VAL] = 0x08,
		[PLL_OFF_USER_CTL] = 0x0c,
		[PLL_OFF_CONFIG_CTL] = 0x10,
		[PLL_OFF_CONFIG_CTL_U] = 0x14,
		[PLL_OFF_TEST_CTL] = 0x18,
		[PLL_OFF_TEST_CTL_U] = 0x1c,
		[PLL_OFF_STATUS] = 0x2c,
	},
};
EXPORT_SYMBOL_GPL(clk_alpha_pll_regs);

/*
 * Even though 40 bits are present, use only 32 for ease of calculation.
 */
#define ALPHA_REG_BITWIDTH	40
#define ALPHA_REG_16BIT_WIDTH	16
#define ALPHA_BITWIDTH		32U
#define ALPHA_SHIFT(w)		min(w, ALPHA_BITWIDTH)

#define PLL_HUAYRA_M_WIDTH		8
#define PLL_HUAYRA_M_SHIFT		8
#define PLL_HUAYRA_M_MASK		0xff
#define PLL_HUAYRA_N_SHIFT		0
#define PLL_HUAYRA_N_MASK		0xff
#define PLL_HUAYRA_ALPHA_WIDTH		16

#define PLL_OPMODE_STANDBY	0x0
#define PLL_OPMODE_RUN		0x1

#define PLL_OUT_MASK	0x7
#define PLL_OUT_RATE_MARGIN	500

/* LUCID PLL specific settings and offsets */
#define LUCID_PLL_CAL_VAL	0x44
#define LUCID_PCAL_DONE		BIT(27)

/* ZONDA PLL specific offsets */
#define ZONDA_PLL_OUT_MASK	0xF
#define ZONDA_STAY_IN_CFA	BIT(16)
#define ZONDA_PLL_FREQ_LOCK_DET	BIT(29)

/* FABIA PLL specific settings */
#define FABIA_PLL_CAL_VAL	0x3F

#define pll_alpha_width(p)					\
		((PLL_ALPHA_VAL_U(p) - PLL_ALPHA_VAL(p) == 4) ?	\
				 ALPHA_REG_BITWIDTH : ALPHA_REG_16BIT_WIDTH)

#define pll_has_64bit_config(p)	((PLL_CONFIG_CTL_U(p) - PLL_CONFIG_CTL(p)) == 4)

#define to_clk_alpha_pll(_hw) container_of(to_clk_regmap(_hw), \
					   struct clk_alpha_pll, clkr)

#define to_clk_alpha_pll_postdiv(_hw) container_of(to_clk_regmap(_hw), \
					   struct clk_alpha_pll_postdiv, clkr)

static int wait_for_pll(struct clk_alpha_pll *pll, u32 mask, bool inverse,
			const char *action)
{
	u32 val;
	int count;
	int ret;
	u64 time;
	struct clk_hw *hw = &pll->clkr.hw;
	const char *name = clk_hw_get_name(hw);

	ret = regmap_read(pll->clkr.regmap, PLL_MODE(pll), &val);
	if (ret)
		return ret;

	time = sched_clock();

	for (count = 100; count > 0; count--) {
		ret = regmap_read(pll->clkr.regmap, PLL_MODE(pll), &val);
		if (ret)
			return ret;
		if (inverse && !(val & mask))
			return 0;
		else if ((val & mask) == mask)
			return 0;

		udelay(1);
	}
	time = sched_clock() - time;

	pr_err("PLL lock bit detection total wait time: %lld ns\n", time);

	WARN_CLK(hw->core, name, 1, "failed to %s!\n", action);
	return -ETIMEDOUT;
}

#define wait_for_pll_enable_active(pll) \
	wait_for_pll(pll, PLL_ACTIVE_FLAG, 0, "enable")

#define wait_for_pll_enable_lock(pll) \
	wait_for_pll(pll, PLL_LOCK_DET, 0, "enable")

#define wait_for_zonda_pll_freq_lock(pll) \
	wait_for_pll(pll, ZONDA_PLL_FREQ_LOCK_DET, 0, "freq enable")

#define wait_for_pll_disable(pll) \
	wait_for_pll(pll, PLL_ACTIVE_FLAG, 1, "disable")

#define wait_for_pll_offline(pll) \
	wait_for_pll(pll, PLL_OFFLINE_ACK, 0, "offline")

#define wait_for_pll_update(pll) \
	wait_for_pll(pll, PLL_UPDATE, 1, "update")

#define wait_for_pll_update_ack_set(pll) \
	wait_for_pll(pll, ALPHA_PLL_ACK_LATCH, 0, "update_ack_set")

#define wait_for_pll_update_ack_clear(pll) \
	wait_for_pll(pll, ALPHA_PLL_ACK_LATCH, 1, "update_ack_clear")

#define wait_for_pll_latch_ack(pll) \
	wait_for_pll(pll, ALPHA_PLL_ACK_LATCH, 0, "latch ack")

void clk_alpha_pll_configure(struct clk_alpha_pll *pll, struct regmap *regmap,
			     const struct alpha_pll_config *config)
{
	u32 val, mask;

	if (config->l)
		regmap_write(regmap, PLL_L_VAL(pll), config->l);
	if (config->alpha)
		regmap_write(regmap, PLL_ALPHA_VAL(pll), config->alpha);
	if (config->config_ctl_val)
		regmap_write(regmap, PLL_CONFIG_CTL(pll),
				config->config_ctl_val);

	if (pll_has_64bit_config(pll))
		regmap_write(regmap, PLL_CONFIG_CTL_U(pll),
			     config->config_ctl_hi_val);

	if (pll_alpha_width(pll) > 32)
		regmap_write(regmap, PLL_ALPHA_VAL_U(pll), config->alpha_hi);

	if (config->main_output_mask || config->aux_output_mask ||
		config->aux2_output_mask || config->early_output_mask ||
		config->pre_div_val || config->vco_val ||
		config->alpha_en_mask) {
		val = config->main_output_mask;
		val |= config->aux_output_mask;
		val |= config->aux2_output_mask;
		val |= config->early_output_mask;
		val |= config->pre_div_val;
		val |= config->vco_val;
		val |= config->alpha_en_mask;

		mask = config->main_output_mask;
		mask |= config->aux_output_mask;
		mask |= config->aux2_output_mask;
		mask |= config->early_output_mask;
		mask |= config->pre_div_mask;
		mask |= config->vco_mask;
		mask |= config->alpha_en_mask;

		regmap_update_bits(regmap, PLL_USER_CTL(pll), mask, val);
	}

	if (config->post_div_mask) {
		mask = config->post_div_mask;
		val = config->post_div_val;
		regmap_update_bits(regmap, PLL_USER_CTL(pll), mask, val);
	}

	/* Do not bypass the latch interface */
	if (pll->flags & SUPPORTS_SLEW)
		regmap_update_bits(regmap, PLL_USER_CTL_U(pll),
		PLL_LATCH_INTERFACE, (u32)~PLL_LATCH_INTERFACE);

	if (pll->flags & SUPPORTS_DYNAMIC_UPDATE) {
		regmap_update_bits(regmap, PLL_MODE(pll),
				 PLL_UPDATE_BYPASS,
				 PLL_UPDATE_BYPASS);
	}

	if (config->test_ctl_mask) {
		mask = config->test_ctl_mask;
		val = config->test_ctl_val;
		regmap_update_bits(regmap, PLL_TEST_CTL(pll), mask, val);
	}

	if (config->test_ctl_hi_mask) {
		mask = config->test_ctl_hi_mask;
		val = config->test_ctl_hi_val;
		regmap_update_bits(regmap, PLL_TEST_CTL_U(pll), mask, val);
	}

	if (pll->flags & SUPPORTS_DYNAMIC_UPDATE)
		regmap_update_bits(regmap, PLL_MODE(pll), PLL_UPDATE_BYPASS,
					PLL_UPDATE_BYPASS);

	if (pll->flags & SUPPORTS_FSM_MODE)
		qcom_pll_set_fsm_mode(regmap, PLL_MODE(pll), 6, 0);
}

static int clk_alpha_pll_hwfsm_enable(struct clk_hw *hw)
{
	int ret;
	struct clk_alpha_pll *pll = to_clk_alpha_pll(hw);
	u32 val;

	ret = regmap_read(pll->clkr.regmap, PLL_MODE(pll), &val);
	if (ret)
		return ret;

	val |= PLL_FSM_ENA;

	if (pll->flags & SUPPORTS_OFFLINE_REQ)
		val &= ~PLL_OFFLINE_REQ;

	ret = regmap_write(pll->clkr.regmap, PLL_MODE(pll), val);
	if (ret)
		return ret;

	/* Make sure enable request goes through before waiting for update */
	mb();

	return wait_for_pll_enable_active(pll);
}

static void clk_alpha_pll_hwfsm_disable(struct clk_hw *hw)
{
	int ret;
	struct clk_alpha_pll *pll = to_clk_alpha_pll(hw);
	u32 val;

	ret = regmap_read(pll->clkr.regmap, PLL_MODE(pll), &val);
	if (ret)
		return;

	if (pll->flags & SUPPORTS_OFFLINE_REQ) {
		ret = regmap_update_bits(pll->clkr.regmap, PLL_MODE(pll),
					 PLL_OFFLINE_REQ, PLL_OFFLINE_REQ);
		if (ret)
			return;

		ret = wait_for_pll_offline(pll);
		if (ret)
			return;
	}

	/* Disable hwfsm */
	ret = regmap_update_bits(pll->clkr.regmap, PLL_MODE(pll),
				 PLL_FSM_ENA, 0);
	if (ret)
		return;

	wait_for_pll_disable(pll);
}

static int pll_is_enabled(struct clk_hw *hw, u32 mask)
{
	int ret;
	struct clk_alpha_pll *pll = to_clk_alpha_pll(hw);
	u32 val;

	ret = regmap_read(pll->clkr.regmap, PLL_MODE(pll), &val);
	if (ret)
		return ret;

	return !!(val & mask);
}

static int clk_alpha_pll_hwfsm_is_enabled(struct clk_hw *hw)
{
	return pll_is_enabled(hw, PLL_ACTIVE_FLAG);
}

static int clk_alpha_pll_is_enabled(struct clk_hw *hw)
{
	return pll_is_enabled(hw, PLL_LOCK_DET);
}

static int clk_alpha_pll_enable(struct clk_hw *hw)
{
	int ret;
	struct clk_alpha_pll *pll = to_clk_alpha_pll(hw);
	u32 val, mask;

	mask = PLL_OUTCTRL | PLL_RESET_N | PLL_BYPASSNL;
	ret = regmap_read(pll->clkr.regmap, PLL_MODE(pll), &val);
	if (ret)
		return ret;

	/* If in FSM mode, just vote for it */
	if (val & PLL_VOTE_FSM_ENA) {
		ret = clk_enable_regmap(hw);
		if (ret)
			return ret;
		ret = wait_for_pll_enable_active(pll);
		if (ret == 0)
			if (pll->flags & SUPPORTS_FSM_VOTE)
				*pll->soft_vote |= (pll->soft_vote_mask);
		return ret;
	}

	/* Skip if already enabled */
	if ((val & mask) == mask)
		return 0;

	ret = regmap_update_bits(pll->clkr.regmap, PLL_MODE(pll),
				 PLL_BYPASSNL, PLL_BYPASSNL);
	if (ret)
		return ret;

	/*
	 * H/W requires a 5us delay between disabling the bypass and
	 * de-asserting the reset.
	 */
	mb();
	udelay(5);

	ret = regmap_update_bits(pll->clkr.regmap, PLL_MODE(pll),
				 PLL_RESET_N, PLL_RESET_N);
	if (ret)
		return ret;

	ret = wait_for_pll_enable_lock(pll);
	if (ret)
		return ret;

	ret = regmap_update_bits(pll->clkr.regmap, PLL_MODE(pll),
				 PLL_OUTCTRL, PLL_OUTCTRL);

	/* Ensure that the write above goes through before returning. */
	mb();
	return ret;
}

static void clk_alpha_pll_disable(struct clk_hw *hw)
{
	int ret;
	struct clk_alpha_pll *pll = to_clk_alpha_pll(hw);
	u32 val, mask;

	ret = regmap_read(pll->clkr.regmap, PLL_MODE(pll), &val);
	if (ret)
		return;

	/* If in FSM mode, just unvote it */
	if (val & PLL_VOTE_FSM_ENA) {
		if (pll->flags & SUPPORTS_FSM_VOTE) {
			*pll->soft_vote &= ~(pll->soft_vote_mask);
			if (!*pll->soft_vote)
				clk_disable_regmap(hw);
		} else
			clk_disable_regmap(hw);
		return;
	}

	mask = PLL_OUTCTRL;
	regmap_update_bits(pll->clkr.regmap, PLL_MODE(pll), mask, 0);

	/* Delay of 2 output clock ticks required until output is disabled */
	mb();
	udelay(1);

	mask = PLL_RESET_N | PLL_BYPASSNL;
	regmap_update_bits(pll->clkr.regmap, PLL_MODE(pll), mask, 0);
}

static unsigned long
alpha_pll_calc_rate(u64 prate, u32 l, u32 a, u32 alpha_width)
{
	return (prate * l) + ((prate * a) >> ALPHA_SHIFT(alpha_width));
}

static void zonda_pll_adjust_l_val(unsigned long rate, unsigned long prate,
									u32 *l)
{
	u64 remainder, quotient;

	quotient = rate;
	remainder = do_div(quotient, prate);
	*l = quotient;

	if ((remainder * 2) / prate)
		*l = *l + 1;
}

static unsigned long
alpha_pll_round_rate(unsigned long rate, unsigned long prate, u32 *l, u64 *a,
			u32 alpha_width)
{
	u64 remainder;
	u64 quotient;

	/*
	 * The PLLs parent rate is zero probably since the parent hasn't
	 * registered yet. Return early with the requested rate.
	 */
	if (!prate) {
		pr_warn("PLLs parent rate hasn't been initialized.\n");
		return rate;
	}

	quotient = rate;
	remainder = do_div(quotient, prate);
	*l = quotient;

	if (!remainder) {
		*a = 0;
		return rate;
	}

	/* Upper ALPHA_BITWIDTH bits of Alpha */
	quotient = remainder << ALPHA_SHIFT(alpha_width);

	remainder = do_div(quotient, prate);

	if (remainder)
		quotient++;

	*a = quotient;
	return alpha_pll_calc_rate(prate, *l, *a, alpha_width);
}

static const struct pll_vco *
alpha_pll_find_vco(const struct clk_alpha_pll *pll, unsigned long rate)
{
	const struct pll_vco *v = pll->vco_table;
	const struct pll_vco *end = v + pll->num_vco;

	for (; v < end; v++)
		if (rate >= v->min_freq && rate <= v->max_freq)
			return v;

	return NULL;
}

static unsigned long
clk_alpha_pll_recalc_rate(struct clk_hw *hw, unsigned long parent_rate)
{
	u32 l, low, high, ctl;
	u64 a = 0, prate = parent_rate;
	struct clk_alpha_pll *pll = to_clk_alpha_pll(hw);
	u32 alpha_width = pll_alpha_width(pll);

	regmap_read(pll->clkr.regmap, PLL_L_VAL(pll), &l);

	regmap_read(pll->clkr.regmap, PLL_USER_CTL(pll), &ctl);
	if (ctl & PLL_ALPHA_EN) {
		regmap_read(pll->clkr.regmap, PLL_ALPHA_VAL(pll), &low);
		if (alpha_width > 32) {
			regmap_read(pll->clkr.regmap, PLL_ALPHA_VAL_U(pll),
				    &high);
			a = (u64)high << 32 | low;
		} else {
			a = low & GENMASK(alpha_width - 1, 0);
		}

		if (alpha_width > ALPHA_BITWIDTH)
			a >>= alpha_width - ALPHA_BITWIDTH;
	}

	return alpha_pll_calc_rate(prate, l, a, alpha_width);
}

static int clk_alpha_pll_dynamic_update(struct clk_alpha_pll *pll)
{
	int ret;

	/* Latch the input to the PLL */
	regmap_update_bits(pll->clkr.regmap, PLL_MODE(pll),
				PLL_UPDATE, PLL_UPDATE);

	/* Wait for 2 reference cycle before checking ACK bit */
	udelay(1);

	ret = wait_for_pll_latch_ack(pll);
	if (ret)
		return ret;

	/* Return latch input to 0 */
	regmap_update_bits(pll->clkr.regmap, PLL_MODE(pll),
				PLL_UPDATE, (u32)~PLL_UPDATE);

	ret = wait_for_pll_enable_lock(pll);
	if (ret)
		return ret;

	return 0;
}

static const struct pll_vco_data
	*find_vco_data(const struct pll_vco_data *data,
			unsigned long rate, size_t size)
{
	int i;

	if (!data)
		return NULL;

	for (i = 0; i < size; i++) {
		if (rate == data[i].freq)
			return &data[i];
	}

	return &data[i - 1];
}

static int __clk_alpha_pll_update_latch(struct clk_alpha_pll *pll)
{
	int ret;
	u32 mode;

	regmap_read(pll->clkr.regmap, PLL_MODE(pll), &mode);

	/* Latch the input to the PLL */
	regmap_update_bits(pll->clkr.regmap, PLL_MODE(pll), PLL_UPDATE,
			   PLL_UPDATE);

	/* Wait for 2 reference cycle before checking ACK bit */
	udelay(1);

	/*
	 * PLL will latch the new L, Alpha and freq control word.
	 * PLL will respond by raising PLL_ACK_LATCH output when new programming
	 * has been latched in and PLL is being updated. When
	 * UPDATE_LOGIC_BYPASS bit is not set, PLL_UPDATE will be cleared
	 * automatically by hardware when PLL_ACK_LATCH is asserted by PLL.
	 */
	if (mode & PLL_UPDATE_BYPASS) {
		ret = wait_for_pll_update_ack_set(pll);
		if (ret)
			return ret;

		regmap_update_bits(pll->clkr.regmap, PLL_MODE(pll), PLL_UPDATE, 0);
	} else {
		ret = wait_for_pll_update(pll);
		if (ret)
			return ret;
	}

	if (pll->flags & SUPPORTS_DYNAMIC_UPDATE)
		ret = wait_for_pll_enable_lock(pll);
	else
		ret = wait_for_pll_update_ack_clear(pll);
	if (ret)
		return ret;

	/* Wait for PLL output to stabilize */
	udelay(10);

	return 0;
}

static int clk_alpha_pll_update_latch(struct clk_alpha_pll *pll,
				      int (*is_enabled)(struct clk_hw *))
{
	if (!is_enabled(&pll->clkr.hw) ||
	    !(pll->flags & SUPPORTS_DYNAMIC_UPDATE))
		return 0;

	return __clk_alpha_pll_update_latch(pll);
}

static int __clk_alpha_pll_set_rate(struct clk_hw *hw, unsigned long rate,
				    unsigned long prate,
				    int (*is_enabled)(struct clk_hw *))
{
	struct clk_alpha_pll *pll = to_clk_alpha_pll(hw);
	struct clk_alpha_pll_postdiv *pll_postdiv =
		to_clk_alpha_pll_postdiv(hw);
	const struct pll_vco *vco;
	const struct pll_vco_data *data;
	u32 l, alpha_width = pll_alpha_width(pll);
	u64 a;
	unsigned long rrate;

	rrate = alpha_pll_round_rate(rate, prate, &l, &a, alpha_width);
	if (rrate != rate) {
		pr_err("alpha_pll: Call clk_set_rate with rounded rates!\n");
		return -EINVAL;
	}

	vco = alpha_pll_find_vco(pll, rrate);
	if (pll->vco_table && !vco) {
		pr_err("alpha pll not in a valid vco range\n");
		return -EINVAL;
	}

	/*
	 * For PLLs that do not support dynamic programming (dynamic_update
	 * is not set), ensure PLL is off before changing rate. For
	 * optimization reasons, assume no downstream clock is actively
	 * using it.
	 */
	if (is_enabled(&pll->clkr.hw) &&
	    !(pll->flags & SUPPORTS_DYNAMIC_UPDATE))
		hw->init->ops->disable(hw);

	regmap_write(pll->clkr.regmap, PLL_L_VAL(pll), l);

	if (alpha_width > ALPHA_BITWIDTH)
		a <<= alpha_width - ALPHA_BITWIDTH;

	if (alpha_width > 32)
		regmap_write(pll->clkr.regmap, PLL_ALPHA_VAL_U(pll), a >> 32);

	regmap_write(pll->clkr.regmap, PLL_ALPHA_VAL(pll), a);

	if (vco) {
		regmap_update_bits(pll->clkr.regmap, PLL_USER_CTL(pll),
				   PLL_VCO_MASK << PLL_VCO_SHIFT,
				   vco->val << PLL_VCO_SHIFT);
	}

	data = find_vco_data(pll->vco_data, rate, pll->num_vco_data);
	if (data) {
		if (data->freq == rate)
			regmap_update_bits(pll->clkr.regmap, PLL_USER_CTL(pll),
				PLL_POST_DIV_MASK(pll_postdiv)
				<< PLL_POST_DIV_SHIFT,
				data->post_div_val << PLL_POST_DIV_SHIFT);
		else
			regmap_update_bits(pll->clkr.regmap, PLL_USER_CTL(pll),
					PLL_POST_DIV_MASK(pll_postdiv)
					<< PLL_POST_DIV_SHIFT,
					0x0 << PLL_VCO_SHIFT);
	}

	regmap_update_bits(pll->clkr.regmap, PLL_USER_CTL(pll),
			   PLL_ALPHA_EN, PLL_ALPHA_EN);

	if (is_enabled(&pll->clkr.hw) &&
		(pll->flags & SUPPORTS_DYNAMIC_UPDATE))
		clk_alpha_pll_dynamic_update(pll);

	if (is_enabled(&pll->clkr.hw) &&
	    !(pll->flags & SUPPORTS_DYNAMIC_UPDATE))
		hw->init->ops->enable(hw);

	return clk_alpha_pll_update_latch(pll, is_enabled);
}

static int clk_alpha_pll_set_rate(struct clk_hw *hw, unsigned long rate,
				  unsigned long prate)
{
	return __clk_alpha_pll_set_rate(hw, rate, prate,
					clk_alpha_pll_is_enabled);
}

static int clk_alpha_pll_hwfsm_set_rate(struct clk_hw *hw, unsigned long rate,
					unsigned long prate)
{
	return __clk_alpha_pll_set_rate(hw, rate, prate,
					clk_alpha_pll_hwfsm_is_enabled);
}

static long clk_alpha_pll_round_rate(struct clk_hw *hw, unsigned long rate,
				     unsigned long *prate)
{
	struct clk_alpha_pll *pll = to_clk_alpha_pll(hw);
	u32 l, alpha_width = pll_alpha_width(pll);
	u64 a;
	unsigned long min_freq, max_freq;

	if (rate < pll->min_supported_freq)
		return pll->min_supported_freq;

	rate = alpha_pll_round_rate(rate, *prate, &l, &a, alpha_width);
	if (!pll->vco_table || alpha_pll_find_vco(pll, rate))
		return rate;

	min_freq = pll->vco_table[0].min_freq;
	max_freq = pll->vco_table[pll->num_vco - 1].max_freq;

	return clamp(rate, min_freq, max_freq);
}

void clk_huayra_pll_configure(struct clk_alpha_pll *pll, struct regmap *regmap,
				const struct alpha_pll_config *config)
{
	if (config->config_ctl_val)
		regmap_write(regmap, PLL_CONFIG_CTL(pll),
				config->config_ctl_val);

	if (config->config_ctl_hi_val)
		regmap_write(regmap, PLL_CONFIG_CTL_U(pll),
				config->config_ctl_hi_val);

	if (config->config_ctl_hi1_val)
		regmap_write(regmap, PLL_CONFIG_CTL_U1(pll),
				config->config_ctl_hi1_val);

	if (config->test_ctl_val)
		regmap_write(regmap, PLL_TEST_CTL(pll),
				config->test_ctl_val);

	if (config->test_ctl_hi_val)
		regmap_write(regmap, PLL_TEST_CTL_U(pll),
				config->test_ctl_hi_val);

	if (config->test_ctl_hi1_val)
		regmap_write(regmap, PLL_TEST_CTL_U1(pll),
				config->test_ctl_hi1_val);

	if (config->l)
		regmap_write(regmap, PLL_L_VAL(pll), config->l);

	if (config->alpha)
		regmap_write(regmap, PLL_ALPHA_VAL(pll), config->alpha);

	if (config->user_ctl_val)
		regmap_write(regmap, PLL_USER_CTL(pll),
				config->user_ctl_val);

	/* Set PLL_BYPASSNL */
	regmap_update_bits(regmap, PLL_MODE(pll),
			 PLL_BYPASSNL, PLL_BYPASSNL);

	/*
	 * H/W requires a 1us delay between disabling the bypass and
	 * de-asserting the reset.
	 */
	mb();
	udelay(5);

	/* Take PLL out from reset state */
	regmap_update_bits(regmap, PLL_MODE(pll),
				 PLL_RESET_N, PLL_RESET_N);

	/* Wait 50us for pll_lock_det bit to go high */
	mb();
	udelay(50);

	/* Enables PLL output */
	regmap_update_bits(regmap, PLL_MODE(pll),
			 PLL_OUTCTRL, PLL_OUTCTRL);
}

static unsigned long
alpha_huayra_pll_calc_rate(u64 prate, u32 l, u32 a)
{
	/*
	 * a contains 16 bit alpha_val in two’s compliment number in the range
	 * of [-0.5, 0.5).
	 */
	if (a >= BIT(PLL_HUAYRA_ALPHA_WIDTH - 1))
		l -= 1;

	return (prate * l) + (prate * a >> PLL_HUAYRA_ALPHA_WIDTH);
}

static unsigned long
alpha_huayra_pll_round_rate(unsigned long rate, unsigned long prate,
			    u32 *l, u32 *a)
{
	u64 remainder;
	u64 quotient;

	quotient = rate;
	remainder = do_div(quotient, prate);
	*l = quotient;

	if (!remainder) {
		*a = 0;
		return rate;
	}

	quotient = remainder << PLL_HUAYRA_ALPHA_WIDTH;
	remainder = do_div(quotient, prate);

	if (remainder)
		quotient++;

	/*
	 * alpha_val should be in two’s compliment number in the range
	 * of [-0.5, 0.5) so if quotient >= 0.5 then increment the l value
	 * since alpha value will be subtracted in this case.
	 */
	if (quotient >= BIT(PLL_HUAYRA_ALPHA_WIDTH - 1))
		*l += 1;

	*a = quotient;
	return alpha_huayra_pll_calc_rate(prate, *l, *a);
}

static unsigned long
alpha_pll_huayra_recalc_rate(struct clk_hw *hw, unsigned long parent_rate)
{
	u64 rate = parent_rate, tmp;
	struct clk_alpha_pll *pll = to_clk_alpha_pll(hw);
	u32 l, alpha = 0, ctl, alpha_m, alpha_n;

	regmap_read(pll->clkr.regmap, PLL_L_VAL(pll), &l);
	regmap_read(pll->clkr.regmap, PLL_USER_CTL(pll), &ctl);

	if (ctl & PLL_ALPHA_EN) {
		regmap_read(pll->clkr.regmap, PLL_ALPHA_VAL(pll), &alpha);
		/*
		 * Depending upon alpha_mode, it can be treated as M/N value or
		 * as a two’s compliment number. When alpha_mode=1,
		 * pll_alpha_val<15:8>=M and pll_apla_val<7:0>=N
		 *
		 *		Fout=FIN*(L+(M/N))
		 *
		 * M is a signed number (-128 to 127) and N is unsigned
		 * (0 to 255). M/N has to be within +/-0.5.
		 *
		 * When alpha_mode=0, it is a two’s compliment number in the
		 * range [-0.5, 0.5).
		 *
		 *		Fout=FIN*(L+(alpha_val)/2^16)
		 *
		 * where alpha_val is two’s compliment number.
		 */
		if (!(ctl & PLL_ALPHA_MODE))
			return alpha_huayra_pll_calc_rate(rate, l, alpha);

		alpha_m = alpha >> PLL_HUAYRA_M_SHIFT & PLL_HUAYRA_M_MASK;
		alpha_n = alpha >> PLL_HUAYRA_N_SHIFT & PLL_HUAYRA_N_MASK;

		rate *= l;
		tmp = parent_rate;
		if (alpha_m >= BIT(PLL_HUAYRA_M_WIDTH - 1)) {
			alpha_m = BIT(PLL_HUAYRA_M_WIDTH) - alpha_m;
			tmp *= alpha_m;
			do_div(tmp, alpha_n);
			rate -= tmp;
		} else {
			tmp *= alpha_m;
			do_div(tmp, alpha_n);
			rate += tmp;
		}

		return rate;
	}

	return alpha_huayra_pll_calc_rate(rate, l, alpha);
}

static int alpha_pll_huayra_set_rate(struct clk_hw *hw, unsigned long rate,
				     unsigned long prate)
{
	struct clk_alpha_pll *pll = to_clk_alpha_pll(hw);
	u32 l, a, ctl, cur_alpha = 0;

	rate = alpha_huayra_pll_round_rate(rate, prate, &l, &a);

	regmap_read(pll->clkr.regmap, PLL_USER_CTL(pll), &ctl);

	if (ctl & PLL_ALPHA_EN)
		regmap_read(pll->clkr.regmap, PLL_ALPHA_VAL(pll), &cur_alpha);

	/*
	 * Huayra PLL supports PLL dynamic programming. User can change L_VAL,
	 * without having to go through the power on sequence.
	 */
	if (clk_alpha_pll_is_enabled(hw)) {
		if (cur_alpha != a) {
			pr_err("clock needs to be gated %s\n",
			       clk_hw_get_name(hw));
			return -EBUSY;
		}

		regmap_write(pll->clkr.regmap, PLL_L_VAL(pll), l);
		/* Ensure that the write above goes to detect L val change. */
		mb();
		return wait_for_pll_enable_lock(pll);
	}

	regmap_write(pll->clkr.regmap, PLL_L_VAL(pll), l);
	regmap_write(pll->clkr.regmap, PLL_ALPHA_VAL(pll), a);

	if (a == 0)
		regmap_update_bits(pll->clkr.regmap, PLL_USER_CTL(pll),
				   PLL_ALPHA_EN, 0x0);
	else
		regmap_update_bits(pll->clkr.regmap, PLL_USER_CTL(pll),
				   PLL_ALPHA_EN | PLL_ALPHA_MODE, PLL_ALPHA_EN);

	return 0;
}

static int alpha_pll_huayra_determine_rate(struct clk_hw *hw,
				struct clk_rate_request *req)
{
	unsigned long rrate, prate;
	u32 l, a;
	struct clk_hw *parent_hw;

	parent_hw = clk_hw_get_parent(hw);
	if (!parent_hw)
		return -EINVAL;

	prate = clk_hw_get_rate(parent_hw);
	rrate = alpha_huayra_pll_round_rate(req->rate, prate, &l, &a);

	req->best_parent_hw = clk_hw_get_parent(hw);
	req->best_parent_rate = prate;
	req->rate = rrate;

	return 0;
}

static void clk_huayra_pll_list_registers(struct seq_file *f, struct clk_hw *hw)
{
	struct clk_alpha_pll *pll = to_clk_alpha_pll(hw);
	int size, i, val;

	static struct clk_register_data data[] = {
		{"PLL_MODE", PLL_OFF_MODE},
		{"PLL_L_VAL", PLL_OFF_L_VAL},
		{"PLL_ALPHA_VAL", PLL_OFF_ALPHA_VAL},
		{"PLL_USER_CTL", PLL_OFF_USER_CTL},
		{"PLL_CONFIG_CTL", PLL_OFF_CONFIG_CTL},
		{"PLL_CONFIG_CTL_U", PLL_OFF_CONFIG_CTL_U},
		{"PLL_CONFIG_CTL_U1", PLL_OFF_CONFIG_CTL_U1},
		{"PLL_TEST_CTL", PLL_OFF_TEST_CTL},
		{"PLL_TEST_CTL_U", PLL_OFF_TEST_CTL_U},
		{"PLL_TEST_CTL_U1", PLL_OFF_TEST_CTL_U1},
		{"PLL_OPMODE", PLL_OFF_OPMODE},
		{"PLL_STATUS", PLL_OFF_STATUS},
	};

	static struct clk_register_data data1[] = {
		{"APSS_PLL_VOTE", 0x0},
	};

	size = ARRAY_SIZE(data);

	for (i = 0; i < size; i++) {
		regmap_read(pll->clkr.regmap,
				pll->offset + pll->regs[data[i].offset], &val);
		clock_debug_output(f, false,
				"%20s: 0x%.8x\n", data[i].name, val);
	}

	regmap_read(pll->clkr.regmap, pll->offset +
					pll->regs[data[0].offset], &val);

	if (val & PLL_FSM_ENA) {
		regmap_read(pll->clkr.regmap, pll->clkr.enable_reg +
					data1[0].offset, &val);
		clock_debug_output(f, false,
				"%20s: 0x%.8x\n", data1[0].name, val);
	}
}

static void clk_alpha_pll_list_registers(struct seq_file *f, struct clk_hw *hw)
{
	struct clk_alpha_pll *pll = to_clk_alpha_pll(hw);
	int size, i, val;

	static struct clk_register_data data[] = {
		{"PLL_MODE", PLL_OFF_MODE},
		{"PLL_L_VAL", PLL_OFF_L_VAL},
		{"PLL_ALPHA_VAL", PLL_OFF_ALPHA_VAL},
		{"PLL_ALPHA_VAL_U", PLL_OFF_ALPHA_VAL_U},
		{"PLL_TEST_CTL", PLL_OFF_TEST_CTL},
		{"PLL_TEST_CTL_U", PLL_OFF_TEST_CTL_U},
		{"PLL_USER_CTL", PLL_OFF_USER_CTL},
		{"PLL_USER_CTL_U", PLL_OFF_USER_CTL_U},
		{"PLL_CONFIG_CTL", PLL_OFF_CONFIG_CTL},
		{"PLL_STATUS", PLL_OFF_STATUS},
	};

	static struct clk_register_data data1[] = {
		{"APSS_PLL_VOTE", 0x0},
	};

	size = ARRAY_SIZE(data);

	for (i = 0; i < size; i++) {
		regmap_read(pll->clkr.regmap,
				pll->offset + pll->regs[data[i].offset], &val);
		clock_debug_output(f, false,
				"%20s: 0x%.8x\n", data[i].name, val);
	}

	regmap_read(pll->clkr.regmap, pll->offset +
					pll->regs[data[0].offset], &val);

	if (val & PLL_FSM_ENA) {
		regmap_read(pll->clkr.regmap, pll->clkr.enable_reg +
					data1[0].offset, &val);
		clock_debug_output(f, false,
				"%20s: 0x%.8x\n", data1[0].name, val);
	}
}

static int clk_zonda_pll_is_enabled(struct clk_hw *hw)
{
	struct clk_alpha_pll *pll = to_clk_alpha_pll(hw);
	u32 mode_regval, opmode_regval;
	int ret;

	ret = regmap_read(pll->clkr.regmap, PLL_MODE(pll), &mode_regval);
	if (ret)
		return ret;
	ret = regmap_read(pll->clkr.regmap, PLL_OPMODE(pll), &opmode_regval);
	if (ret)
		return ret;

	return (opmode_regval & PLL_OPMODE_RUN) &&
		(mode_regval & PLL_OUTCTRL);
}

void clk_zonda_pll_configure(struct clk_alpha_pll *pll, struct regmap *regmap,
				const struct alpha_pll_config *config)
{
	if (config->l)
		regmap_write(regmap, PLL_L_VAL(pll), config->l);

	if (config->alpha)
		regmap_write(regmap, PLL_ALPHA_VAL(pll), config->alpha);

	if (config->config_ctl_val)
		regmap_write(regmap, PLL_CONFIG_CTL(pll),
				config->config_ctl_val);

	if (config->config_ctl_hi_val)
		regmap_write(regmap, PLL_CONFIG_CTL_U(pll),
				config->config_ctl_hi_val);

	if (config->config_ctl_hi1_val)
		regmap_write(regmap, PLL_CONFIG_CTL_U1(pll),
				config->config_ctl_hi1_val);

	if (config->user_ctl_val)
		regmap_write(regmap, PLL_USER_CTL(pll),
				config->user_ctl_val);

	if (config->user_ctl_hi_val)
		regmap_write(regmap, PLL_USER_CTL_U(pll),
				config->user_ctl_hi_val);

	if (config->user_ctl_hi1_val)
		regmap_write(regmap, PLL_USER_CTL_U1(pll),
				config->user_ctl_hi1_val);

	if (config->test_ctl_val)
		regmap_write(regmap, PLL_TEST_CTL(pll),
				config->test_ctl_val);

	if (config->test_ctl_hi_val)
		regmap_write(regmap, PLL_TEST_CTL_U(pll),
				config->test_ctl_hi_val);

	if (config->test_ctl_hi1_val)
		regmap_write(regmap, PLL_TEST_CTL_U1(pll),
				config->test_ctl_hi1_val);

	regmap_update_bits(regmap, PLL_MODE(pll),
			 PLL_BYPASSNL, 0);

	/* Disable PLL output */
	regmap_update_bits(regmap, PLL_MODE(pll),
			 PLL_OUTCTRL, 0);

	/* Set operation mode to OFF */
	regmap_write(regmap, PLL_OPMODE(pll), PLL_OPMODE_STANDBY);

	/* PLL should be in OFF mode before continuing */
	wmb();

	/* Place the PLL in STANDBY mode */
	regmap_update_bits(regmap, PLL_MODE(pll),
				 PLL_RESET_N, PLL_RESET_N);
}

static int clk_zonda_pll_enable(struct clk_hw *hw)
{
	struct clk_alpha_pll *pll = to_clk_alpha_pll(hw);
	u32 val, test_ctl_val;
	int ret;

	ret = regmap_read(pll->clkr.regmap, PLL_MODE(pll), &val);
	if (ret)
		return ret;

	/* If in FSM mode, just vote for it */
	if (val & PLL_VOTE_FSM_ENA) {
		ret = clk_enable_regmap(hw);
		if (ret)
			return ret;
		return wait_for_pll_enable_active(pll);
	}

	/* Get the PLL out of bypass mode */
	ret = regmap_update_bits(pll->clkr.regmap, PLL_MODE(pll),
						PLL_BYPASSNL, PLL_BYPASSNL);
	if (ret)
		return ret;

	/*
	 * H/W requires a 1us delay between disabling the bypass and
	 * de-asserting the reset.
	 */
	mb();
	udelay(1);

	ret = regmap_update_bits(pll->clkr.regmap, PLL_MODE(pll),
						 PLL_RESET_N, PLL_RESET_N);
	if (ret)
		return ret;

	/* Set operation mode to RUN */
	regmap_write(pll->clkr.regmap, PLL_OPMODE(pll),
						PLL_OPMODE_RUN);

	ret = regmap_read(pll->clkr.regmap, PLL_TEST_CTL(pll), &test_ctl_val);
	if (ret)
		return ret;

	/* If cfa mode then poll for freq lock */
	if (test_ctl_val & ZONDA_STAY_IN_CFA)
		ret = wait_for_zonda_pll_freq_lock(pll);
	else
		ret = wait_for_pll_enable_lock(pll);
	if (ret)
		return ret;

	/* Enable the PLL outputs */
	ret = regmap_update_bits(pll->clkr.regmap, PLL_USER_CTL(pll),
				ZONDA_PLL_OUT_MASK, ZONDA_PLL_OUT_MASK);
	if (ret)
		return ret;

	/* Enable the global PLL outputs */
	ret = regmap_update_bits(pll->clkr.regmap, PLL_MODE(pll),
				 PLL_OUTCTRL, PLL_OUTCTRL);
	if (ret)
		return ret;

	/* Ensure that the write above goes through before returning. */
	mb();

	return 0;
}

static void clk_zonda_pll_disable(struct clk_hw *hw)
{
	struct clk_alpha_pll *pll = to_clk_alpha_pll(hw);
	u32 val, mask;
	int ret;

	ret = regmap_read(pll->clkr.regmap, PLL_MODE(pll), &val);
	if (ret)
		return;

	/* If in FSM mode, just unvote it */
	if (val & PLL_VOTE_FSM_ENA) {
		clk_disable_regmap(hw);
		return;
	}

	/* Disable the global PLL output */
	ret = regmap_update_bits(pll->clkr.regmap, PLL_MODE(pll),
							PLL_OUTCTRL, 0);
	if (ret)
		return;

	/* Disable the PLL outputs */
	ret = regmap_update_bits(pll->clkr.regmap, PLL_USER_CTL(pll),
					ZONDA_PLL_OUT_MASK, 0);

	/* Put the PLL in bypass and reset */
	mask = PLL_RESET_N | PLL_BYPASSNL;
	ret = regmap_update_bits(pll->clkr.regmap, PLL_MODE(pll), mask, 0);
	if (ret)
		return;

	/* Place the PLL mode in OFF state */
	regmap_write(pll->clkr.regmap, PLL_OPMODE(pll),
			0x0);
}

static int clk_zonda_pll_set_rate(struct clk_hw *hw, unsigned long rate,
				  unsigned long prate)
{
	struct clk_alpha_pll *pll = to_clk_alpha_pll(hw);
	unsigned long rrate;
	u32 test_ctl_val, alpha_width = pll_alpha_width(pll);
	u32 l;
	u64 a;
	int ret;

	rrate = alpha_pll_round_rate(rate, prate, &l, &a, alpha_width);

	/*
	 * Due to a limited number of bits for fractional rate programming, the
	 * rounded up rate could be marginally higher than the requested rate.
	 */
	if (rrate > (rate + PLL_OUT_RATE_MARGIN) || rrate < rate) {
		pr_err("Requested rate (%lu) not matching the PLL's supported frequency (%lu)\n",
				rate, rrate);
		return -EINVAL;
	}

	if (a && (a & BIT(15)))
		zonda_pll_adjust_l_val(rate, prate, &l);

	regmap_write(pll->clkr.regmap, PLL_ALPHA_VAL(pll), a);
	regmap_write(pll->clkr.regmap, PLL_L_VAL(pll), l);

	if (!clk_hw_is_enabled(hw))
		return 0;

	/* Wait before polling for the frequency latch */
	udelay(5);

	/* Read stay in cfa mode */
	ret = regmap_read(pll->clkr.regmap, PLL_TEST_CTL(pll), &test_ctl_val);
	if (ret)
		return ret;

	/* If cfa mode then poll for freq lock */
	if (test_ctl_val & ZONDA_STAY_IN_CFA)
		ret = wait_for_zonda_pll_freq_lock(pll);
	else
		ret = wait_for_pll_enable_lock(pll);
	if (ret)
		return ret;

	/* Wait for PLL output to stabilize */
	udelay(100);
	return 0;
}

static unsigned long alpha_pll_adjust_calc_rate(u64 prate, u32 l, u32 frac,
		u32 alpha_width)
{
	uint64_t tmp;

	frac = 100 - DIV_ROUND_UP_ULL((frac * 100), BIT(alpha_width));

	tmp = frac * prate;
	do_div(tmp, 100);

	return (l * prate) - tmp;
}

static unsigned long
clk_zonda_pll_recalc_rate(struct clk_hw *hw, unsigned long parent_rate)
{
	struct clk_alpha_pll *pll = to_clk_alpha_pll(hw);
	u32 l, frac, alpha_width = pll_alpha_width(pll);

	regmap_read(pll->clkr.regmap, PLL_L_VAL(pll), &l);
	regmap_read(pll->clkr.regmap, PLL_ALPHA_VAL(pll), &frac);

	if (frac & BIT(15))
		return alpha_pll_adjust_calc_rate(parent_rate, l, frac,
								alpha_width);
	else
		return alpha_pll_calc_rate(parent_rate, l, frac, alpha_width);
}

static void clk_zonda_pll_list_registers(struct seq_file *f, struct clk_hw *hw)
{
	struct clk_alpha_pll *pll = to_clk_alpha_pll(hw);
	int size, i, val;

	static struct clk_register_data pll_regs[] = {
		{"PLL_MODE", PLL_OFF_MODE},
		{"PLL_L_VAL", PLL_OFF_L_VAL},
		{"PLL_ALPHA_VAL", PLL_OFF_ALPHA_VAL},
		{"PLL_USER_CTL", PLL_OFF_USER_CTL},
		{"PLL_CONFIG_CTL", PLL_OFF_CONFIG_CTL},
		{"PLL_CONFIG_CTL_U", PLL_OFF_CONFIG_CTL_U},
		{"PLL_CONFIG_CTL_U1", PLL_OFF_CONFIG_CTL_U1},
		{"PLL_TEST_CTL", PLL_OFF_TEST_CTL},
		{"PLL_TEST_CTL_U", PLL_OFF_TEST_CTL_U},
		{"PLL_TEST_CTL_U1", PLL_OFF_TEST_CTL_U1},
		{"PLL_OPMODE", PLL_OFF_OPMODE},
		{"PLL_STATUS", PLL_OFF_STATUS},
	};

	static struct clk_register_data pll_vote_reg = {
		"APSS_PLL_VOTE", 0x0
	};

	size = ARRAY_SIZE(pll_regs);

	for (i = 0; i < size; i++) {
		regmap_read(pll->clkr.regmap, pll->offset +
					pll->regs[pll_regs[i].offset], &val);
		clock_debug_output(f, false,
				"%20s: 0x%.8x\n", pll_regs[i].name, val);
	}

	regmap_read(pll->clkr.regmap, pll->offset +
					pll->regs[pll_regs[0].offset], &val);

	if (val & PLL_FSM_ENA) {
		regmap_read(pll->clkr.regmap, pll->clkr.enable_reg +
					pll_vote_reg.offset, &val);
		clock_debug_output(f, false,
				"%20s: 0x%.8x\n", pll_vote_reg.name, val);
	}
}

const struct clk_ops clk_alpha_pll_ops = {
	.enable = clk_alpha_pll_enable,
	.disable = clk_alpha_pll_disable,
	.is_enabled = clk_alpha_pll_is_enabled,
	.recalc_rate = clk_alpha_pll_recalc_rate,
	.round_rate = clk_alpha_pll_round_rate,
	.set_rate = clk_alpha_pll_set_rate,
	.list_registers = clk_alpha_pll_list_registers,
	.bus_vote = clk_debug_bus_vote,
};
EXPORT_SYMBOL_GPL(clk_alpha_pll_ops);

const struct clk_ops clk_alpha_pll_huayra_ops = {
	.enable = clk_alpha_pll_enable,
	.disable = clk_alpha_pll_disable,
	.is_enabled = clk_alpha_pll_is_enabled,
	.recalc_rate = alpha_pll_huayra_recalc_rate,
	.determine_rate = alpha_pll_huayra_determine_rate,
	.set_rate = alpha_pll_huayra_set_rate,
	.list_registers = clk_huayra_pll_list_registers,
	.bus_vote = clk_debug_bus_vote,
};
EXPORT_SYMBOL_GPL(clk_alpha_pll_huayra_ops);

const struct clk_ops clk_alpha_pll_hwfsm_ops = {
	.enable = clk_alpha_pll_hwfsm_enable,
	.disable = clk_alpha_pll_hwfsm_disable,
	.is_enabled = clk_alpha_pll_hwfsm_is_enabled,
	.recalc_rate = clk_alpha_pll_recalc_rate,
	.round_rate = clk_alpha_pll_round_rate,
	.set_rate = clk_alpha_pll_hwfsm_set_rate,
	.list_registers = clk_alpha_pll_list_registers,
	.bus_vote = clk_debug_bus_vote,
};
EXPORT_SYMBOL_GPL(clk_alpha_pll_hwfsm_ops);

const struct clk_ops clk_alpha_pll_zonda_ops = {
	.enable = clk_zonda_pll_enable,
	.disable = clk_zonda_pll_disable,
	.is_enabled = clk_zonda_pll_is_enabled,
	.recalc_rate = clk_zonda_pll_recalc_rate,
	.round_rate = clk_alpha_pll_round_rate,
	.set_rate = clk_zonda_pll_set_rate,
	.list_registers = clk_zonda_pll_list_registers,
	.bus_vote = clk_debug_bus_vote,
};
EXPORT_SYMBOL(clk_alpha_pll_zonda_ops);

static unsigned long
clk_alpha_pll_postdiv_recalc_rate(struct clk_hw *hw, unsigned long parent_rate)
{
	struct clk_alpha_pll_postdiv *pll = to_clk_alpha_pll_postdiv(hw);
	u32 ctl;

	regmap_read(pll->clkr.regmap, PLL_USER_CTL(pll), &ctl);

	ctl >>= PLL_POST_DIV_SHIFT;
	ctl &= PLL_POST_DIV_MASK(pll);

	return parent_rate >> fls(ctl);
}

static const struct clk_div_table clk_alpha_div_table[] = {
	{ 0x0, 1 },
	{ 0x1, 2 },
	{ 0x3, 4 },
	{ 0x7, 8 },
	{ 0xf, 16 },
	{ }
};

static const struct clk_div_table clk_alpha_2bit_div_table[] = {
	{ 0x0, 1 },
	{ 0x1, 2 },
	{ 0x3, 4 },
	{ }
};

static long
clk_alpha_pll_postdiv_round_rate(struct clk_hw *hw, unsigned long rate,
				 unsigned long *prate)
{
	struct clk_alpha_pll_postdiv *pll = to_clk_alpha_pll_postdiv(hw);
	const struct clk_div_table *table;

	if (pll->width == 2)
		table = clk_alpha_2bit_div_table;
	else
		table = clk_alpha_div_table;

	return divider_round_rate(hw, rate, prate, table,
				  pll->width, CLK_DIVIDER_POWER_OF_TWO);
}

static long
clk_alpha_pll_postdiv_round_ro_rate(struct clk_hw *hw, unsigned long rate,
				    unsigned long *prate)
{
	struct clk_alpha_pll_postdiv *pll = to_clk_alpha_pll_postdiv(hw);
	struct clk_hw *parent_hw;
	u32 ctl, div;

	regmap_read(pll->clkr.regmap, PLL_USER_CTL(pll), &ctl);

	ctl >>= PLL_POST_DIV_SHIFT;
	ctl &= BIT(pll->width) - 1;
	div = 1 << fls(ctl);

	if (clk_hw_get_flags(hw) & CLK_SET_RATE_PARENT) {
		parent_hw = clk_hw_get_parent(hw);
		if (!parent_hw)
			return -EINVAL;

		*prate = clk_hw_round_rate(parent_hw, div * rate);
	}

	return DIV_ROUND_UP_ULL((u64)*prate, div);
}

static int clk_alpha_pll_postdiv_set_rate(struct clk_hw *hw, unsigned long rate,
					  unsigned long parent_rate)
{
	struct clk_alpha_pll_postdiv *pll = to_clk_alpha_pll_postdiv(hw);
	int div;

	/* 16 -> 0xf, 8 -> 0x7, 4 -> 0x3, 2 -> 0x1, 1 -> 0x0 */
	div = DIV_ROUND_UP_ULL((u64)parent_rate, rate) - 1;

	return regmap_update_bits(pll->clkr.regmap, PLL_USER_CTL(pll),
				  PLL_POST_DIV_MASK(pll) << PLL_POST_DIV_SHIFT,
				  div << PLL_POST_DIV_SHIFT);
}

const struct clk_ops clk_alpha_pll_postdiv_ops = {
	.recalc_rate = clk_alpha_pll_postdiv_recalc_rate,
	.round_rate = clk_alpha_pll_postdiv_round_rate,
	.set_rate = clk_alpha_pll_postdiv_set_rate,
	.bus_vote = clk_debug_bus_vote,
};
EXPORT_SYMBOL_GPL(clk_alpha_pll_postdiv_ops);

const struct clk_ops clk_alpha_pll_postdiv_ro_ops = {
	.round_rate = clk_alpha_pll_postdiv_round_ro_rate,
	.recalc_rate = clk_alpha_pll_postdiv_recalc_rate,
	.bus_vote = clk_debug_bus_vote,
};
EXPORT_SYMBOL_GPL(clk_alpha_pll_postdiv_ro_ops);

static void clk_alpha_pll_custom_configure(struct clk_alpha_pll *pll,
		struct regmap *regmap, const struct alpha_pll_config *config)
{
	int i;

	for (i = 0; i < config->num_custom_reg; i++)
		regmap_write(regmap, pll->offset + config->custom_reg_offset[i],
				config->custom_reg_val[i]);
}

int clk_fabia_pll_configure(struct clk_alpha_pll *pll, struct regmap *regmap,
			     const struct alpha_pll_config *config)
{
	u32 val, mask;

	if (!config) {
		pr_err("PLL configuration missing.\n");
		return -EINVAL;
	}

	if (config->l)
		regmap_write(regmap, PLL_L_VAL(pll), config->l);

	if (config->cal_l)
		regmap_write(regmap, PLL_CAL_L_VAL(pll), config->cal_l);
	else
		regmap_write(regmap, PLL_CAL_L_VAL(pll), FABIA_PLL_CAL_VAL);

	if (config->alpha)
		regmap_write(regmap, PLL_FRAC(pll), config->alpha);

	if (config->config_ctl_val)
		regmap_write(regmap, PLL_CONFIG_CTL(pll),
						config->config_ctl_val);

	if (config->config_ctl_hi_val)
		regmap_write(regmap, PLL_CONFIG_CTL_U(pll),
					config->config_ctl_hi_val);

	if (config->user_ctl_val)
		regmap_write(regmap, PLL_USER_CTL(pll),
					config->user_ctl_val);

	if (config->user_ctl_hi_val)
		regmap_write(regmap, PLL_USER_CTL_U(pll),
					config->user_ctl_hi_val);

	if (config->test_ctl_val)
		regmap_write(regmap, PLL_TEST_CTL(pll),
					config->test_ctl_val);

	if (config->test_ctl_hi_val)
		regmap_write(regmap, PLL_TEST_CTL_U(pll),
					config->test_ctl_hi_val);

	if (config->post_div_mask) {
		mask = config->post_div_mask;
		val = config->post_div_val;
		regmap_update_bits(regmap, PLL_USER_CTL(pll), mask, val);
	}

	clk_alpha_pll_custom_configure(pll, regmap, config);

	regmap_update_bits(regmap, PLL_MODE(pll), PLL_UPDATE_BYPASS,
							PLL_UPDATE_BYPASS);

	regmap_update_bits(regmap, PLL_MODE(pll), PLL_RESET_N, PLL_RESET_N);
	return 0;
}
EXPORT_SYMBOL_GPL(clk_fabia_pll_configure);

static int alpha_pll_fabia_enable(struct clk_hw *hw)
{
	int ret;
	struct clk_alpha_pll *pll = to_clk_alpha_pll(hw);
	u32 val, opmode_val, l_val, cal_val;
	struct regmap *regmap = pll->clkr.regmap;

	ret = regmap_read(regmap, PLL_MODE(pll), &val);
	if (ret)
		return ret;

	/* If in FSM mode, just vote for it */
	if (val & PLL_VOTE_FSM_ENA) {
		ret = clk_enable_regmap(hw);
		if (ret)
			return ret;
		return wait_for_pll_enable_active(pll);
	}

	ret = regmap_read(regmap, PLL_OPMODE(pll), &opmode_val);
	if (ret)
		return ret;

	/* Skip If PLL is already running */
	if ((opmode_val & PLL_OPMODE_RUN) && (val & PLL_OUTCTRL))
		return 0;

	ret = regmap_read(regmap, PLL_L_VAL(pll), &l_val);
	if (ret)
		return ret;

	ret = regmap_read(regmap, PLL_CAL_L_VAL(pll), &cal_val);
	if (ret)
		return ret;

	/* PLL has lost it's L or CAL value, needs reconfiguration */
	if (!l_val || !cal_val) {
		ret = clk_fabia_pll_configure(pll, regmap, pll->config);
		if (ret) {
			pr_err("Failed to configure %s\n", clk_hw_get_name(hw));
			return ret;
		}
		pr_warn("PLL configuration lost, reconfiguration of PLL done.\n");
	}

	ret = regmap_update_bits(regmap, PLL_MODE(pll), PLL_OUTCTRL, 0);
	if (ret)
		return ret;

	ret = regmap_write(regmap, PLL_OPMODE(pll), PLL_OPMODE_STANDBY);
	if (ret)
		return ret;

	ret = regmap_update_bits(regmap, PLL_MODE(pll), PLL_RESET_N,
				 PLL_RESET_N);
	if (ret)
		return ret;

	ret = regmap_write(regmap, PLL_OPMODE(pll), PLL_OPMODE_RUN);
	if (ret)
		return ret;

	ret = wait_for_pll_enable_lock(pll);
	if (ret)
		return ret;

	ret = regmap_update_bits(regmap, PLL_USER_CTL(pll),
				 PLL_OUT_MASK, PLL_OUT_MASK);
	if (ret)
		return ret;

	return regmap_update_bits(regmap, PLL_MODE(pll), PLL_OUTCTRL,
				 PLL_OUTCTRL);
}

static void alpha_pll_fabia_disable(struct clk_hw *hw)
{
	int ret;
	struct clk_alpha_pll *pll = to_clk_alpha_pll(hw);
	u32 val;
	struct regmap *regmap = pll->clkr.regmap;

	ret = regmap_read(regmap, PLL_MODE(pll), &val);
	if (ret)
		return;

	/* If in FSM mode, just unvote it */
	if (val & PLL_FSM_ENA) {
		clk_disable_regmap(hw);
		return;
	}

	ret = regmap_update_bits(regmap, PLL_MODE(pll), PLL_OUTCTRL, 0);
	if (ret)
		return;

	/* Disable main outputs */
	ret = regmap_update_bits(regmap, PLL_USER_CTL(pll), PLL_OUT_MASK,
				 0);
	if (ret)
		return;

	/* Place the PLL in STANDBY */
	regmap_write(regmap, PLL_OPMODE(pll), PLL_OPMODE_STANDBY);
}

static unsigned long alpha_pll_fabia_recalc_rate(struct clk_hw *hw,
						unsigned long parent_rate)
{
	struct clk_alpha_pll *pll = to_clk_alpha_pll(hw);
	u32 l, frac, alpha_width = pll_alpha_width(pll);

	regmap_read(pll->clkr.regmap, PLL_L_VAL(pll), &l);
	regmap_read(pll->clkr.regmap, PLL_FRAC(pll), &frac);

	return alpha_pll_calc_rate(parent_rate, l, frac, alpha_width);
}

static int alpha_pll_fabia_set_rate(struct clk_hw *hw, unsigned long rate,
						unsigned long prate)
{
	struct clk_alpha_pll *pll = to_clk_alpha_pll(hw);
	u32 l, cal_val, alpha_width = pll_alpha_width(pll);
	u64 a;
	unsigned long rrate;
	int ret = 0;

	ret = regmap_read(pll->clkr.regmap, PLL_CAL_L_VAL(pll), &cal_val);
	if (ret)
		return ret;

	/* PLL has lost it's CAL value, needs reconfiguration */
	if (!cal_val) {
		ret = clk_fabia_pll_configure(pll, pll->clkr.regmap,
				pll->config);
		if (ret) {
			pr_err("Failed to configure %s\n", clk_hw_get_name(hw));
			return ret;
		}
		pr_warn("%s: PLL configuration lost, reconfiguration of PLL done.\n",
				clk_hw_get_name(hw));
	}

	rrate = alpha_pll_round_rate(rate, prate, &l, &a, alpha_width);

	/*
	 * Due to limited number of bits for fractional rate programming, the
	 * rounded up rate could be marginally higher than the requested rate.
	 */
	if (rrate > (rate + PLL_OUT_RATE_MARGIN) || rrate < rate) {
		pr_err("Call set rate on the PLL with rounded rates!\n");
		return -EINVAL;
	}

	regmap_write(pll->clkr.regmap, PLL_L_VAL(pll), l);
	regmap_write(pll->clkr.regmap, PLL_FRAC(pll), a);

	return __clk_alpha_pll_update_latch(pll);
}

/*
 * Fabia PLL requires power-on self calibration which happen when the PLL comes
 * out of reset. Calibration frequency is calculated by below relation:
 *
 * calibration freq = ((pll_l_valmax + pll_l_valmin) * 0.54)
 */
static int alpha_pll_fabia_prepare(struct clk_hw *hw)
{
	struct clk_alpha_pll *pll = to_clk_alpha_pll(hw);
	const struct pll_vco *vco;
	struct clk_hw *parent;
	unsigned long calibration_freq, freq_hz;
	u32 l, alpha_width = pll_alpha_width(pll), regval;
	u64 a;
	int ret;

	/* Check if calibration needs to be done i.e. PLL is in reset */
	ret = regmap_read(pll->clkr.regmap, PLL_MODE(pll), &regval);
	if (ret)
		return ret;

	/* Return early if calibration is not needed. */
	if (regval & PLL_RESET_N)
		return 0;

	vco = alpha_pll_find_vco(pll, clk_hw_get_rate(hw));
	if (!vco) {
		pr_err("alpha pll: not in a valid vco range\n");
		return -EINVAL;
	}

	calibration_freq = ((pll->vco_table[0].min_freq +
				pll->vco_table[0].max_freq) * 54)/100;

	parent = clk_hw_get_parent(hw);
	if (!parent)
		return -EINVAL;

	freq_hz = alpha_pll_round_rate(calibration_freq,
			clk_hw_get_rate(parent), &l, &a, alpha_width);
	/*
	 * Due to a limited number of bits for fractional rate programming, the
	 * rounded up rate could be marginally higher than the requested rate.
	 */
	if (freq_hz > (calibration_freq + PLL_OUT_RATE_MARGIN) ||
						freq_hz < calibration_freq)
		return -EINVAL;

	/* Setup PLL for calibration frequency */
	regmap_write(pll->clkr.regmap, PLL_CAL_L_VAL(pll), FABIA_PLL_CAL_VAL);

	/* Bringup the pll at calibration frequency */
	ret = alpha_pll_fabia_enable(hw);
	if (ret) {
		pr_err("alpha pll calibration failed\n");
		return ret;
	}

	alpha_pll_fabia_disable(hw);
	return 0;
}

static void clk_fabia_pll_list_registers(struct seq_file *f, struct clk_hw *hw)
{
	struct clk_alpha_pll *pll = to_clk_alpha_pll(hw);
	int size, i, val;

	static struct clk_register_data data[] = {
		{"PLL_MODE", PLL_OFF_MODE},
		{"PLL_L_VAL", PLL_OFF_L_VAL},
		{"PLL_CAL_L_VAL", PLL_OFF_CAL_L_VAL},
		{"PLL_USER_CTL", PLL_OFF_USER_CTL},
		{"PLL_USER_CTL_U", PLL_OFF_USER_CTL_U},
		{"PLL_CONFIG_CTL", PLL_OFF_CONFIG_CTL},
		{"PLL_CONFIG_CTL_U", PLL_OFF_CONFIG_CTL_U},
		{"PLL_TEST_CTL", PLL_OFF_TEST_CTL},
		{"PLL_TEST_CTL_U", PLL_OFF_TEST_CTL_U},
		{"PLL_STATUS", PLL_OFF_STATUS},
		{"PLL_OPMODE", PLL_OFF_MODE},
		{"PLL_FRAC", PLL_OFF_FRAC},
	};

	static struct clk_register_data data1[] = {
		{"APSS_PLL_VOTE", 0x0},
	};

	size = ARRAY_SIZE(data);

	for (i = 0; i < size; i++) {
		regmap_read(pll->clkr.regmap, pll->offset +
					pll->regs[data[i].offset], &val);
		clock_debug_output(f, false,
				"%20s: 0x%.8x\n", data[i].name, val);
	}

	regmap_read(pll->clkr.regmap, pll->offset + pll->regs[data[0].offset],
								&val);

	if (val & PLL_FSM_ENA) {
		regmap_read(pll->clkr.regmap, pll->clkr.enable_reg +
				data1[0].offset, &val);
		clock_debug_output(f, false,
				"%20s: 0x%.8x\n", data1[0].name, val);
	}
}

const struct clk_ops clk_alpha_pll_fabia_ops = {
	.prepare = alpha_pll_fabia_prepare,
	.enable = alpha_pll_fabia_enable,
	.disable = alpha_pll_fabia_disable,
	.is_enabled = clk_alpha_pll_is_enabled,
	.set_rate = alpha_pll_fabia_set_rate,
	.recalc_rate = alpha_pll_fabia_recalc_rate,
	.round_rate = clk_alpha_pll_round_rate,
	.list_registers = clk_fabia_pll_list_registers,
	.bus_vote = clk_debug_bus_vote,
};
EXPORT_SYMBOL_GPL(clk_alpha_pll_fabia_ops);

const struct clk_ops clk_alpha_pll_fixed_fabia_ops = {
	.enable = alpha_pll_fabia_enable,
	.disable = alpha_pll_fabia_disable,
	.is_enabled = clk_alpha_pll_is_enabled,
	.recalc_rate = alpha_pll_fabia_recalc_rate,
	.round_rate = clk_alpha_pll_round_rate,
	.list_registers = clk_fabia_pll_list_registers,
	.bus_vote = clk_debug_bus_vote,
};
EXPORT_SYMBOL_GPL(clk_alpha_pll_fixed_fabia_ops);

static unsigned long clk_alpha_pll_postdiv_fabia_recalc_rate(struct clk_hw *hw,
					unsigned long parent_rate)
{
	struct clk_alpha_pll_postdiv *pll = to_clk_alpha_pll_postdiv(hw);
	u32 i, div = 1, val;
	int ret;

	if (!pll->post_div_table) {
		pr_err("Missing the post_div_table for the PLL\n");
		return -EINVAL;
	}

	ret = regmap_read(pll->clkr.regmap, PLL_USER_CTL(pll), &val);
	if (ret)
		return ret;

	val >>= pll->post_div_shift;
	val &= BIT(pll->width) - 1;

	for (i = 0; i < pll->num_post_div; i++) {
		if (pll->post_div_table[i].val == val) {
			div = pll->post_div_table[i].div;
			break;
		}
	}

	return (parent_rate / div);
}

static long clk_alpha_pll_postdiv_fabia_round_rate(struct clk_hw *hw,
				unsigned long rate, unsigned long *prate)
{
	struct clk_alpha_pll_postdiv *pll = to_clk_alpha_pll_postdiv(hw);

	if (!pll->post_div_table) {
		pr_err("Missing the post_div_table for the PLL\n");
		return -EINVAL;
	}

	return divider_round_rate(hw, rate, prate, pll->post_div_table,
				pll->width, CLK_DIVIDER_ROUND_CLOSEST);
}

static int clk_alpha_pll_postdiv_fabia_set_rate(struct clk_hw *hw,
				unsigned long rate, unsigned long parent_rate)
{
	struct clk_alpha_pll_postdiv *pll = to_clk_alpha_pll_postdiv(hw);
	int i, val = 0, div, ret;

	/*
	 * If the PLL is in FSM mode, then treat set_rate callback as a
	 * no-operation.
	 */
	ret = regmap_read(pll->clkr.regmap, PLL_MODE(pll), &val);
	if (ret)
		return ret;

	if (val & PLL_VOTE_FSM_ENA)
		return 0;

	if (!pll->post_div_table) {
		pr_err("Missing the post_div_table for the PLL\n");
		return -EINVAL;
	}

	div = DIV_ROUND_UP_ULL((u64)parent_rate, rate);
	for (i = 0; i < pll->num_post_div; i++) {
		if (pll->post_div_table[i].div == div) {
			val = pll->post_div_table[i].val;
			break;
		}
	}

	return regmap_update_bits(pll->clkr.regmap, PLL_USER_CTL(pll),
				(BIT(pll->width) - 1) << pll->post_div_shift,
				val << pll->post_div_shift);
}

const struct clk_ops clk_alpha_pll_postdiv_fabia_ops = {
	.recalc_rate = clk_alpha_pll_postdiv_fabia_recalc_rate,
	.round_rate = clk_alpha_pll_postdiv_fabia_round_rate,
	.set_rate = clk_alpha_pll_postdiv_fabia_set_rate,
	.bus_vote = clk_debug_bus_vote,
};
EXPORT_SYMBOL_GPL(clk_alpha_pll_postdiv_fabia_ops);

const struct clk_ops clk_alpha_pll_postdiv_zonda_ops = {
	.recalc_rate = clk_alpha_pll_postdiv_fabia_recalc_rate,
	.round_rate = clk_alpha_pll_postdiv_fabia_round_rate,
	.set_rate = clk_alpha_pll_postdiv_fabia_set_rate,
	.bus_vote = clk_debug_bus_vote,
};
EXPORT_SYMBOL(clk_alpha_pll_postdiv_zonda_ops);

static int lucid_pll_is_enabled(struct clk_alpha_pll *pll,
					struct regmap *regmap)
{
	u32 mode_regval, opmode_regval;
	int ret;

	ret = regmap_read(regmap, PLL_MODE(pll), &mode_regval);
	ret |= regmap_read(regmap, PLL_OPMODE(pll), &opmode_regval);
	if (ret)
		return 0;

	return ((opmode_regval & PLL_OPMODE_RUN) &&
		(mode_regval & PLL_OUTCTRL));
}

void clk_lucid_pll_configure(struct clk_alpha_pll *pll, struct regmap *regmap,
				const struct alpha_pll_config *config)
{
	if (lucid_pll_is_enabled(pll, regmap))
		return;

	if (config->l)
		regmap_write(regmap, PLL_L_VAL(pll), config->l);

	if (config->cal_l)
		regmap_write(regmap, PLL_CAL_L_VAL(pll), config->cal_l);
	else
		regmap_write(regmap, PLL_CAL_L_VAL(pll), LUCID_PLL_CAL_VAL);

	if (config->alpha)
		regmap_write(regmap, PLL_ALPHA_VAL(pll), config->alpha);
	if (config->config_ctl_val)
		regmap_write(regmap, PLL_CONFIG_CTL(pll),
				config->config_ctl_val);

	if (config->config_ctl_hi_val)
		regmap_write(regmap, PLL_CONFIG_CTL_U(pll),
				config->config_ctl_hi_val);

	if (config->config_ctl_hi1_val)
		regmap_write(regmap, PLL_CONFIG_CTL_U1(pll),
				config->config_ctl_hi1_val);

	if (config->user_ctl_val)
		regmap_write(regmap, PLL_USER_CTL(pll),
				config->user_ctl_val);

	if (config->user_ctl_hi_val)
		regmap_write(regmap, PLL_USER_CTL_U(pll),
				config->user_ctl_hi_val);

	if (config->user_ctl_hi1_val)
		regmap_write(regmap, PLL_USER_CTL_U1(pll),
				config->user_ctl_hi1_val);

	if (config->test_ctl_val)
		regmap_write(regmap, PLL_TEST_CTL(pll),
				config->test_ctl_val);

	if (config->test_ctl_hi_val)
		regmap_write(regmap, PLL_TEST_CTL_U(pll),
				config->test_ctl_hi_val);

	if (config->test_ctl_hi1_val)
		regmap_write(regmap, PLL_TEST_CTL_U1(pll),
				config->test_ctl_hi1_val);

	clk_alpha_pll_custom_configure(pll, regmap, config);

	regmap_update_bits(regmap, PLL_MODE(pll),
				 PLL_UPDATE_BYPASS,
				 PLL_UPDATE_BYPASS);

	if (pll->flags & SUPPORTS_FSM_LEGACY_MODE)
		regmap_update_bits(regmap, PLL_MODE(pll), PLL_FSM_LEGACY_MODE,
						PLL_FSM_LEGACY_MODE);
	/* Disable PLL output */
	regmap_update_bits(regmap, PLL_MODE(pll),
					PLL_OUTCTRL, 0);
	/* Set operation mode to OFF */
	regmap_write(regmap, PLL_OPMODE(pll), PLL_OPMODE_STANDBY);

	/* PLL should be in OFF mode before continuing */
	wmb();

	/* Place the PLL in STANDBY mode */
	regmap_update_bits(regmap, PLL_MODE(pll),
				 PLL_RESET_N, PLL_RESET_N);
}

static int alpha_pll_lucid_enable(struct clk_hw *hw)
{
	struct clk_alpha_pll *pll = to_clk_alpha_pll(hw);
	u32 val;
	int ret;

	ret = regmap_read(pll->clkr.regmap, PLL_MODE(pll), &val);
	if (ret)
		return ret;

	/* If in FSM mode, just vote for it */
	if (val & PLL_VOTE_FSM_ENA) {
		ret = clk_enable_regmap(hw);
		if (ret)
			return ret;
		return wait_for_pll_enable_active(pll);
	}

	/* Set operation mode to RUN */
	regmap_write(pll->clkr.regmap, PLL_OPMODE(pll), PLL_OPMODE_RUN);

	ret = wait_for_pll_enable_lock(pll);
	if (ret)
		return ret;

	/* Enable the PLL outputs */
	ret = regmap_update_bits(pll->clkr.regmap, PLL_USER_CTL(pll),
				 PLL_OUT_MASK, PLL_OUT_MASK);
	if (ret)
		return ret;

	/* Enable the global PLL outputs */
	ret = regmap_update_bits(pll->clkr.regmap, PLL_MODE(pll),
				 PLL_OUTCTRL, PLL_OUTCTRL);
	if (ret)
		return ret;

	/* Ensure that the write above goes through before returning. */
	mb();
	return ret;
}

static void alpha_pll_lucid_disable(struct clk_hw *hw)
{
	struct clk_alpha_pll *pll = to_clk_alpha_pll(hw);
	u32 val;
	int ret;

	ret = regmap_read(pll->clkr.regmap, PLL_MODE(pll), &val);
	if (ret)
		return;

	/* If in FSM mode, just unvote it */
	if (val & PLL_VOTE_FSM_ENA) {
		clk_disable_regmap(hw);
		return;
	}

	/* Disable the global PLL output */
	ret = regmap_update_bits(pll->clkr.regmap, PLL_MODE(pll),
							PLL_OUTCTRL, 0);
	if (ret)
		return;

	/* Disable the PLL outputs */
	ret = regmap_update_bits(pll->clkr.regmap, PLL_USER_CTL(pll),
			PLL_OUT_MASK, 0);
	if (ret)
		return;

	/* Place the PLL mode in STANDBY */
	regmap_write(pll->clkr.regmap, PLL_OPMODE(pll),
			PLL_OPMODE_STANDBY);

	regmap_update_bits(pll->clkr.regmap, PLL_MODE(pll), PLL_RESET_N,
			PLL_RESET_N);
}

/*
 * The Lucid PLL requires a power-on self-calibration which happens when the
 * PLL comes out of reset. The calibration is performed at an output frequency
 * of ~1300 MHz which means that SW will have to vote on a voltage that's
 * equal to or greater than SVS_L1 on the corresponding rail. Since this is not
 * feasable to do in the atomic enable path, temporarily bring up the PLL here,
 * let it calibrate, and place it in standby before returning.
 */
static int alpha_pll_lucid_prepare(struct clk_hw *hw)
{
	struct clk_alpha_pll *pll = to_clk_alpha_pll(hw);
	struct clk_hw *p;
	u32 regval;
	unsigned long prate;
	int ret;

	/* Return early if calibration is not needed. */
	regmap_read(pll->clkr.regmap, PLL_MODE(pll), &regval);
	if (regval & LUCID_PCAL_DONE)
		return 0;

	if (pll->config) {
		/*
		 * Reconfigure the PLL if CAL_L_VAL is 0 (which implies that all
		 * clock controller registers have been reset).
		 */
		regmap_read(pll->clkr.regmap, PLL_CAL_L_VAL(pll), &regval);
		if (!regval) {
			pr_debug("reconfiguring %s after it was reset\n",
				clk_hw_get_name(hw));
			clk_lucid_pll_configure(pll, pll->clkr.regmap,
						pll->config);
		}
	}

	p = clk_hw_get_parent(hw);
	if (!p)
		return -EINVAL;

	prate = clk_hw_get_rate(p);
	if (!prate)
		return -EINVAL;

	ret = clk_vote_rate_vdd(hw->core, LUCID_PLL_CAL_VAL * prate);
	if (ret)
		return ret;

	ret = alpha_pll_lucid_enable(hw);
	if (ret)
		goto ret_path;

	alpha_pll_lucid_disable(hw);
ret_path:
	clk_unvote_rate_vdd(hw->core, LUCID_PLL_CAL_VAL * prate);
	return 0;
}

static unsigned long
alpha_pll_lucid_recalc_rate(struct clk_hw *hw, unsigned long parent_rate)
{
	struct clk_alpha_pll *pll = to_clk_alpha_pll(hw);
	u32 l, frac;

	regmap_read(pll->clkr.regmap, PLL_L_VAL(pll), &l);
	regmap_read(pll->clkr.regmap, PLL_ALPHA_VAL(pll), &frac);

	return alpha_pll_calc_rate(parent_rate, l, frac, ALPHA_REG_16BIT_WIDTH);
}

static int alpha_pll_lucid_set_rate(struct clk_hw *hw, unsigned long rate,
				  unsigned long prate)
{
	struct clk_alpha_pll *pll = to_clk_alpha_pll(hw);
	unsigned long rrate;
	u32 regval, l;
	u64 a;
	int ret;

	rrate = alpha_pll_round_rate(rate, prate, &l, &a,
					ALPHA_REG_16BIT_WIDTH);
	/*
	 * Due to a limited number of bits for fractional rate programming, the
	 * rounded up rate could be marginally higher than the requested rate.
	 */
	if (rrate > (rate + PLL_OUT_RATE_MARGIN) || rrate < rate) {
		pr_err("Call set rate on the PLL with rounded rates!\n");
		return -EINVAL;
	}

	regmap_write(pll->clkr.regmap, PLL_L_VAL(pll), l);
	regmap_write(pll->clkr.regmap, PLL_ALPHA_VAL(pll), a);

	/* Latch the PLL input */
	ret = regmap_update_bits(pll->clkr.regmap, PLL_MODE(pll),
			   PLL_UPDATE, PLL_UPDATE);
	if (ret)
		return ret;

	/* Wait for 2 reference cycles before checking the ACK bit. */
	udelay(1);
	regmap_read(pll->clkr.regmap, PLL_MODE(pll), &regval);
	if (!(regval & PLL_UPDATE_BYPASS)) {
		ret = wait_for_pll_update(pll);
		if (ret)
			WARN_CLK(hw->core, clk_hw_get_name(hw), 1,
				"PLL Update clear failed\n");
		return ret;
	} else if (!(regval & ALPHA_PLL_ACK_LATCH)) {
		WARN_CLK(hw->core, clk_hw_get_name(hw), 1,
				"PLL latch failed. Output may be unstable!\n");
		return -EINVAL;
	}

	/* Return the latch input to 0 */
	ret = regmap_update_bits(pll->clkr.regmap, PLL_MODE(pll),
			   PLL_UPDATE, 0);
	if (ret)
		return ret;

	if (clk_hw_is_enabled(hw)) {
		ret = wait_for_pll_enable_lock(pll);
		if (ret)
			return ret;
	}

	/* Wait for PLL output to stabilize */
	udelay(100);
	return 0;
}

static int alpha_pll_lucid_is_enabled(struct clk_hw *hw)
{
	struct clk_alpha_pll *pll = to_clk_alpha_pll(hw);

	return lucid_pll_is_enabled(pll, pll->clkr.regmap);
}

static void clk_alpha_pll_lucid_list_registers(struct seq_file *f,
		struct clk_hw *hw)
{
	struct clk_alpha_pll *pll = to_clk_alpha_pll(hw);
	int size, i, val;

	static struct clk_register_data data[] = {
		{"PLL_MODE", PLL_OFF_MODE},
		{"PLL_L_VAL", PLL_OFF_L_VAL},
		{"PLL_CAL_L_VAL", PLL_OFF_CAL_L_VAL},
		{"PLL_USER_CTL", PLL_OFF_USER_CTL},
		{"PLL_USER_CTL_U", PLL_OFF_USER_CTL_U},
		{"PLL_USER_CTL_U1", PLL_OFF_USER_CTL_U1},
		{"PLL_CONFIG_CTL", PLL_OFF_CONFIG_CTL},
		{"PLL_CONFIG_CTL_U", PLL_OFF_CONFIG_CTL_U},
		{"PLL_CONFIG_CTL_U1", PLL_OFF_CONFIG_CTL_U1},
		{"PLL_TEST_CTL", PLL_OFF_TEST_CTL},
		{"PLL_TEST_CTL_U", PLL_OFF_TEST_CTL_U},
		{"PLL_TEST_CTL_U1", PLL_OFF_TEST_CTL_U1},
		{"PLL_STATUS", PLL_OFF_STATUS},
		{"PLL_ALPHA_VAL", PLL_OFF_ALPHA_VAL},
	};

	static struct clk_register_data data1[] = {
		{"APSS_PLL_VOTE", 0x0},
	};

	size = ARRAY_SIZE(data);

	for (i = 0; i < size; i++) {
		regmap_read(pll->clkr.regmap, pll->offset +
					pll->regs[data[i].offset], &val);
		clock_debug_output(f, false,
				"%20s: 0x%.8x\n", data[i].name, val);
	}

	regmap_read(pll->clkr.regmap, pll->offset +
					pll->regs[data[0].offset], &val);

	if (val & PLL_FSM_ENA) {
		regmap_read(pll->clkr.regmap, pll->clkr.enable_reg +
					data1[0].offset, &val);
		clock_debug_output(f, false,
				"%20s: 0x%.8x\n", data1[0].name, val);
	}
}
const struct clk_ops clk_alpha_pll_lucid_ops = {
	.prepare = alpha_pll_lucid_prepare,
	.enable = alpha_pll_lucid_enable,
	.disable = alpha_pll_lucid_disable,
	.is_enabled = alpha_pll_lucid_is_enabled,
	.recalc_rate = alpha_pll_lucid_recalc_rate,
	.round_rate = clk_alpha_pll_round_rate,
	.set_rate = alpha_pll_lucid_set_rate,
	.list_registers = clk_alpha_pll_lucid_list_registers,
	.bus_vote = clk_debug_bus_vote,
};
EXPORT_SYMBOL_GPL(clk_alpha_pll_lucid_ops);

const struct clk_ops clk_alpha_pll_fixed_lucid_ops = {
	.enable = alpha_pll_lucid_enable,
	.disable = alpha_pll_lucid_disable,
	.is_enabled = alpha_pll_lucid_is_enabled,
	.recalc_rate = alpha_pll_lucid_recalc_rate,
	.round_rate = clk_alpha_pll_round_rate,
	.list_registers = clk_alpha_pll_lucid_list_registers,
	.bus_vote = clk_debug_bus_vote,
};
EXPORT_SYMBOL_GPL(clk_alpha_pll_fixed_lucid_ops);

const struct clk_ops clk_alpha_pll_postdiv_lucid_ops = {
	.recalc_rate = clk_alpha_pll_postdiv_fabia_recalc_rate,
	.round_rate = clk_alpha_pll_postdiv_fabia_round_rate,
	.set_rate = clk_alpha_pll_postdiv_fabia_set_rate,
	.bus_vote = clk_debug_bus_vote,
};
EXPORT_SYMBOL_GPL(clk_alpha_pll_postdiv_lucid_ops);

int clk_agera_pll_configure(struct clk_alpha_pll *pll, struct regmap *regmap,
				const struct alpha_pll_config *config)
{
	u32 val, mask;

	if (!config) {
		pr_err("PLL configuration missing.\n");
		return -EINVAL;
	}

	if (config->l)
		regmap_write(regmap, PLL_L_VAL(pll), config->l);

	if (config->alpha)
		regmap_write(regmap, PLL_ALPHA_VAL(pll), config->alpha);

	if (config->post_div_mask) {
		mask = config->post_div_mask;
		val = config->post_div_val;
		regmap_update_bits(regmap, PLL_USER_CTL(pll), mask, val);
	}

	if (config->main_output_mask || config->aux_output_mask ||
		config->aux2_output_mask || config->early_output_mask) {

		val = config->main_output_mask;
		val |= config->aux_output_mask;
		val |= config->aux2_output_mask;
		val |= config->early_output_mask;

		mask = config->main_output_mask;
		mask |= config->aux_output_mask;
		mask |= config->aux2_output_mask;
		mask |= config->early_output_mask;

		regmap_update_bits(regmap, PLL_USER_CTL(pll), mask, val);
	}

	if (config->config_ctl_val)
		regmap_write(regmap, PLL_CONFIG_CTL(pll),
					config->config_ctl_val);

	if (config->config_ctl_hi_val)
		regmap_write(regmap, PLL_CONFIG_CTL_U(pll),
					config->config_ctl_hi_val);

	if (config->test_ctl_val)
		regmap_write(regmap, PLL_TEST_CTL(pll), config->test_ctl_val);

	if (config->test_ctl_hi_val)
		regmap_write(regmap, PLL_TEST_CTL_U(pll),
					config->test_ctl_hi_val);

	return 0;
}

static unsigned long
clk_agera_pll_recalc_rate(struct clk_hw *hw, unsigned long parent_rate)
{
	struct clk_alpha_pll *pll = to_clk_alpha_pll(hw);
	u32 l, a, alpha_width = pll_alpha_width(pll);
	u64 prate = parent_rate;

	regmap_read(pll->clkr.regmap, PLL_L_VAL(pll), &l);
	regmap_read(pll->clkr.regmap, PLL_ALPHA_VAL(pll), &a);

	return alpha_pll_calc_rate(prate, l, a, alpha_width);
}

static int clk_agera_pll_set_rate(struct clk_hw *hw, unsigned long rate,
				  unsigned long prate)
{
	struct clk_alpha_pll *pll = to_clk_alpha_pll(hw);
	unsigned long rrate;
	int ret;
	u32 l, alpha_width = pll_alpha_width(pll);
	u64 a;

	rrate = alpha_pll_round_rate(rate, prate, &l, &a, alpha_width);
	/*
	 * Due to limited number of bits for fractional rate programming, the
	 * rounded up rate could be marginally higher than the requested rate.
	 */
	if (rrate > (rate + PLL_OUT_RATE_MARGIN) || rrate < rate) {
		pr_err("Call set rate on the PLL with rounded rates!\n");
		return -EINVAL;
	}

	/* change L_VAL without having to go through the power on sequence */
	regmap_write(pll->clkr.regmap, PLL_L_VAL(pll), l);
	regmap_write(pll->clkr.regmap, PLL_ALPHA_VAL(pll), a);

	/* Ensure that the write above goes through before proceeding. */
	mb();

	if (clk_hw_is_enabled(hw)) {
		ret = wait_for_pll_enable_lock(pll);
		if (ret) {
			pr_err("Failed to lock after L_VAL update\n");
			return ret;
		}
	}

	return 0;
}

static void clk_agera_pll_list_registers(struct seq_file *f, struct clk_hw *hw)
{
	struct clk_alpha_pll *pll = to_clk_alpha_pll(hw);
	int size, i, val;

	static struct clk_register_data data[] = {
		{"PLL_MODE", PLL_OFF_MODE},
		{"PLL_L_VAL", PLL_OFF_L_VAL},
		{"PLL_ALPHA_VAL", PLL_OFF_ALPHA_VAL},
		{"PLL_USER_CTL", PLL_OFF_USER_CTL},
		{"PLL_CONFIG_CTL", PLL_OFF_CONFIG_CTL},
		{"PLL_CONFIG_CTL_U", PLL_OFF_CONFIG_CTL_U},
		{"PLL_TEST_CTL", PLL_OFF_TEST_CTL},
		{"PLL_TEST_CTL_U", PLL_OFF_TEST_CTL_U},
		{"PLL_STATUS", PLL_OFF_STATUS},
	};

	static struct clk_register_data data1 = {
		"APSS_PLL_VOTE", 0x0
	};

	size = ARRAY_SIZE(data);

	for (i = 0; i < size; i++) {
		regmap_read(pll->clkr.regmap, pll->offset +
					pll->regs[data[i].offset], &val);
		clock_debug_output(f, false,
				"%20s: 0x%.8x\n", data[i].name, val);
	}

	regmap_read(pll->clkr.regmap, pll->offset +
					pll->regs[data[0].offset], &val);

	if (val & PLL_FSM_ENA) {
		regmap_read(pll->clkr.regmap, pll->clkr.enable_reg +
					data1.offset, &val);
		clock_debug_output(f, false,
				"%20s: 0x%.8x\n", data1.name, val);
	}
}

const struct clk_ops clk_alpha_pll_agera_ops = {
	.enable = clk_alpha_pll_enable,
	.disable = clk_alpha_pll_disable,
	.is_enabled = clk_alpha_pll_is_enabled,
	.recalc_rate = clk_agera_pll_recalc_rate,
	.round_rate = clk_alpha_pll_round_rate,
	.set_rate = clk_agera_pll_set_rate,
	.list_registers = clk_agera_pll_list_registers,
	.bus_vote = clk_debug_bus_vote,
};
EXPORT_SYMBOL(clk_alpha_pll_agera_ops);

static int clk_alpha_pll_slew_update(struct clk_alpha_pll *pll)
{
	int ret = 0;
	u32 val;

	regmap_update_bits(pll->clkr.regmap, PLL_MODE(pll),
					PLL_UPDATE, PLL_UPDATE);
	regmap_read(pll->clkr.regmap, PLL_MODE(pll), &val);

	ret = wait_for_pll_update(pll);
	if (ret)
		return ret;
	/*
	 * HPG mandates a wait of at least 570ns before polling the LOCK
	 * detect bit. Have a delay of 1us just to be safe.
	 */
	mb();
	udelay(1);

	ret = wait_for_pll_enable_lock(pll);

	return ret;
}

static int clk_alpha_pll_slew_set_rate(struct clk_hw *hw, unsigned long rate,
			unsigned long parent_rate)
{
	struct clk_alpha_pll *pll = to_clk_alpha_pll(hw);
	unsigned long freq_hz;
	const struct pll_vco *curr_vco, *vco;
	u32 l, alpha_width = pll_alpha_width(pll);
	u64 a;

	freq_hz =  alpha_pll_round_rate(rate, parent_rate, &l, &a, alpha_width);
	if (freq_hz != rate) {
		pr_err("alpha_pll: Call clk_set_rate with rounded rates!\n");
		return -EINVAL;
	}

	curr_vco = alpha_pll_find_vco(pll, clk_hw_get_rate(hw));
	if (!curr_vco) {
		pr_err("alpha pll: not in a valid vco range\n");
		return -EINVAL;
	}

	vco = alpha_pll_find_vco(pll, freq_hz);
	if (!vco) {
		pr_err("alpha pll: not in a valid vco range\n");
		return -EINVAL;
	}

	/*
	 * Dynamic pll update will not support switching frequencies across
	 * vco ranges. In those cases fall back to normal alpha set rate.
	 */
	if (curr_vco->val != vco->val)
		return clk_alpha_pll_set_rate(hw, rate, parent_rate);

	a = a << (ALPHA_REG_BITWIDTH - ALPHA_BITWIDTH);

	regmap_write(pll->clkr.regmap, PLL_L_VAL(pll), l);
	regmap_write(pll->clkr.regmap, PLL_ALPHA_VAL(pll), a);
	regmap_write(pll->clkr.regmap, PLL_ALPHA_VAL_U(pll), a >> 32);

	/* Ensure that the write above goes through before proceeding. */
	mb();

	if (clk_hw_is_enabled(hw))
		clk_alpha_pll_slew_update(pll);

	return 0;
}

/*
 * Slewing plls should be bought up at frequency which is in the middle of the
 * desired VCO range. So after bringing up the pll at calibration freq, set it
 * back to desired frequency(that was set by previous clk_set_rate).
 */
static int clk_alpha_pll_calibrate(struct clk_hw *hw)
{
	unsigned long calibration_freq, freq_hz;
	struct clk_alpha_pll *pll = to_clk_alpha_pll(hw);
	struct clk_hw *parent;
	const struct pll_vco *vco;
	u64 a;
	u32 l, alpha_width = pll_alpha_width(pll);
	int rc;

	parent = clk_hw_get_parent(hw);
	if (!parent) {
		pr_err("alpha pll: no valid parent found\n");
		return -EINVAL;
	}

	vco = alpha_pll_find_vco(pll, clk_hw_get_rate(hw));
	if (!vco) {
		pr_err("alpha pll: not in a valid vco range\n");
		return -EINVAL;
	}

	/*
	 * As during slewing plls vco_sel won't be allowed to change, vco table
	 * should have only one entry table, i.e. index = 0, find the
	 * calibration frequency.
	 */
	calibration_freq = (pll->vco_table[0].min_freq +
					pll->vco_table[0].max_freq)/2;


	freq_hz = alpha_pll_round_rate(calibration_freq,
			clk_hw_get_rate(parent), &l, &a, alpha_width);
	if (freq_hz != calibration_freq) {
		pr_err("alpha_pll: call clk_set_rate with rounded rates!\n");
		return -EINVAL;
	}

	/* Setup PLL for calibration frequency */
	a <<= (ALPHA_REG_BITWIDTH - ALPHA_BITWIDTH);

	regmap_write(pll->clkr.regmap, PLL_L_VAL(pll), l);
	regmap_write(pll->clkr.regmap, PLL_ALPHA_VAL(pll), a);
	regmap_write(pll->clkr.regmap, PLL_ALPHA_VAL_U(pll), a >> 32);

	regmap_update_bits(pll->clkr.regmap, PLL_USER_CTL(pll),
				PLL_VCO_MASK << PLL_VCO_SHIFT,
				vco->val << PLL_VCO_SHIFT);

	regmap_update_bits(pll->clkr.regmap, PLL_USER_CTL(pll),
				PLL_ALPHA_EN, PLL_ALPHA_EN);

	/* Bringup the pll at calibration frequency */
	rc = clk_alpha_pll_enable(hw);
	if (rc) {
		pr_err("alpha pll calibration failed\n");
		return rc;
	}

	/*
	 * PLL is already running at calibration frequency.
	 * So slew pll to the previously set frequency.
	 */
	freq_hz = alpha_pll_round_rate(clk_hw_get_rate(hw),
				clk_hw_get_rate(parent), &l, &a, alpha_width);

	pr_debug("pll %s: setting back to required rate %lu, freq_hz %ld\n",
				hw->init->name, clk_hw_get_rate(hw), freq_hz);

	/* Setup the PLL for the new frequency */
	a <<= (ALPHA_REG_BITWIDTH - ALPHA_BITWIDTH);

	regmap_write(pll->clkr.regmap, PLL_L_VAL(pll), l);
	regmap_write(pll->clkr.regmap, PLL_ALPHA_VAL(pll), a);
	regmap_write(pll->clkr.regmap, PLL_ALPHA_VAL_U(pll), a >> 32);

	regmap_update_bits(pll->clkr.regmap, PLL_USER_CTL(pll),
				PLL_ALPHA_EN, PLL_ALPHA_EN);

	return clk_alpha_pll_slew_update(pll);
}

static int clk_alpha_pll_slew_enable(struct clk_hw *hw)
{
	int rc;

	rc = clk_alpha_pll_calibrate(hw);
	if (rc)
		return rc;

	rc = clk_alpha_pll_enable(hw);

	return rc;
}

const struct clk_ops clk_alpha_pll_slew_ops = {
	.enable = clk_alpha_pll_slew_enable,
	.disable = clk_alpha_pll_disable,
	.recalc_rate = clk_alpha_pll_recalc_rate,
	.round_rate = clk_alpha_pll_round_rate,
	.set_rate = clk_alpha_pll_slew_set_rate,
	.list_registers = clk_alpha_pll_list_registers,
};<|MERGE_RESOLUTION|>--- conflicted
+++ resolved
@@ -43,21 +43,12 @@
 #define PLL_ALPHA_VAL_U(p)	((p)->offset + (p)->regs[PLL_OFF_ALPHA_VAL_U])
 
 #define PLL_USER_CTL(p)		((p)->offset + (p)->regs[PLL_OFF_USER_CTL])
-<<<<<<< HEAD
 #define PLL_POST_DIV_SHIFT	8
-#define PLL_POST_DIV_MASK(p)	GENMASK((p)->width, 0)
+#define PLL_POST_DIV_MASK(p)	GENMASK((p)->width - 1, 0)
 #define PLL_ALPHA_EN		BIT(24)
 #define PLL_ALPHA_MODE		BIT(25)
 #define PLL_VCO_SHIFT		20
 #define PLL_VCO_MASK		0x3
-=======
-# define PLL_POST_DIV_SHIFT	8
-# define PLL_POST_DIV_MASK(p)	GENMASK((p)->width - 1, 0)
-# define PLL_ALPHA_EN		BIT(24)
-# define PLL_ALPHA_MODE		BIT(25)
-# define PLL_VCO_SHIFT		20
-# define PLL_VCO_MASK		0x3
->>>>>>> 1b3964c5
 
 #define PLL_USER_CTL_U(p)	((p)->offset + (p)->regs[PLL_OFF_USER_CTL_U])
 #define PLL_USER_CTL_U1(p)	((p)->offset + (p)->regs[PLL_OFF_USER_CTL_U1])
