/*
 * Copyright (c) 2008-2011 Atheros Communications Inc.
 *
 * Permission to use, copy, modify, and/or distribute this software for any
 * purpose with or without fee is hereby granted, provided that the above
 * copyright notice and this permission notice appear in all copies.
 *
 * THE SOFTWARE IS PROVIDED "AS IS" AND THE AUTHOR DISCLAIMS ALL WARRANTIES
 * WITH REGARD TO THIS SOFTWARE INCLUDING ALL IMPLIED WARRANTIES OF
 * MERCHANTABILITY AND FITNESS. IN NO EVENT SHALL THE AUTHOR BE LIABLE FOR
 * ANY SPECIAL, DIRECT, INDIRECT, OR CONSEQUENTIAL DAMAGES OR ANY DAMAGES
 * WHATSOEVER RESULTING FROM LOSS OF USE, DATA OR PROFITS, WHETHER IN AN
 * ACTION OF CONTRACT, NEGLIGENCE OR OTHER TORTIOUS ACTION, ARISING OUT OF
 * OR IN CONNECTION WITH THE USE OR PERFORMANCE OF THIS SOFTWARE.
 */

#include <linux/slab.h>
#include <linux/vmalloc.h>
#include <linux/export.h>
#include <linux/relay.h>
#include <asm/unaligned.h>

#include "ath9k.h"

#define REG_WRITE_D(_ah, _reg, _val) \
	ath9k_hw_common(_ah)->ops->write((_ah), (_val), (_reg))
#define REG_READ_D(_ah, _reg) \
	ath9k_hw_common(_ah)->ops->read((_ah), (_reg))


static ssize_t ath9k_debugfs_read_buf(struct file *file, char __user *user_buf,
				      size_t count, loff_t *ppos)
{
	u8 *buf = file->private_data;
	return simple_read_from_buffer(user_buf, count, ppos, buf, strlen(buf));
}

static int ath9k_debugfs_release_buf(struct inode *inode, struct file *file)
{
	vfree(file->private_data);
	return 0;
}

#ifdef CONFIG_ATH_DEBUG

static ssize_t read_file_debug(struct file *file, char __user *user_buf,
			     size_t count, loff_t *ppos)
{
	struct ath_softc *sc = file->private_data;
	struct ath_common *common = ath9k_hw_common(sc->sc_ah);
	char buf[32];
	unsigned int len;

	len = sprintf(buf, "0x%08x\n", common->debug_mask);
	return simple_read_from_buffer(user_buf, count, ppos, buf, len);
}

static ssize_t write_file_debug(struct file *file, const char __user *user_buf,
			     size_t count, loff_t *ppos)
{
	struct ath_softc *sc = file->private_data;
	struct ath_common *common = ath9k_hw_common(sc->sc_ah);
	unsigned long mask;
	char buf[32];
	ssize_t len;

	len = min(count, sizeof(buf) - 1);
	if (copy_from_user(buf, user_buf, len))
		return -EFAULT;

	buf[len] = '\0';
	if (kstrtoul(buf, 0, &mask))
		return -EINVAL;

	common->debug_mask = mask;
	return count;
}

static const struct file_operations fops_debug = {
	.read = read_file_debug,
	.write = write_file_debug,
	.open = simple_open,
	.owner = THIS_MODULE,
	.llseek = default_llseek,
};

#endif

#define DMA_BUF_LEN 1024

static ssize_t read_file_tx_chainmask(struct file *file, char __user *user_buf,
			     size_t count, loff_t *ppos)
{
	struct ath_softc *sc = file->private_data;
	struct ath_hw *ah = sc->sc_ah;
	char buf[32];
	unsigned int len;

	len = sprintf(buf, "0x%08x\n", ah->txchainmask);
	return simple_read_from_buffer(user_buf, count, ppos, buf, len);
}

static ssize_t write_file_tx_chainmask(struct file *file, const char __user *user_buf,
			     size_t count, loff_t *ppos)
{
	struct ath_softc *sc = file->private_data;
	struct ath_hw *ah = sc->sc_ah;
	unsigned long mask;
	char buf[32];
	ssize_t len;

	len = min(count, sizeof(buf) - 1);
	if (copy_from_user(buf, user_buf, len))
		return -EFAULT;

	buf[len] = '\0';
	if (kstrtoul(buf, 0, &mask))
		return -EINVAL;

	ah->txchainmask = mask;
	ah->caps.tx_chainmask = mask;
	return count;
}

static const struct file_operations fops_tx_chainmask = {
	.read = read_file_tx_chainmask,
	.write = write_file_tx_chainmask,
	.open = simple_open,
	.owner = THIS_MODULE,
	.llseek = default_llseek,
};


static ssize_t read_file_rx_chainmask(struct file *file, char __user *user_buf,
			     size_t count, loff_t *ppos)
{
	struct ath_softc *sc = file->private_data;
	struct ath_hw *ah = sc->sc_ah;
	char buf[32];
	unsigned int len;

	len = sprintf(buf, "0x%08x\n", ah->rxchainmask);
	return simple_read_from_buffer(user_buf, count, ppos, buf, len);
}

static ssize_t write_file_rx_chainmask(struct file *file, const char __user *user_buf,
			     size_t count, loff_t *ppos)
{
	struct ath_softc *sc = file->private_data;
	struct ath_hw *ah = sc->sc_ah;
	unsigned long mask;
	char buf[32];
	ssize_t len;

	len = min(count, sizeof(buf) - 1);
	if (copy_from_user(buf, user_buf, len))
		return -EFAULT;

	buf[len] = '\0';
	if (kstrtoul(buf, 0, &mask))
		return -EINVAL;

	ah->rxchainmask = mask;
	ah->caps.rx_chainmask = mask;
	return count;
}

static const struct file_operations fops_rx_chainmask = {
	.read = read_file_rx_chainmask,
	.write = write_file_rx_chainmask,
	.open = simple_open,
	.owner = THIS_MODULE,
	.llseek = default_llseek,
};

static ssize_t read_file_ani(struct file *file, char __user *user_buf,
			     size_t count, loff_t *ppos)
{
	struct ath_softc *sc = file->private_data;
	struct ath_common *common = ath9k_hw_common(sc->sc_ah);
	struct ath_hw *ah = sc->sc_ah;
	unsigned int len = 0, size = 1024;
	ssize_t retval = 0;
	char *buf;

	buf = kzalloc(size, GFP_KERNEL);
	if (buf == NULL)
		return -ENOMEM;

	if (common->disable_ani) {
		len += snprintf(buf + len, size - len, "%s: %s\n",
				"ANI", "DISABLED");
		goto exit;
	}

	len += snprintf(buf + len, size - len, "%15s: %s\n",
			"ANI", "ENABLED");
	len += snprintf(buf + len, size - len, "%15s: %u\n",
			"ANI RESET", ah->stats.ast_ani_reset);
	len += snprintf(buf + len, size - len, "%15s: %u\n",
			"SPUR UP", ah->stats.ast_ani_spurup);
	len += snprintf(buf + len, size - len, "%15s: %u\n",
			"SPUR DOWN", ah->stats.ast_ani_spurup);
	len += snprintf(buf + len, size - len, "%15s: %u\n",
			"OFDM WS-DET ON", ah->stats.ast_ani_ofdmon);
	len += snprintf(buf + len, size - len, "%15s: %u\n",
			"OFDM WS-DET OFF", ah->stats.ast_ani_ofdmoff);
	len += snprintf(buf + len, size - len, "%15s: %u\n",
			"MRC-CCK ON", ah->stats.ast_ani_ccklow);
	len += snprintf(buf + len, size - len, "%15s: %u\n",
			"MRC-CCK OFF", ah->stats.ast_ani_cckhigh);
	len += snprintf(buf + len, size - len, "%15s: %u\n",
			"FIR-STEP UP", ah->stats.ast_ani_stepup);
	len += snprintf(buf + len, size - len, "%15s: %u\n",
			"FIR-STEP DOWN", ah->stats.ast_ani_stepdown);
	len += snprintf(buf + len, size - len, "%15s: %u\n",
			"INV LISTENTIME", ah->stats.ast_ani_lneg_or_lzero);
	len += snprintf(buf + len, size - len, "%15s: %u\n",
			"OFDM ERRORS", ah->stats.ast_ani_ofdmerrs);
	len += snprintf(buf + len, size - len, "%15s: %u\n",
			"CCK ERRORS", ah->stats.ast_ani_cckerrs);
exit:
	if (len > size)
		len = size;

	retval = simple_read_from_buffer(user_buf, count, ppos, buf, len);
	kfree(buf);

	return retval;
}

static ssize_t write_file_ani(struct file *file,
			      const char __user *user_buf,
			      size_t count, loff_t *ppos)
{
	struct ath_softc *sc = file->private_data;
	struct ath_common *common = ath9k_hw_common(sc->sc_ah);
	unsigned long ani;
	char buf[32];
	ssize_t len;

	len = min(count, sizeof(buf) - 1);
	if (copy_from_user(buf, user_buf, len))
		return -EFAULT;

	buf[len] = '\0';
<<<<<<< HEAD
	if (kstrtoul(buf, 0, &disable_ani))
=======
	if (strict_strtoul(buf, 0, &ani))
>>>>>>> 8b3e7be4
		return -EINVAL;

	if (ani < 0 || ani > 1)
		return -EINVAL;

	common->disable_ani = !ani;

	if (common->disable_ani) {
		clear_bit(SC_OP_ANI_RUN, &sc->sc_flags);
		ath_stop_ani(sc);
	} else {
		ath_check_ani(sc);
	}

	return count;
}

static const struct file_operations fops_ani = {
	.read = read_file_ani,
	.write = write_file_ani,
	.open = simple_open,
	.owner = THIS_MODULE,
	.llseek = default_llseek,
};

static ssize_t read_file_ant_diversity(struct file *file, char __user *user_buf,
				       size_t count, loff_t *ppos)
{
	struct ath_softc *sc = file->private_data;
	struct ath_common *common = ath9k_hw_common(sc->sc_ah);
	char buf[32];
	unsigned int len;

	len = sprintf(buf, "%d\n", common->antenna_diversity);
	return simple_read_from_buffer(user_buf, count, ppos, buf, len);
}

static ssize_t write_file_ant_diversity(struct file *file,
					const char __user *user_buf,
					size_t count, loff_t *ppos)
{
	struct ath_softc *sc = file->private_data;
	struct ath_common *common = ath9k_hw_common(sc->sc_ah);
	unsigned long antenna_diversity;
	char buf[32];
	ssize_t len;

	len = min(count, sizeof(buf) - 1);
	if (copy_from_user(buf, user_buf, len))
		return -EFAULT;

	if (!AR_SREV_9565(sc->sc_ah))
		goto exit;

	buf[len] = '\0';
	if (kstrtoul(buf, 0, &antenna_diversity))
		return -EINVAL;

	common->antenna_diversity = !!antenna_diversity;
	ath9k_ps_wakeup(sc);
	ath_ant_comb_update(sc);
	ath_dbg(common, CONFIG, "Antenna diversity: %d\n",
		common->antenna_diversity);
	ath9k_ps_restore(sc);
exit:
	return count;
}

static const struct file_operations fops_ant_diversity = {
	.read = read_file_ant_diversity,
	.write = write_file_ant_diversity,
	.open = simple_open,
	.owner = THIS_MODULE,
	.llseek = default_llseek,
};

static ssize_t read_file_dma(struct file *file, char __user *user_buf,
			     size_t count, loff_t *ppos)
{
	struct ath_softc *sc = file->private_data;
	struct ath_hw *ah = sc->sc_ah;
	char *buf;
	int retval;
	unsigned int len = 0;
	u32 val[ATH9K_NUM_DMA_DEBUG_REGS];
	int i, qcuOffset = 0, dcuOffset = 0;
	u32 *qcuBase = &val[0], *dcuBase = &val[4];

	buf = kmalloc(DMA_BUF_LEN, GFP_KERNEL);
	if (!buf)
		return -ENOMEM;

	ath9k_ps_wakeup(sc);

	REG_WRITE_D(ah, AR_MACMISC,
		  ((AR_MACMISC_DMA_OBS_LINE_8 << AR_MACMISC_DMA_OBS_S) |
		   (AR_MACMISC_MISC_OBS_BUS_1 <<
		    AR_MACMISC_MISC_OBS_BUS_MSB_S)));

	len += snprintf(buf + len, DMA_BUF_LEN - len,
			"Raw DMA Debug values:\n");

	for (i = 0; i < ATH9K_NUM_DMA_DEBUG_REGS; i++) {
		if (i % 4 == 0)
			len += snprintf(buf + len, DMA_BUF_LEN - len, "\n");

		val[i] = REG_READ_D(ah, AR_DMADBG_0 + (i * sizeof(u32)));
		len += snprintf(buf + len, DMA_BUF_LEN - len, "%d: %08x ",
				i, val[i]);
	}

	len += snprintf(buf + len, DMA_BUF_LEN - len, "\n\n");
	len += snprintf(buf + len, DMA_BUF_LEN - len,
			"Num QCU: chain_st fsp_ok fsp_st DCU: chain_st\n");

	for (i = 0; i < ATH9K_NUM_QUEUES; i++, qcuOffset += 4, dcuOffset += 5) {
		if (i == 8) {
			qcuOffset = 0;
			qcuBase++;
		}

		if (i == 6) {
			dcuOffset = 0;
			dcuBase++;
		}

		len += snprintf(buf + len, DMA_BUF_LEN - len,
			"%2d          %2x      %1x     %2x           %2x\n",
			i, (*qcuBase & (0x7 << qcuOffset)) >> qcuOffset,
			(*qcuBase & (0x8 << qcuOffset)) >> (qcuOffset + 3),
			val[2] & (0x7 << (i * 3)) >> (i * 3),
			(*dcuBase & (0x1f << dcuOffset)) >> dcuOffset);
	}

	len += snprintf(buf + len, DMA_BUF_LEN - len, "\n");

	len += snprintf(buf + len, DMA_BUF_LEN - len,
		"qcu_stitch state:   %2x    qcu_fetch state:        %2x\n",
		(val[3] & 0x003c0000) >> 18, (val[3] & 0x03c00000) >> 22);
	len += snprintf(buf + len, DMA_BUF_LEN - len,
		"qcu_complete state: %2x    dcu_complete state:     %2x\n",
		(val[3] & 0x1c000000) >> 26, (val[6] & 0x3));
	len += snprintf(buf + len, DMA_BUF_LEN - len,
		"dcu_arb state:      %2x    dcu_fp state:           %2x\n",
		(val[5] & 0x06000000) >> 25, (val[5] & 0x38000000) >> 27);
	len += snprintf(buf + len, DMA_BUF_LEN - len,
		"chan_idle_dur:     %3d    chan_idle_dur_valid:     %1d\n",
		(val[6] & 0x000003fc) >> 2, (val[6] & 0x00000400) >> 10);
	len += snprintf(buf + len, DMA_BUF_LEN - len,
		"txfifo_valid_0:      %1d    txfifo_valid_1:          %1d\n",
		(val[6] & 0x00000800) >> 11, (val[6] & 0x00001000) >> 12);
	len += snprintf(buf + len, DMA_BUF_LEN - len,
		"txfifo_dcu_num_0:   %2d    txfifo_dcu_num_1:       %2d\n",
		(val[6] & 0x0001e000) >> 13, (val[6] & 0x001e0000) >> 17);

	len += snprintf(buf + len, DMA_BUF_LEN - len, "pcu observe: 0x%x\n",
			REG_READ_D(ah, AR_OBS_BUS_1));
	len += snprintf(buf + len, DMA_BUF_LEN - len,
			"AR_CR: 0x%x\n", REG_READ_D(ah, AR_CR));

	ath9k_ps_restore(sc);

	if (len > DMA_BUF_LEN)
		len = DMA_BUF_LEN;

	retval = simple_read_from_buffer(user_buf, count, ppos, buf, len);
	kfree(buf);
	return retval;
}

static const struct file_operations fops_dma = {
	.read = read_file_dma,
	.open = simple_open,
	.owner = THIS_MODULE,
	.llseek = default_llseek,
};


void ath_debug_stat_interrupt(struct ath_softc *sc, enum ath9k_int status)
{
	if (status)
		sc->debug.stats.istats.total++;
	if (sc->sc_ah->caps.hw_caps & ATH9K_HW_CAP_EDMA) {
		if (status & ATH9K_INT_RXLP)
			sc->debug.stats.istats.rxlp++;
		if (status & ATH9K_INT_RXHP)
			sc->debug.stats.istats.rxhp++;
		if (status & ATH9K_INT_BB_WATCHDOG)
			sc->debug.stats.istats.bb_watchdog++;
	} else {
		if (status & ATH9K_INT_RX)
			sc->debug.stats.istats.rxok++;
	}
	if (status & ATH9K_INT_RXEOL)
		sc->debug.stats.istats.rxeol++;
	if (status & ATH9K_INT_RXORN)
		sc->debug.stats.istats.rxorn++;
	if (status & ATH9K_INT_TX)
		sc->debug.stats.istats.txok++;
	if (status & ATH9K_INT_TXURN)
		sc->debug.stats.istats.txurn++;
	if (status & ATH9K_INT_RXPHY)
		sc->debug.stats.istats.rxphyerr++;
	if (status & ATH9K_INT_RXKCM)
		sc->debug.stats.istats.rx_keycache_miss++;
	if (status & ATH9K_INT_SWBA)
		sc->debug.stats.istats.swba++;
	if (status & ATH9K_INT_BMISS)
		sc->debug.stats.istats.bmiss++;
	if (status & ATH9K_INT_BNR)
		sc->debug.stats.istats.bnr++;
	if (status & ATH9K_INT_CST)
		sc->debug.stats.istats.cst++;
	if (status & ATH9K_INT_GTT)
		sc->debug.stats.istats.gtt++;
	if (status & ATH9K_INT_TIM)
		sc->debug.stats.istats.tim++;
	if (status & ATH9K_INT_CABEND)
		sc->debug.stats.istats.cabend++;
	if (status & ATH9K_INT_DTIMSYNC)
		sc->debug.stats.istats.dtimsync++;
	if (status & ATH9K_INT_DTIM)
		sc->debug.stats.istats.dtim++;
	if (status & ATH9K_INT_TSFOOR)
		sc->debug.stats.istats.tsfoor++;
	if (status & ATH9K_INT_MCI)
		sc->debug.stats.istats.mci++;
	if (status & ATH9K_INT_GENTIMER)
		sc->debug.stats.istats.gen_timer++;
}

static ssize_t read_file_interrupt(struct file *file, char __user *user_buf,
				   size_t count, loff_t *ppos)
{
	struct ath_softc *sc = file->private_data;
	unsigned int len = 0;
	int rv;
	int mxlen = 4000;
	char *buf = kmalloc(mxlen, GFP_KERNEL);
	if (!buf)
		return -ENOMEM;

#define PR_IS(a, s)						\
	do {							\
		len += snprintf(buf + len, mxlen - len,		\
				"%21s: %10u\n", a,		\
				sc->debug.stats.istats.s);	\
	} while (0)

	if (sc->sc_ah->caps.hw_caps & ATH9K_HW_CAP_EDMA) {
		PR_IS("RXLP", rxlp);
		PR_IS("RXHP", rxhp);
		PR_IS("WATHDOG", bb_watchdog);
	} else {
		PR_IS("RX", rxok);
	}
	PR_IS("RXEOL", rxeol);
	PR_IS("RXORN", rxorn);
	PR_IS("TX", txok);
	PR_IS("TXURN", txurn);
	PR_IS("MIB", mib);
	PR_IS("RXPHY", rxphyerr);
	PR_IS("RXKCM", rx_keycache_miss);
	PR_IS("SWBA", swba);
	PR_IS("BMISS", bmiss);
	PR_IS("BNR", bnr);
	PR_IS("CST", cst);
	PR_IS("GTT", gtt);
	PR_IS("TIM", tim);
	PR_IS("CABEND", cabend);
	PR_IS("DTIMSYNC", dtimsync);
	PR_IS("DTIM", dtim);
	PR_IS("TSFOOR", tsfoor);
	PR_IS("MCI", mci);
	PR_IS("GENTIMER", gen_timer);
	PR_IS("TOTAL", total);

	len += snprintf(buf + len, mxlen - len,
			"SYNC_CAUSE stats:\n");

	PR_IS("Sync-All", sync_cause_all);
	PR_IS("RTC-IRQ", sync_rtc_irq);
	PR_IS("MAC-IRQ", sync_mac_irq);
	PR_IS("EEPROM-Illegal-Access", eeprom_illegal_access);
	PR_IS("APB-Timeout", apb_timeout);
	PR_IS("PCI-Mode-Conflict", pci_mode_conflict);
	PR_IS("HOST1-Fatal", host1_fatal);
	PR_IS("HOST1-Perr", host1_perr);
	PR_IS("TRCV-FIFO-Perr", trcv_fifo_perr);
	PR_IS("RADM-CPL-EP", radm_cpl_ep);
	PR_IS("RADM-CPL-DLLP-Abort", radm_cpl_dllp_abort);
	PR_IS("RADM-CPL-TLP-Abort", radm_cpl_tlp_abort);
	PR_IS("RADM-CPL-ECRC-Err", radm_cpl_ecrc_err);
	PR_IS("RADM-CPL-Timeout", radm_cpl_timeout);
	PR_IS("Local-Bus-Timeout", local_timeout);
	PR_IS("PM-Access", pm_access);
	PR_IS("MAC-Awake", mac_awake);
	PR_IS("MAC-Asleep", mac_asleep);
	PR_IS("MAC-Sleep-Access", mac_sleep_access);

	if (len > mxlen)
		len = mxlen;

	rv = simple_read_from_buffer(user_buf, count, ppos, buf, len);
	kfree(buf);
	return rv;
}

static const struct file_operations fops_interrupt = {
	.read = read_file_interrupt,
	.open = simple_open,
	.owner = THIS_MODULE,
	.llseek = default_llseek,
};

static ssize_t read_file_xmit(struct file *file, char __user *user_buf,
			      size_t count, loff_t *ppos)
{
	struct ath_softc *sc = file->private_data;
	char *buf;
	unsigned int len = 0, size = 2048;
	ssize_t retval = 0;

	buf = kzalloc(size, GFP_KERNEL);
	if (buf == NULL)
		return -ENOMEM;

	len += sprintf(buf, "%30s %10s%10s%10s\n\n",
		       "BE", "BK", "VI", "VO");

	PR("MPDUs Queued:    ", queued);
	PR("MPDUs Completed: ", completed);
	PR("MPDUs XRetried:  ", xretries);
	PR("Aggregates:      ", a_aggr);
	PR("AMPDUs Queued HW:", a_queued_hw);
	PR("AMPDUs Queued SW:", a_queued_sw);
	PR("AMPDUs Completed:", a_completed);
	PR("AMPDUs Retried:  ", a_retries);
	PR("AMPDUs XRetried: ", a_xretries);
	PR("TXERR Filtered:  ", txerr_filtered);
	PR("FIFO Underrun:   ", fifo_underrun);
	PR("TXOP Exceeded:   ", xtxop);
	PR("TXTIMER Expiry:  ", timer_exp);
	PR("DESC CFG Error:  ", desc_cfg_err);
	PR("DATA Underrun:   ", data_underrun);
	PR("DELIM Underrun:  ", delim_underrun);
	PR("TX-Pkts-All:     ", tx_pkts_all);
	PR("TX-Bytes-All:    ", tx_bytes_all);
	PR("HW-put-tx-buf:   ", puttxbuf);
	PR("HW-tx-start:     ", txstart);
	PR("HW-tx-proc-desc: ", txprocdesc);
	PR("TX-Failed:       ", txfailed);

	if (len > size)
		len = size;

	retval = simple_read_from_buffer(user_buf, count, ppos, buf, len);
	kfree(buf);

	return retval;
}

static ssize_t read_file_queues(struct file *file, char __user *user_buf,
				size_t count, loff_t *ppos)
{
	struct ath_softc *sc = file->private_data;
	struct ath_txq *txq;
	char *buf;
	unsigned int len = 0, size = 1024;
	ssize_t retval = 0;
	int i;
	char *qname[4] = {"VO", "VI", "BE", "BK"};

	buf = kzalloc(size, GFP_KERNEL);
	if (buf == NULL)
		return -ENOMEM;

	for (i = 0; i < IEEE80211_NUM_ACS; i++) {
		txq = sc->tx.txq_map[i];
		len += snprintf(buf + len, size - len, "(%s): ", qname[i]);

		ath_txq_lock(sc, txq);

		len += snprintf(buf + len, size - len, "%s: %d ",
				"qnum", txq->axq_qnum);
		len += snprintf(buf + len, size - len, "%s: %2d ",
				"qdepth", txq->axq_depth);
		len += snprintf(buf + len, size - len, "%s: %2d ",
				"ampdu-depth", txq->axq_ampdu_depth);
		len += snprintf(buf + len, size - len, "%s: %3d ",
				"pending", txq->pending_frames);
		len += snprintf(buf + len, size - len, "%s: %d\n",
				"stopped", txq->stopped);

		ath_txq_unlock(sc, txq);
	}

	if (len > size)
		len = size;

	retval = simple_read_from_buffer(user_buf, count, ppos, buf, len);
	kfree(buf);

	return retval;
}

static ssize_t read_file_misc(struct file *file, char __user *user_buf,
			      size_t count, loff_t *ppos)
{
	struct ath_softc *sc = file->private_data;
	struct ath_common *common = ath9k_hw_common(sc->sc_ah);
	struct ieee80211_hw *hw = sc->hw;
	struct ath9k_vif_iter_data iter_data;
	char buf[512];
	unsigned int len = 0;
	ssize_t retval = 0;
	unsigned int reg;
	u32 rxfilter;

	len += snprintf(buf + len, sizeof(buf) - len,
			"BSSID: %pM\n", common->curbssid);
	len += snprintf(buf + len, sizeof(buf) - len,
			"BSSID-MASK: %pM\n", common->bssidmask);
	len += snprintf(buf + len, sizeof(buf) - len,
			"OPMODE: %s\n", ath_opmode_to_string(sc->sc_ah->opmode));

	ath9k_ps_wakeup(sc);
	rxfilter = ath9k_hw_getrxfilter(sc->sc_ah);
	ath9k_ps_restore(sc);

	len += snprintf(buf + len, sizeof(buf) - len,
			"RXFILTER: 0x%x", rxfilter);

	if (rxfilter & ATH9K_RX_FILTER_UCAST)
		len += snprintf(buf + len, sizeof(buf) - len, " UCAST");
	if (rxfilter & ATH9K_RX_FILTER_MCAST)
		len += snprintf(buf + len, sizeof(buf) - len, " MCAST");
	if (rxfilter & ATH9K_RX_FILTER_BCAST)
		len += snprintf(buf + len, sizeof(buf) - len, " BCAST");
	if (rxfilter & ATH9K_RX_FILTER_CONTROL)
		len += snprintf(buf + len, sizeof(buf) - len, " CONTROL");
	if (rxfilter & ATH9K_RX_FILTER_BEACON)
		len += snprintf(buf + len, sizeof(buf) - len, " BEACON");
	if (rxfilter & ATH9K_RX_FILTER_PROM)
		len += snprintf(buf + len, sizeof(buf) - len, " PROM");
	if (rxfilter & ATH9K_RX_FILTER_PROBEREQ)
		len += snprintf(buf + len, sizeof(buf) - len, " PROBEREQ");
	if (rxfilter & ATH9K_RX_FILTER_PHYERR)
		len += snprintf(buf + len, sizeof(buf) - len, " PHYERR");
	if (rxfilter & ATH9K_RX_FILTER_MYBEACON)
		len += snprintf(buf + len, sizeof(buf) - len, " MYBEACON");
	if (rxfilter & ATH9K_RX_FILTER_COMP_BAR)
		len += snprintf(buf + len, sizeof(buf) - len, " COMP_BAR");
	if (rxfilter & ATH9K_RX_FILTER_PSPOLL)
		len += snprintf(buf + len, sizeof(buf) - len, " PSPOLL");
	if (rxfilter & ATH9K_RX_FILTER_PHYRADAR)
		len += snprintf(buf + len, sizeof(buf) - len, " PHYRADAR");
	if (rxfilter & ATH9K_RX_FILTER_MCAST_BCAST_ALL)
		len += snprintf(buf + len, sizeof(buf) - len, " MCAST_BCAST_ALL");
	if (rxfilter & ATH9K_RX_FILTER_CONTROL_WRAPPER)
		len += snprintf(buf + len, sizeof(buf) - len, " CONTROL_WRAPPER");

	len += snprintf(buf + len, sizeof(buf) - len, "\n");

	reg = sc->sc_ah->imask;

	len += snprintf(buf + len, sizeof(buf) - len, "INTERRUPT-MASK: 0x%x", reg);

	if (reg & ATH9K_INT_SWBA)
		len += snprintf(buf + len, sizeof(buf) - len, " SWBA");
	if (reg & ATH9K_INT_BMISS)
		len += snprintf(buf + len, sizeof(buf) - len, " BMISS");
	if (reg & ATH9K_INT_CST)
		len += snprintf(buf + len, sizeof(buf) - len, " CST");
	if (reg & ATH9K_INT_RX)
		len += snprintf(buf + len, sizeof(buf) - len, " RX");
	if (reg & ATH9K_INT_RXHP)
		len += snprintf(buf + len, sizeof(buf) - len, " RXHP");
	if (reg & ATH9K_INT_RXLP)
		len += snprintf(buf + len, sizeof(buf) - len, " RXLP");
	if (reg & ATH9K_INT_BB_WATCHDOG)
		len += snprintf(buf + len, sizeof(buf) - len, " BB_WATCHDOG");

	len += snprintf(buf + len, sizeof(buf) - len, "\n");

	ath9k_calculate_iter_data(hw, NULL, &iter_data);

	len += snprintf(buf + len, sizeof(buf) - len,
			"VIF-COUNTS: AP: %i STA: %i MESH: %i WDS: %i"
			" ADHOC: %i TOTAL: %hi BEACON-VIF: %hi\n",
			iter_data.naps, iter_data.nstations, iter_data.nmeshes,
			iter_data.nwds, iter_data.nadhocs,
			sc->nvifs, sc->nbcnvifs);

	if (len > sizeof(buf))
		len = sizeof(buf);

	retval = simple_read_from_buffer(user_buf, count, ppos, buf, len);
	return retval;
}

static ssize_t read_file_reset(struct file *file, char __user *user_buf,
			       size_t count, loff_t *ppos)
{
	struct ath_softc *sc = file->private_data;
	char buf[512];
	unsigned int len = 0;

	len += snprintf(buf + len, sizeof(buf) - len,
			"%17s: %2d\n", "Baseband Hang",
			sc->debug.stats.reset[RESET_TYPE_BB_HANG]);
	len += snprintf(buf + len, sizeof(buf) - len,
			"%17s: %2d\n", "Baseband Watchdog",
			sc->debug.stats.reset[RESET_TYPE_BB_WATCHDOG]);
	len += snprintf(buf + len, sizeof(buf) - len,
			"%17s: %2d\n", "Fatal HW Error",
			sc->debug.stats.reset[RESET_TYPE_FATAL_INT]);
	len += snprintf(buf + len, sizeof(buf) - len,
			"%17s: %2d\n", "TX HW error",
			sc->debug.stats.reset[RESET_TYPE_TX_ERROR]);
	len += snprintf(buf + len, sizeof(buf) - len,
			"%17s: %2d\n", "TX Path Hang",
			sc->debug.stats.reset[RESET_TYPE_TX_HANG]);
	len += snprintf(buf + len, sizeof(buf) - len,
			"%17s: %2d\n", "PLL RX Hang",
			sc->debug.stats.reset[RESET_TYPE_PLL_HANG]);
	len += snprintf(buf + len, sizeof(buf) - len,
			"%17s: %2d\n", "MCI Reset",
			sc->debug.stats.reset[RESET_TYPE_MCI]);

	if (len > sizeof(buf))
		len = sizeof(buf);

	return simple_read_from_buffer(user_buf, count, ppos, buf, len);
}

void ath_debug_stat_tx(struct ath_softc *sc, struct ath_buf *bf,
		       struct ath_tx_status *ts, struct ath_txq *txq,
		       unsigned int flags)
{
	int qnum = txq->axq_qnum;

	TX_STAT_INC(qnum, tx_pkts_all);
	sc->debug.stats.txstats[qnum].tx_bytes_all += bf->bf_mpdu->len;

	if (bf_isampdu(bf)) {
		if (flags & ATH_TX_ERROR)
			TX_STAT_INC(qnum, a_xretries);
		else
			TX_STAT_INC(qnum, a_completed);
	} else {
		if (ts->ts_status & ATH9K_TXERR_XRETRY)
			TX_STAT_INC(qnum, xretries);
		else
			TX_STAT_INC(qnum, completed);
	}

	if (ts->ts_status & ATH9K_TXERR_FILT)
		TX_STAT_INC(qnum, txerr_filtered);
	if (ts->ts_status & ATH9K_TXERR_FIFO)
		TX_STAT_INC(qnum, fifo_underrun);
	if (ts->ts_status & ATH9K_TXERR_XTXOP)
		TX_STAT_INC(qnum, xtxop);
	if (ts->ts_status & ATH9K_TXERR_TIMER_EXPIRED)
		TX_STAT_INC(qnum, timer_exp);
	if (ts->ts_flags & ATH9K_TX_DESC_CFG_ERR)
		TX_STAT_INC(qnum, desc_cfg_err);
	if (ts->ts_flags & ATH9K_TX_DATA_UNDERRUN)
		TX_STAT_INC(qnum, data_underrun);
	if (ts->ts_flags & ATH9K_TX_DELIM_UNDERRUN)
		TX_STAT_INC(qnum, delim_underrun);
}

static const struct file_operations fops_xmit = {
	.read = read_file_xmit,
	.open = simple_open,
	.owner = THIS_MODULE,
	.llseek = default_llseek,
};

static const struct file_operations fops_queues = {
	.read = read_file_queues,
	.open = simple_open,
	.owner = THIS_MODULE,
	.llseek = default_llseek,
};

static const struct file_operations fops_misc = {
	.read = read_file_misc,
	.open = simple_open,
	.owner = THIS_MODULE,
	.llseek = default_llseek,
};

static const struct file_operations fops_reset = {
	.read = read_file_reset,
	.open = simple_open,
	.owner = THIS_MODULE,
	.llseek = default_llseek,
};

static ssize_t read_file_recv(struct file *file, char __user *user_buf,
			      size_t count, loff_t *ppos)
{
#define PHY_ERR(s, p) \
	len += snprintf(buf + len, size - len, "%22s : %10u\n", s, \
			sc->debug.stats.rxstats.phy_err_stats[p]);

#define RXS_ERR(s, e)					    \
	do {						    \
		len += snprintf(buf + len, size - len,	    \
				"%22s : %10u\n", s,	    \
				sc->debug.stats.rxstats.e); \
	} while (0)

	struct ath_softc *sc = file->private_data;
	char *buf;
	unsigned int len = 0, size = 1600;
	ssize_t retval = 0;

	buf = kzalloc(size, GFP_KERNEL);
	if (buf == NULL)
		return -ENOMEM;

	RXS_ERR("CRC ERR", crc_err);
	RXS_ERR("DECRYPT CRC ERR", decrypt_crc_err);
	RXS_ERR("PHY ERR", phy_err);
	RXS_ERR("MIC ERR", mic_err);
	RXS_ERR("PRE-DELIM CRC ERR", pre_delim_crc_err);
	RXS_ERR("POST-DELIM CRC ERR", post_delim_crc_err);
	RXS_ERR("DECRYPT BUSY ERR", decrypt_busy_err);
	RXS_ERR("RX-LENGTH-ERR", rx_len_err);
	RXS_ERR("RX-OOM-ERR", rx_oom_err);
	RXS_ERR("RX-RATE-ERR", rx_rate_err);
	RXS_ERR("RX-TOO-MANY-FRAGS", rx_too_many_frags_err);

	PHY_ERR("UNDERRUN ERR", ATH9K_PHYERR_UNDERRUN);
	PHY_ERR("TIMING ERR", ATH9K_PHYERR_TIMING);
	PHY_ERR("PARITY ERR", ATH9K_PHYERR_PARITY);
	PHY_ERR("RATE ERR", ATH9K_PHYERR_RATE);
	PHY_ERR("LENGTH ERR", ATH9K_PHYERR_LENGTH);
	PHY_ERR("RADAR ERR", ATH9K_PHYERR_RADAR);
	PHY_ERR("SERVICE ERR", ATH9K_PHYERR_SERVICE);
	PHY_ERR("TOR ERR", ATH9K_PHYERR_TOR);
	PHY_ERR("OFDM-TIMING ERR", ATH9K_PHYERR_OFDM_TIMING);
	PHY_ERR("OFDM-SIGNAL-PARITY ERR", ATH9K_PHYERR_OFDM_SIGNAL_PARITY);
	PHY_ERR("OFDM-RATE ERR", ATH9K_PHYERR_OFDM_RATE_ILLEGAL);
	PHY_ERR("OFDM-LENGTH ERR", ATH9K_PHYERR_OFDM_LENGTH_ILLEGAL);
	PHY_ERR("OFDM-POWER-DROP ERR", ATH9K_PHYERR_OFDM_POWER_DROP);
	PHY_ERR("OFDM-SERVICE ERR", ATH9K_PHYERR_OFDM_SERVICE);
	PHY_ERR("OFDM-RESTART ERR", ATH9K_PHYERR_OFDM_RESTART);
	PHY_ERR("FALSE-RADAR-EXT ERR", ATH9K_PHYERR_FALSE_RADAR_EXT);
	PHY_ERR("CCK-TIMING ERR", ATH9K_PHYERR_CCK_TIMING);
	PHY_ERR("CCK-HEADER-CRC ERR", ATH9K_PHYERR_CCK_HEADER_CRC);
	PHY_ERR("CCK-RATE ERR", ATH9K_PHYERR_CCK_RATE_ILLEGAL);
	PHY_ERR("CCK-SERVICE ERR", ATH9K_PHYERR_CCK_SERVICE);
	PHY_ERR("CCK-RESTART ERR", ATH9K_PHYERR_CCK_RESTART);
	PHY_ERR("CCK-LENGTH ERR", ATH9K_PHYERR_CCK_LENGTH_ILLEGAL);
	PHY_ERR("CCK-POWER-DROP ERR", ATH9K_PHYERR_CCK_POWER_DROP);
	PHY_ERR("HT-CRC ERR", ATH9K_PHYERR_HT_CRC_ERROR);
	PHY_ERR("HT-LENGTH ERR", ATH9K_PHYERR_HT_LENGTH_ILLEGAL);
	PHY_ERR("HT-RATE ERR", ATH9K_PHYERR_HT_RATE_ILLEGAL);

	RXS_ERR("RX-Pkts-All", rx_pkts_all);
	RXS_ERR("RX-Bytes-All", rx_bytes_all);
	RXS_ERR("RX-Beacons", rx_beacons);
	RXS_ERR("RX-Frags", rx_frags);
	RXS_ERR("RX-Spectral", rx_spectral);

	if (len > size)
		len = size;

	retval = simple_read_from_buffer(user_buf, count, ppos, buf, len);
	kfree(buf);

	return retval;

#undef RXS_ERR
#undef PHY_ERR
}

void ath_debug_stat_rx(struct ath_softc *sc, struct ath_rx_status *rs)
{
#define RX_PHY_ERR_INC(c) sc->debug.stats.rxstats.phy_err_stats[c]++

	RX_STAT_INC(rx_pkts_all);
	sc->debug.stats.rxstats.rx_bytes_all += rs->rs_datalen;

	if (rs->rs_status & ATH9K_RXERR_CRC)
		RX_STAT_INC(crc_err);
	if (rs->rs_status & ATH9K_RXERR_DECRYPT)
		RX_STAT_INC(decrypt_crc_err);
	if (rs->rs_status & ATH9K_RXERR_MIC)
		RX_STAT_INC(mic_err);
	if (rs->rs_status & ATH9K_RX_DELIM_CRC_PRE)
		RX_STAT_INC(pre_delim_crc_err);
	if (rs->rs_status & ATH9K_RX_DELIM_CRC_POST)
		RX_STAT_INC(post_delim_crc_err);
	if (rs->rs_status & ATH9K_RX_DECRYPT_BUSY)
		RX_STAT_INC(decrypt_busy_err);

	if (rs->rs_status & ATH9K_RXERR_PHY) {
		RX_STAT_INC(phy_err);
		if (rs->rs_phyerr < ATH9K_PHYERR_MAX)
			RX_PHY_ERR_INC(rs->rs_phyerr);
	}

#undef RX_PHY_ERR_INC
}

static const struct file_operations fops_recv = {
	.read = read_file_recv,
	.open = simple_open,
	.owner = THIS_MODULE,
	.llseek = default_llseek,
};

static ssize_t read_file_spec_scan_ctl(struct file *file, char __user *user_buf,
				       size_t count, loff_t *ppos)
{
	struct ath_softc *sc = file->private_data;
	char *mode = "";
	unsigned int len;

	switch (sc->spectral_mode) {
	case SPECTRAL_DISABLED:
		mode = "disable";
		break;
	case SPECTRAL_BACKGROUND:
		mode = "background";
		break;
	case SPECTRAL_CHANSCAN:
		mode = "chanscan";
		break;
	case SPECTRAL_MANUAL:
		mode = "manual";
		break;
	}
	len = strlen(mode);
	return simple_read_from_buffer(user_buf, count, ppos, mode, len);
}

static ssize_t write_file_spec_scan_ctl(struct file *file,
					const char __user *user_buf,
					size_t count, loff_t *ppos)
{
	struct ath_softc *sc = file->private_data;
	struct ath_common *common = ath9k_hw_common(sc->sc_ah);
	char buf[32];
	ssize_t len;

	len = min(count, sizeof(buf) - 1);
	if (copy_from_user(buf, user_buf, len))
		return -EFAULT;

	buf[len] = '\0';

	if (strncmp("trigger", buf, 7) == 0) {
		ath9k_spectral_scan_trigger(sc->hw);
	} else if (strncmp("background", buf, 9) == 0) {
		ath9k_spectral_scan_config(sc->hw, SPECTRAL_BACKGROUND);
		ath_dbg(common, CONFIG, "spectral scan: background mode enabled\n");
	} else if (strncmp("chanscan", buf, 8) == 0) {
		ath9k_spectral_scan_config(sc->hw, SPECTRAL_CHANSCAN);
		ath_dbg(common, CONFIG, "spectral scan: channel scan mode enabled\n");
	} else if (strncmp("manual", buf, 6) == 0) {
		ath9k_spectral_scan_config(sc->hw, SPECTRAL_MANUAL);
		ath_dbg(common, CONFIG, "spectral scan: manual mode enabled\n");
	} else if (strncmp("disable", buf, 7) == 0) {
		ath9k_spectral_scan_config(sc->hw, SPECTRAL_DISABLED);
		ath_dbg(common, CONFIG, "spectral scan: disabled\n");
	} else {
		return -EINVAL;
	}

	return count;
}

static const struct file_operations fops_spec_scan_ctl = {
	.read = read_file_spec_scan_ctl,
	.write = write_file_spec_scan_ctl,
	.open = simple_open,
	.owner = THIS_MODULE,
	.llseek = default_llseek,
};

static ssize_t read_file_spectral_short_repeat(struct file *file,
					       char __user *user_buf,
					       size_t count, loff_t *ppos)
{
	struct ath_softc *sc = file->private_data;
	char buf[32];
	unsigned int len;

	len = sprintf(buf, "%d\n", sc->spec_config.short_repeat);
	return simple_read_from_buffer(user_buf, count, ppos, buf, len);
}

static ssize_t write_file_spectral_short_repeat(struct file *file,
						const char __user *user_buf,
						size_t count, loff_t *ppos)
{
	struct ath_softc *sc = file->private_data;
	unsigned long val;
	char buf[32];
	ssize_t len;

	len = min(count, sizeof(buf) - 1);
	if (copy_from_user(buf, user_buf, len))
		return -EFAULT;

	buf[len] = '\0';
	if (kstrtoul(buf, 0, &val))
		return -EINVAL;

	if (val < 0 || val > 1)
		return -EINVAL;

	sc->spec_config.short_repeat = val;
	return count;
}

static const struct file_operations fops_spectral_short_repeat = {
	.read = read_file_spectral_short_repeat,
	.write = write_file_spectral_short_repeat,
	.open = simple_open,
	.owner = THIS_MODULE,
	.llseek = default_llseek,
};

static ssize_t read_file_spectral_count(struct file *file,
					char __user *user_buf,
					size_t count, loff_t *ppos)
{
	struct ath_softc *sc = file->private_data;
	char buf[32];
	unsigned int len;

	len = sprintf(buf, "%d\n", sc->spec_config.count);
	return simple_read_from_buffer(user_buf, count, ppos, buf, len);
}

static ssize_t write_file_spectral_count(struct file *file,
					 const char __user *user_buf,
					 size_t count, loff_t *ppos)
{
	struct ath_softc *sc = file->private_data;
	unsigned long val;
	char buf[32];
	ssize_t len;

	len = min(count, sizeof(buf) - 1);
	if (copy_from_user(buf, user_buf, len))
		return -EFAULT;

	buf[len] = '\0';
	if (kstrtoul(buf, 0, &val))
		return -EINVAL;

	if (val < 0 || val > 255)
		return -EINVAL;

	sc->spec_config.count = val;
	return count;
}

static const struct file_operations fops_spectral_count = {
	.read = read_file_spectral_count,
	.write = write_file_spectral_count,
	.open = simple_open,
	.owner = THIS_MODULE,
	.llseek = default_llseek,
};

static ssize_t read_file_spectral_period(struct file *file,
					 char __user *user_buf,
					 size_t count, loff_t *ppos)
{
	struct ath_softc *sc = file->private_data;
	char buf[32];
	unsigned int len;

	len = sprintf(buf, "%d\n", sc->spec_config.period);
	return simple_read_from_buffer(user_buf, count, ppos, buf, len);
}

static ssize_t write_file_spectral_period(struct file *file,
					  const char __user *user_buf,
					  size_t count, loff_t *ppos)
{
	struct ath_softc *sc = file->private_data;
	unsigned long val;
	char buf[32];
	ssize_t len;

	len = min(count, sizeof(buf) - 1);
	if (copy_from_user(buf, user_buf, len))
		return -EFAULT;

	buf[len] = '\0';
	if (kstrtoul(buf, 0, &val))
		return -EINVAL;

	if (val < 0 || val > 255)
		return -EINVAL;

	sc->spec_config.period = val;
	return count;
}

static const struct file_operations fops_spectral_period = {
	.read = read_file_spectral_period,
	.write = write_file_spectral_period,
	.open = simple_open,
	.owner = THIS_MODULE,
	.llseek = default_llseek,
};

static ssize_t read_file_spectral_fft_period(struct file *file,
					     char __user *user_buf,
					     size_t count, loff_t *ppos)
{
	struct ath_softc *sc = file->private_data;
	char buf[32];
	unsigned int len;

	len = sprintf(buf, "%d\n", sc->spec_config.fft_period);
	return simple_read_from_buffer(user_buf, count, ppos, buf, len);
}

static ssize_t write_file_spectral_fft_period(struct file *file,
					      const char __user *user_buf,
					      size_t count, loff_t *ppos)
{
	struct ath_softc *sc = file->private_data;
	unsigned long val;
	char buf[32];
	ssize_t len;

	len = min(count, sizeof(buf) - 1);
	if (copy_from_user(buf, user_buf, len))
		return -EFAULT;

	buf[len] = '\0';
	if (kstrtoul(buf, 0, &val))
		return -EINVAL;

	if (val < 0 || val > 15)
		return -EINVAL;

	sc->spec_config.fft_period = val;
	return count;
}

static const struct file_operations fops_spectral_fft_period = {
	.read = read_file_spectral_fft_period,
	.write = write_file_spectral_fft_period,
	.open = simple_open,
	.owner = THIS_MODULE,
	.llseek = default_llseek,
};

static struct dentry *create_buf_file_handler(const char *filename,
					      struct dentry *parent,
					      umode_t mode,
					      struct rchan_buf *buf,
					      int *is_global)
{
	struct dentry *buf_file;

	buf_file = debugfs_create_file(filename, mode, parent, buf,
				       &relay_file_operations);
	*is_global = 1;
	return buf_file;
}

static int remove_buf_file_handler(struct dentry *dentry)
{
	debugfs_remove(dentry);

	return 0;
}

void ath_debug_send_fft_sample(struct ath_softc *sc,
			       struct fft_sample_tlv *fft_sample_tlv)
{
	int length;
	if (!sc->rfs_chan_spec_scan)
		return;

	length = __be16_to_cpu(fft_sample_tlv->length) +
		 sizeof(*fft_sample_tlv);
	relay_write(sc->rfs_chan_spec_scan, fft_sample_tlv, length);
}

static struct rchan_callbacks rfs_spec_scan_cb = {
	.create_buf_file = create_buf_file_handler,
	.remove_buf_file = remove_buf_file_handler,
};


static ssize_t read_file_regidx(struct file *file, char __user *user_buf,
                                size_t count, loff_t *ppos)
{
	struct ath_softc *sc = file->private_data;
	char buf[32];
	unsigned int len;

	len = sprintf(buf, "0x%08x\n", sc->debug.regidx);
	return simple_read_from_buffer(user_buf, count, ppos, buf, len);
}

static ssize_t write_file_regidx(struct file *file, const char __user *user_buf,
			     size_t count, loff_t *ppos)
{
	struct ath_softc *sc = file->private_data;
	unsigned long regidx;
	char buf[32];
	ssize_t len;

	len = min(count, sizeof(buf) - 1);
	if (copy_from_user(buf, user_buf, len))
		return -EFAULT;

	buf[len] = '\0';
	if (kstrtoul(buf, 0, &regidx))
		return -EINVAL;

	sc->debug.regidx = regidx;
	return count;
}

static const struct file_operations fops_regidx = {
	.read = read_file_regidx,
	.write = write_file_regidx,
	.open = simple_open,
	.owner = THIS_MODULE,
	.llseek = default_llseek,
};

static ssize_t read_file_regval(struct file *file, char __user *user_buf,
			     size_t count, loff_t *ppos)
{
	struct ath_softc *sc = file->private_data;
	struct ath_hw *ah = sc->sc_ah;
	char buf[32];
	unsigned int len;
	u32 regval;

	ath9k_ps_wakeup(sc);
	regval = REG_READ_D(ah, sc->debug.regidx);
	ath9k_ps_restore(sc);
	len = sprintf(buf, "0x%08x\n", regval);
	return simple_read_from_buffer(user_buf, count, ppos, buf, len);
}

static ssize_t write_file_regval(struct file *file, const char __user *user_buf,
			     size_t count, loff_t *ppos)
{
	struct ath_softc *sc = file->private_data;
	struct ath_hw *ah = sc->sc_ah;
	unsigned long regval;
	char buf[32];
	ssize_t len;

	len = min(count, sizeof(buf) - 1);
	if (copy_from_user(buf, user_buf, len))
		return -EFAULT;

	buf[len] = '\0';
	if (kstrtoul(buf, 0, &regval))
		return -EINVAL;

	ath9k_ps_wakeup(sc);
	REG_WRITE_D(ah, sc->debug.regidx, regval);
	ath9k_ps_restore(sc);
	return count;
}

static const struct file_operations fops_regval = {
	.read = read_file_regval,
	.write = write_file_regval,
	.open = simple_open,
	.owner = THIS_MODULE,
	.llseek = default_llseek,
};

#define REGDUMP_LINE_SIZE	20

static int open_file_regdump(struct inode *inode, struct file *file)
{
	struct ath_softc *sc = inode->i_private;
	unsigned int len = 0;
	u8 *buf;
	int i;
	unsigned long num_regs, regdump_len, max_reg_offset;

	max_reg_offset = AR_SREV_9300_20_OR_LATER(sc->sc_ah) ? 0x16bd4 : 0xb500;
	num_regs = max_reg_offset / 4 + 1;
	regdump_len = num_regs * REGDUMP_LINE_SIZE + 1;
	buf = vmalloc(regdump_len);
	if (!buf)
		return -ENOMEM;

	ath9k_ps_wakeup(sc);
	for (i = 0; i < num_regs; i++)
		len += scnprintf(buf + len, regdump_len - len,
			"0x%06x 0x%08x\n", i << 2, REG_READ(sc->sc_ah, i << 2));
	ath9k_ps_restore(sc);

	file->private_data = buf;

	return 0;
}

static const struct file_operations fops_regdump = {
	.open = open_file_regdump,
	.read = ath9k_debugfs_read_buf,
	.release = ath9k_debugfs_release_buf,
	.owner = THIS_MODULE,
	.llseek = default_llseek,/* read accesses f_pos */
};

static ssize_t read_file_dump_nfcal(struct file *file, char __user *user_buf,
				    size_t count, loff_t *ppos)
{
	struct ath_softc *sc = file->private_data;
	struct ath_hw *ah = sc->sc_ah;
	struct ath9k_nfcal_hist *h = sc->caldata.nfCalHist;
	struct ath_common *common = ath9k_hw_common(ah);
	struct ieee80211_conf *conf = &common->hw->conf;
	u32 len = 0, size = 1500;
	u32 i, j;
	ssize_t retval = 0;
	char *buf;
	u8 chainmask = (ah->rxchainmask << 3) | ah->rxchainmask;
	u8 nread;

	buf = kzalloc(size, GFP_KERNEL);
	if (!buf)
		return -ENOMEM;

	len += snprintf(buf + len, size - len,
			"Channel Noise Floor : %d\n", ah->noise);
	len += snprintf(buf + len, size - len,
			"Chain | privNF | # Readings | NF Readings\n");
	for (i = 0; i < NUM_NF_READINGS; i++) {
		if (!(chainmask & (1 << i)) ||
		    ((i >= AR5416_MAX_CHAINS) && !conf_is_ht40(conf)))
			continue;

		nread = AR_PHY_CCA_FILTERWINDOW_LENGTH - h[i].invalidNFcount;
		len += snprintf(buf + len, size - len, " %d\t %d\t %d\t\t",
				i, h[i].privNF, nread);
		for (j = 0; j < nread; j++)
			len += snprintf(buf + len, size - len,
					" %d", h[i].nfCalBuffer[j]);
		len += snprintf(buf + len, size - len, "\n");
	}

	if (len > size)
		len = size;

	retval = simple_read_from_buffer(user_buf, count, ppos, buf, len);
	kfree(buf);

	return retval;
}

static const struct file_operations fops_dump_nfcal = {
	.read = read_file_dump_nfcal,
	.open = simple_open,
	.owner = THIS_MODULE,
	.llseek = default_llseek,
};

static ssize_t read_file_base_eeprom(struct file *file, char __user *user_buf,
				     size_t count, loff_t *ppos)
{
	struct ath_softc *sc = file->private_data;
	struct ath_hw *ah = sc->sc_ah;
	u32 len = 0, size = 1500;
	ssize_t retval = 0;
	char *buf;

	buf = kzalloc(size, GFP_KERNEL);
	if (!buf)
		return -ENOMEM;

	len = ah->eep_ops->dump_eeprom(ah, true, buf, len, size);

	retval = simple_read_from_buffer(user_buf, count, ppos, buf, len);
	kfree(buf);

	return retval;
}

static const struct file_operations fops_base_eeprom = {
	.read = read_file_base_eeprom,
	.open = simple_open,
	.owner = THIS_MODULE,
	.llseek = default_llseek,
};

static ssize_t read_file_modal_eeprom(struct file *file, char __user *user_buf,
				      size_t count, loff_t *ppos)
{
	struct ath_softc *sc = file->private_data;
	struct ath_hw *ah = sc->sc_ah;
	u32 len = 0, size = 6000;
	char *buf;
	size_t retval;

	buf = kzalloc(size, GFP_KERNEL);
	if (buf == NULL)
		return -ENOMEM;

	len = ah->eep_ops->dump_eeprom(ah, false, buf, len, size);

	retval = simple_read_from_buffer(user_buf, count, ppos, buf, len);
	kfree(buf);

	return retval;
}

static const struct file_operations fops_modal_eeprom = {
	.read = read_file_modal_eeprom,
	.open = simple_open,
	.owner = THIS_MODULE,
	.llseek = default_llseek,
};

#ifdef CONFIG_ATH9K_BTCOEX_SUPPORT
static ssize_t read_file_btcoex(struct file *file, char __user *user_buf,
				size_t count, loff_t *ppos)
{
	struct ath_softc *sc = file->private_data;
	u32 len = 0, size = 1500;
	char *buf;
	size_t retval;

	buf = kzalloc(size, GFP_KERNEL);
	if (buf == NULL)
		return -ENOMEM;

	if (!sc->sc_ah->common.btcoex_enabled) {
		len = snprintf(buf, size, "%s\n",
			       "BTCOEX is disabled");
		goto exit;
	}

	len = ath9k_dump_btcoex(sc, buf, size);
exit:
	retval = simple_read_from_buffer(user_buf, count, ppos, buf, len);
	kfree(buf);

	return retval;
}

static const struct file_operations fops_btcoex = {
	.read = read_file_btcoex,
	.open = simple_open,
	.owner = THIS_MODULE,
	.llseek = default_llseek,
};
#endif

static ssize_t read_file_node_stat(struct file *file, char __user *user_buf,
				   size_t count, loff_t *ppos)
{
	struct ath_node *an = file->private_data;
	struct ath_softc *sc = an->sc;
	struct ath_atx_tid *tid;
	struct ath_atx_ac *ac;
	struct ath_txq *txq;
	u32 len = 0, size = 4096;
	char *buf;
	size_t retval;
	int tidno, acno;

	buf = kzalloc(size, GFP_KERNEL);
	if (buf == NULL)
		return -ENOMEM;

	if (!an->sta->ht_cap.ht_supported) {
		len = snprintf(buf, size, "%s\n",
			       "HT not supported");
		goto exit;
	}

	len = snprintf(buf, size, "Max-AMPDU: %d\n",
		       an->maxampdu);
	len += snprintf(buf + len, size - len, "MPDU Density: %d\n\n",
			an->mpdudensity);

	len += snprintf(buf + len, size - len,
			"%2s%7s\n", "AC", "SCHED");

	for (acno = 0, ac = &an->ac[acno];
	     acno < IEEE80211_NUM_ACS; acno++, ac++) {
		txq = ac->txq;
		ath_txq_lock(sc, txq);
		len += snprintf(buf + len, size - len,
				"%2d%7d\n",
				acno, ac->sched);
		ath_txq_unlock(sc, txq);
	}

	len += snprintf(buf + len, size - len,
			"\n%3s%11s%10s%10s%10s%10s%9s%6s%8s\n",
			"TID", "SEQ_START", "SEQ_NEXT", "BAW_SIZE",
			"BAW_HEAD", "BAW_TAIL", "BAR_IDX", "SCHED", "PAUSED");

	for (tidno = 0, tid = &an->tid[tidno];
	     tidno < IEEE80211_NUM_TIDS; tidno++, tid++) {
		txq = tid->ac->txq;
		ath_txq_lock(sc, txq);
		len += snprintf(buf + len, size - len,
				"%3d%11d%10d%10d%10d%10d%9d%6d%8d\n",
				tid->tidno, tid->seq_start, tid->seq_next,
				tid->baw_size, tid->baw_head, tid->baw_tail,
				tid->bar_index, tid->sched, tid->paused);
		ath_txq_unlock(sc, txq);
	}
exit:
	retval = simple_read_from_buffer(user_buf, count, ppos, buf, len);
	kfree(buf);

	return retval;
}

static const struct file_operations fops_node_stat = {
	.read = read_file_node_stat,
	.open = simple_open,
	.owner = THIS_MODULE,
	.llseek = default_llseek,
};

void ath9k_sta_add_debugfs(struct ieee80211_hw *hw,
			   struct ieee80211_vif *vif,
			   struct ieee80211_sta *sta,
			   struct dentry *dir)
{
	struct ath_node *an = (struct ath_node *)sta->drv_priv;
	an->node_stat = debugfs_create_file("node_stat", S_IRUGO,
					    dir, an, &fops_node_stat);
}

void ath9k_sta_remove_debugfs(struct ieee80211_hw *hw,
			      struct ieee80211_vif *vif,
			      struct ieee80211_sta *sta,
			      struct dentry *dir)
{
	struct ath_node *an = (struct ath_node *)sta->drv_priv;
	debugfs_remove(an->node_stat);
}

/* Ethtool support for get-stats */

#define AMKSTR(nm) #nm "_BE", #nm "_BK", #nm "_VI", #nm "_VO"
static const char ath9k_gstrings_stats[][ETH_GSTRING_LEN] = {
	"tx_pkts_nic",
	"tx_bytes_nic",
	"rx_pkts_nic",
	"rx_bytes_nic",
	AMKSTR(d_tx_pkts),
	AMKSTR(d_tx_bytes),
	AMKSTR(d_tx_mpdus_queued),
	AMKSTR(d_tx_mpdus_completed),
	AMKSTR(d_tx_mpdu_xretries),
	AMKSTR(d_tx_aggregates),
	AMKSTR(d_tx_ampdus_queued_hw),
	AMKSTR(d_tx_ampdus_queued_sw),
	AMKSTR(d_tx_ampdus_completed),
	AMKSTR(d_tx_ampdu_retries),
	AMKSTR(d_tx_ampdu_xretries),
	AMKSTR(d_tx_fifo_underrun),
	AMKSTR(d_tx_op_exceeded),
	AMKSTR(d_tx_timer_expiry),
	AMKSTR(d_tx_desc_cfg_err),
	AMKSTR(d_tx_data_underrun),
	AMKSTR(d_tx_delim_underrun),
	"d_rx_crc_err",
	"d_rx_decrypt_crc_err",
	"d_rx_phy_err",
	"d_rx_mic_err",
	"d_rx_pre_delim_crc_err",
	"d_rx_post_delim_crc_err",
	"d_rx_decrypt_busy_err",

	"d_rx_phyerr_radar",
	"d_rx_phyerr_ofdm_timing",
	"d_rx_phyerr_cck_timing",

};
#define ATH9K_SSTATS_LEN ARRAY_SIZE(ath9k_gstrings_stats)

void ath9k_get_et_strings(struct ieee80211_hw *hw,
			  struct ieee80211_vif *vif,
			  u32 sset, u8 *data)
{
	if (sset == ETH_SS_STATS)
		memcpy(data, *ath9k_gstrings_stats,
		       sizeof(ath9k_gstrings_stats));
}

int ath9k_get_et_sset_count(struct ieee80211_hw *hw,
			    struct ieee80211_vif *vif, int sset)
{
	if (sset == ETH_SS_STATS)
		return ATH9K_SSTATS_LEN;
	return 0;
}

#define AWDATA(elem)							\
	do {								\
		data[i++] = sc->debug.stats.txstats[PR_QNUM(IEEE80211_AC_BE)].elem; \
		data[i++] = sc->debug.stats.txstats[PR_QNUM(IEEE80211_AC_BK)].elem; \
		data[i++] = sc->debug.stats.txstats[PR_QNUM(IEEE80211_AC_VI)].elem; \
		data[i++] = sc->debug.stats.txstats[PR_QNUM(IEEE80211_AC_VO)].elem; \
	} while (0)

#define AWDATA_RX(elem)						\
	do {							\
		data[i++] = sc->debug.stats.rxstats.elem;	\
	} while (0)

void ath9k_get_et_stats(struct ieee80211_hw *hw,
			struct ieee80211_vif *vif,
			struct ethtool_stats *stats, u64 *data)
{
	struct ath_softc *sc = hw->priv;
	int i = 0;

	data[i++] = (sc->debug.stats.txstats[PR_QNUM(IEEE80211_AC_BE)].tx_pkts_all +
		     sc->debug.stats.txstats[PR_QNUM(IEEE80211_AC_BK)].tx_pkts_all +
		     sc->debug.stats.txstats[PR_QNUM(IEEE80211_AC_VI)].tx_pkts_all +
		     sc->debug.stats.txstats[PR_QNUM(IEEE80211_AC_VO)].tx_pkts_all);
	data[i++] = (sc->debug.stats.txstats[PR_QNUM(IEEE80211_AC_BE)].tx_bytes_all +
		     sc->debug.stats.txstats[PR_QNUM(IEEE80211_AC_BK)].tx_bytes_all +
		     sc->debug.stats.txstats[PR_QNUM(IEEE80211_AC_VI)].tx_bytes_all +
		     sc->debug.stats.txstats[PR_QNUM(IEEE80211_AC_VO)].tx_bytes_all);
	AWDATA_RX(rx_pkts_all);
	AWDATA_RX(rx_bytes_all);

	AWDATA(tx_pkts_all);
	AWDATA(tx_bytes_all);
	AWDATA(queued);
	AWDATA(completed);
	AWDATA(xretries);
	AWDATA(a_aggr);
	AWDATA(a_queued_hw);
	AWDATA(a_queued_sw);
	AWDATA(a_completed);
	AWDATA(a_retries);
	AWDATA(a_xretries);
	AWDATA(fifo_underrun);
	AWDATA(xtxop);
	AWDATA(timer_exp);
	AWDATA(desc_cfg_err);
	AWDATA(data_underrun);
	AWDATA(delim_underrun);

	AWDATA_RX(crc_err);
	AWDATA_RX(decrypt_crc_err);
	AWDATA_RX(phy_err);
	AWDATA_RX(mic_err);
	AWDATA_RX(pre_delim_crc_err);
	AWDATA_RX(post_delim_crc_err);
	AWDATA_RX(decrypt_busy_err);

	AWDATA_RX(phy_err_stats[ATH9K_PHYERR_RADAR]);
	AWDATA_RX(phy_err_stats[ATH9K_PHYERR_OFDM_TIMING]);
	AWDATA_RX(phy_err_stats[ATH9K_PHYERR_CCK_TIMING]);

	WARN_ON(i != ATH9K_SSTATS_LEN);
}

void ath9k_deinit_debug(struct ath_softc *sc)
{
	if (config_enabled(CONFIG_ATH9K_DEBUGFS) && sc->rfs_chan_spec_scan) {
		relay_close(sc->rfs_chan_spec_scan);
		sc->rfs_chan_spec_scan = NULL;
	}
}

int ath9k_init_debug(struct ath_hw *ah)
{
	struct ath_common *common = ath9k_hw_common(ah);
	struct ath_softc *sc = (struct ath_softc *) common->priv;

	sc->debug.debugfs_phy = debugfs_create_dir("ath9k",
						   sc->hw->wiphy->debugfsdir);
	if (!sc->debug.debugfs_phy)
		return -ENOMEM;

#ifdef CONFIG_ATH_DEBUG
	debugfs_create_file("debug", S_IRUSR | S_IWUSR, sc->debug.debugfs_phy,
			    sc, &fops_debug);
#endif

	ath9k_dfs_init_debug(sc);

	debugfs_create_file("dma", S_IRUSR, sc->debug.debugfs_phy, sc,
			    &fops_dma);
	debugfs_create_file("interrupt", S_IRUSR, sc->debug.debugfs_phy, sc,
			    &fops_interrupt);
	debugfs_create_file("xmit", S_IRUSR, sc->debug.debugfs_phy, sc,
			    &fops_xmit);
	debugfs_create_file("queues", S_IRUSR, sc->debug.debugfs_phy, sc,
			    &fops_queues);
	debugfs_create_u32("qlen_bk", S_IRUSR | S_IWUSR, sc->debug.debugfs_phy,
			   &sc->tx.txq_max_pending[IEEE80211_AC_BK]);
	debugfs_create_u32("qlen_be", S_IRUSR | S_IWUSR, sc->debug.debugfs_phy,
			   &sc->tx.txq_max_pending[IEEE80211_AC_BE]);
	debugfs_create_u32("qlen_vi", S_IRUSR | S_IWUSR, sc->debug.debugfs_phy,
			   &sc->tx.txq_max_pending[IEEE80211_AC_VI]);
	debugfs_create_u32("qlen_vo", S_IRUSR | S_IWUSR, sc->debug.debugfs_phy,
			   &sc->tx.txq_max_pending[IEEE80211_AC_VO]);
	debugfs_create_file("misc", S_IRUSR, sc->debug.debugfs_phy, sc,
			    &fops_misc);
	debugfs_create_file("reset", S_IRUSR, sc->debug.debugfs_phy, sc,
			    &fops_reset);
	debugfs_create_file("recv", S_IRUSR, sc->debug.debugfs_phy, sc,
			    &fops_recv);
	debugfs_create_file("rx_chainmask", S_IRUSR | S_IWUSR,
			    sc->debug.debugfs_phy, sc, &fops_rx_chainmask);
	debugfs_create_file("tx_chainmask", S_IRUSR | S_IWUSR,
			    sc->debug.debugfs_phy, sc, &fops_tx_chainmask);
	debugfs_create_file("ani", S_IRUSR | S_IWUSR,
			    sc->debug.debugfs_phy, sc, &fops_ani);
	debugfs_create_bool("paprd", S_IRUSR | S_IWUSR, sc->debug.debugfs_phy,
			    &sc->sc_ah->config.enable_paprd);
	debugfs_create_file("regidx", S_IRUSR | S_IWUSR, sc->debug.debugfs_phy,
			    sc, &fops_regidx);
	debugfs_create_file("regval", S_IRUSR | S_IWUSR, sc->debug.debugfs_phy,
			    sc, &fops_regval);
	debugfs_create_bool("ignore_extcca", S_IRUSR | S_IWUSR,
			    sc->debug.debugfs_phy,
			    &ah->config.cwm_ignore_extcca);
	debugfs_create_file("regdump", S_IRUSR, sc->debug.debugfs_phy, sc,
			    &fops_regdump);
	debugfs_create_file("dump_nfcal", S_IRUSR, sc->debug.debugfs_phy, sc,
			    &fops_dump_nfcal);
	debugfs_create_file("base_eeprom", S_IRUSR, sc->debug.debugfs_phy, sc,
			    &fops_base_eeprom);
	debugfs_create_file("modal_eeprom", S_IRUSR, sc->debug.debugfs_phy, sc,
			    &fops_modal_eeprom);
	sc->rfs_chan_spec_scan = relay_open("spectral_scan",
					    sc->debug.debugfs_phy,
					    1024, 256, &rfs_spec_scan_cb,
					    NULL);
	debugfs_create_file("spectral_scan_ctl", S_IRUSR | S_IWUSR,
			    sc->debug.debugfs_phy, sc,
			    &fops_spec_scan_ctl);
	debugfs_create_file("spectral_short_repeat", S_IRUSR | S_IWUSR,
			    sc->debug.debugfs_phy, sc,
			    &fops_spectral_short_repeat);
	debugfs_create_file("spectral_count", S_IRUSR | S_IWUSR,
			    sc->debug.debugfs_phy, sc, &fops_spectral_count);
	debugfs_create_file("spectral_period", S_IRUSR | S_IWUSR,
			    sc->debug.debugfs_phy, sc, &fops_spectral_period);
	debugfs_create_file("spectral_fft_period", S_IRUSR | S_IWUSR,
			    sc->debug.debugfs_phy, sc,
			    &fops_spectral_fft_period);
	debugfs_create_u32("gpio_mask", S_IRUSR | S_IWUSR,
			   sc->debug.debugfs_phy, &sc->sc_ah->gpio_mask);
	debugfs_create_u32("gpio_val", S_IRUSR | S_IWUSR,
			   sc->debug.debugfs_phy, &sc->sc_ah->gpio_val);
	debugfs_create_file("diversity", S_IRUSR | S_IWUSR,
			    sc->debug.debugfs_phy, sc, &fops_ant_diversity);
#ifdef CONFIG_ATH9K_BTCOEX_SUPPORT
	debugfs_create_file("btcoex", S_IRUSR, sc->debug.debugfs_phy, sc,
			    &fops_btcoex);
#endif
	return 0;
}<|MERGE_RESOLUTION|>--- conflicted
+++ resolved
@@ -244,11 +244,7 @@
 		return -EFAULT;
 
 	buf[len] = '\0';
-<<<<<<< HEAD
-	if (kstrtoul(buf, 0, &disable_ani))
-=======
-	if (strict_strtoul(buf, 0, &ani))
->>>>>>> 8b3e7be4
+	if (kstrtoul(buf, 0, &ani))
 		return -EINVAL;
 
 	if (ani < 0 || ani > 1)
