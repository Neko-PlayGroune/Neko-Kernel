/******************************************************************************
 *
 * This file is provided under a dual BSD/GPLv2 license.  When using or
 * redistributing this file, you may do so under either license.
 *
 * GPL LICENSE SUMMARY
 *
 * Copyright(c) 2012 - 2014 Intel Corporation. All rights reserved.
 * Copyright(c) 2013 - 2014 Intel Mobile Communications GmbH
 *
 * This program is free software; you can redistribute it and/or modify
 * it under the terms of version 2 of the GNU General Public License as
 * published by the Free Software Foundation.
 *
 * This program is distributed in the hope that it will be useful, but
 * WITHOUT ANY WARRANTY; without even the implied warranty of
 * MERCHANTABILITY or FITNESS FOR A PARTICULAR PURPOSE.  See the GNU
 * General Public License for more details.
 *
 * You should have received a copy of the GNU General Public License
 * along with this program; if not, write to the Free Software
 * Foundation, Inc., 51 Franklin Street, Fifth Floor, Boston, MA 02110,
 * USA
 *
 * The full GNU General Public License is included in this distribution
 * in the file called COPYING.
 *
 * Contact Information:
 *  Intel Linux Wireless <ilw@linux.intel.com>
 * Intel Corporation, 5200 N.E. Elam Young Parkway, Hillsboro, OR 97124-6497
 *
 * BSD LICENSE
 *
 * Copyright(c) 2012 - 2014 Intel Corporation. All rights reserved.
 * Copyright(c) 2013 - 2014 Intel Mobile Communications GmbH
 * All rights reserved.
 *
 * Redistribution and use in source and binary forms, with or without
 * modification, are permitted provided that the following conditions
 * are met:
 *
 *  * Redistributions of source code must retain the above copyright
 *    notice, this list of conditions and the following disclaimer.
 *  * Redistributions in binary form must reproduce the above copyright
 *    notice, this list of conditions and the following disclaimer in
 *    the documentation and/or other materials provided with the
 *    distribution.
 *  * Neither the name Intel Corporation nor the names of its
 *    contributors may be used to endorse or promote products derived
 *    from this software without specific prior written permission.
 *
 * THIS SOFTWARE IS PROVIDED BY THE COPYRIGHT HOLDERS AND CONTRIBUTORS
 * "AS IS" AND ANY EXPRESS OR IMPLIED WARRANTIES, INCLUDING, BUT NOT
 * LIMITED TO, THE IMPLIED WARRANTIES OF MERCHANTABILITY AND FITNESS FOR
 * A PARTICULAR PURPOSE ARE DISCLAIMED. IN NO EVENT SHALL THE COPYRIGHT
 * OWNER OR CONTRIBUTORS BE LIABLE FOR ANY DIRECT, INDIRECT, INCIDENTAL,
 * SPECIAL, EXEMPLARY, OR CONSEQUENTIAL DAMAGES (INCLUDING, BUT NOT
 * LIMITED TO, PROCUREMENT OF SUBSTITUTE GOODS OR SERVICES; LOSS OF USE,
 * DATA, OR PROFITS; OR BUSINESS INTERRUPTION) HOWEVER CAUSED AND ON ANY
 * THEORY OF LIABILITY, WHETHER IN CONTRACT, STRICT LIABILITY, OR TORT
 * (INCLUDING NEGLIGENCE OR OTHERWISE) ARISING IN ANY WAY OUT OF THE USE
 * OF THIS SOFTWARE, EVEN IF ADVISED OF THE POSSIBILITY OF SUCH DAMAGE.
 *
 *****************************************************************************/

#ifndef __IWL_MVM_H__
#define __IWL_MVM_H__

#include <linux/list.h>
#include <linux/spinlock.h>
#include <linux/leds.h>
#include <linux/in6.h>

#include "iwl-op-mode.h"
#include "iwl-trans.h"
#include "iwl-notif-wait.h"
#include "iwl-eeprom-parse.h"
#include "sta.h"
#include "fw-api.h"
#include "constants.h"

#define IWL_INVALID_MAC80211_QUEUE	0xff
#define IWL_MVM_MAX_ADDRESSES		5
/* RSSI offset for WkP */
#define IWL_RSSI_OFFSET 50
#define IWL_MVM_MISSED_BEACONS_THRESHOLD 8
/* A TimeUnit is 1024 microsecond */
#define MSEC_TO_TU(_msec)	(_msec*1000/1024)

/* For GO, this value represents the number of TUs before CSA "beacon
 * 0" TBTT when the CSA time-event needs to be scheduled to start.  It
 * must be big enough to ensure that we switch in time.
 */
#define IWL_MVM_CHANNEL_SWITCH_TIME_GO		40

/* For client, this value represents the number of TUs before CSA
 * "beacon 1" TBTT, instead.  This is because we don't know when the
 * GO/AP will be in the new channel, so we switch early enough.
 */
#define IWL_MVM_CHANNEL_SWITCH_TIME_CLIENT	10

/*
 * This value (in TUs) is used to fine tune the CSA NoA end time which should
 * be just before "beacon 0" TBTT.
 */
#define IWL_MVM_CHANNEL_SWITCH_MARGIN 4

/*
 * Number of beacons to transmit on a new channel until we unblock tx to
 * the stations, even if we didn't identify them on a new channel
 */
#define IWL_MVM_CS_UNBLOCK_TX_TIMEOUT 3

extern const struct ieee80211_ops iwl_mvm_hw_ops;

/**
 * struct iwl_mvm_mod_params - module parameters for iwlmvm
 * @init_dbg: if true, then the NIC won't be stopped if the INIT fw asserted.
 *	We will register to mac80211 to have testmode working. The NIC must not
 *	be up'ed after the INIT fw asserted. This is useful to be able to use
 *	proprietary tools over testmode to debug the INIT fw.
 * @power_scheme: CAM(Continuous Active Mode)-1, BPS(Balanced Power
 *	Save)-2(default), LP(Low Power)-3
 */
struct iwl_mvm_mod_params {
	bool init_dbg;
	int power_scheme;
};
extern struct iwl_mvm_mod_params iwlmvm_mod_params;

/**
 * struct iwl_mvm_dump_ptrs - set of pointers needed for the fw-error-dump
 *
 * @op_mode_ptr: pointer to the buffer coming from the mvm op_mode
 * @trans_ptr: pointer to struct %iwl_trans_dump_data which contains the
 *	transport's data.
 * @trans_len: length of the valid data in trans_ptr
 * @op_mode_len: length of the valid data in op_mode_ptr
 */
struct iwl_mvm_dump_ptrs {
	struct iwl_trans_dump_data *trans_ptr;
	void *op_mode_ptr;
	u32 op_mode_len;
};

struct iwl_mvm_phy_ctxt {
	u16 id;
	u16 color;
	u32 ref;

	/*
	 * TODO: This should probably be removed. Currently here only for rate
	 * scaling algorithm
	 */
	struct ieee80211_channel *channel;
};

struct iwl_mvm_time_event_data {
	struct ieee80211_vif *vif;
	struct list_head list;
	unsigned long end_jiffies;
	u32 duration;
	bool running;
	u32 uid;

	/*
	 * The access to the 'id' field must be done when the
	 * mvm->time_event_lock is held, as it value is used to indicate
	 * if the te is in the time event list or not (when id == TE_MAX)
	 */
	u32 id;
};

 /* Power management */

/**
 * enum iwl_power_scheme
 * @IWL_POWER_LEVEL_CAM - Continuously Active Mode
 * @IWL_POWER_LEVEL_BPS - Balanced Power Save (default)
 * @IWL_POWER_LEVEL_LP  - Low Power
 */
enum iwl_power_scheme {
	IWL_POWER_SCHEME_CAM = 1,
	IWL_POWER_SCHEME_BPS,
	IWL_POWER_SCHEME_LP
};

#define IWL_CONN_MAX_LISTEN_INTERVAL	10
#define IWL_UAPSD_MAX_SP		IEEE80211_WMM_IE_STA_QOSINFO_SP_2

#ifdef CONFIG_IWLWIFI_DEBUGFS
enum iwl_dbgfs_pm_mask {
	MVM_DEBUGFS_PM_KEEP_ALIVE = BIT(0),
	MVM_DEBUGFS_PM_SKIP_OVER_DTIM = BIT(1),
	MVM_DEBUGFS_PM_SKIP_DTIM_PERIODS = BIT(2),
	MVM_DEBUGFS_PM_RX_DATA_TIMEOUT = BIT(3),
	MVM_DEBUGFS_PM_TX_DATA_TIMEOUT = BIT(4),
	MVM_DEBUGFS_PM_LPRX_ENA = BIT(6),
	MVM_DEBUGFS_PM_LPRX_RSSI_THRESHOLD = BIT(7),
	MVM_DEBUGFS_PM_SNOOZE_ENABLE = BIT(8),
	MVM_DEBUGFS_PM_UAPSD_MISBEHAVING = BIT(9),
	MVM_DEBUGFS_PM_USE_PS_POLL = BIT(10),
};

struct iwl_dbgfs_pm {
	u16 keep_alive_seconds;
	u32 rx_data_timeout;
	u32 tx_data_timeout;
	bool skip_over_dtim;
	u8 skip_dtim_periods;
	bool lprx_ena;
	u32 lprx_rssi_threshold;
	bool snooze_ena;
	bool uapsd_misbehaving;
	bool use_ps_poll;
	int mask;
};

/* beacon filtering */

enum iwl_dbgfs_bf_mask {
	MVM_DEBUGFS_BF_ENERGY_DELTA = BIT(0),
	MVM_DEBUGFS_BF_ROAMING_ENERGY_DELTA = BIT(1),
	MVM_DEBUGFS_BF_ROAMING_STATE = BIT(2),
	MVM_DEBUGFS_BF_TEMP_THRESHOLD = BIT(3),
	MVM_DEBUGFS_BF_TEMP_FAST_FILTER = BIT(4),
	MVM_DEBUGFS_BF_TEMP_SLOW_FILTER = BIT(5),
	MVM_DEBUGFS_BF_ENABLE_BEACON_FILTER = BIT(6),
	MVM_DEBUGFS_BF_DEBUG_FLAG = BIT(7),
	MVM_DEBUGFS_BF_ESCAPE_TIMER = BIT(8),
	MVM_DEBUGFS_BA_ESCAPE_TIMER = BIT(9),
	MVM_DEBUGFS_BA_ENABLE_BEACON_ABORT = BIT(10),
};

struct iwl_dbgfs_bf {
	u32 bf_energy_delta;
	u32 bf_roaming_energy_delta;
	u32 bf_roaming_state;
	u32 bf_temp_threshold;
	u32 bf_temp_fast_filter;
	u32 bf_temp_slow_filter;
	u32 bf_enable_beacon_filter;
	u32 bf_debug_flag;
	u32 bf_escape_timer;
	u32 ba_escape_timer;
	u32 ba_enable_beacon_abort;
	int mask;
};
#endif

enum iwl_mvm_smps_type_request {
	IWL_MVM_SMPS_REQ_BT_COEX,
	IWL_MVM_SMPS_REQ_TT,
	IWL_MVM_SMPS_REQ_PROT,
	NUM_IWL_MVM_SMPS_REQ,
};

enum iwl_mvm_ref_type {
	IWL_MVM_REF_UCODE_DOWN,
	IWL_MVM_REF_SCAN,
	IWL_MVM_REF_ROC,
	IWL_MVM_REF_P2P_CLIENT,
	IWL_MVM_REF_AP_IBSS,
	IWL_MVM_REF_USER,
	IWL_MVM_REF_TX,
	IWL_MVM_REF_TX_AGG,
	IWL_MVM_REF_ADD_IF,
	IWL_MVM_REF_START_AP,
	IWL_MVM_REF_BSS_CHANGED,
	IWL_MVM_REF_PREPARE_TX,
	IWL_MVM_REF_PROTECT_TDLS,
	IWL_MVM_REF_CHECK_CTKILL,
	IWL_MVM_REF_PRPH_READ,
	IWL_MVM_REF_PRPH_WRITE,
	IWL_MVM_REF_NMI,
	IWL_MVM_REF_TM_CMD,
	IWL_MVM_REF_EXIT_WORK,
	IWL_MVM_REF_PROTECT_CSA,

	/* update debugfs.c when changing this */

	IWL_MVM_REF_COUNT,
};

enum iwl_bt_force_ant_mode {
	BT_FORCE_ANT_DIS = 0,
	BT_FORCE_ANT_AUTO,
	BT_FORCE_ANT_BT,
	BT_FORCE_ANT_WIFI,

	BT_FORCE_ANT_MAX,
};

/**
* struct iwl_mvm_vif_bf_data - beacon filtering related data
* @bf_enabled: indicates if beacon filtering is enabled
* @ba_enabled: indicated if beacon abort is enabled
* @ave_beacon_signal: average beacon signal
* @last_cqm_event: rssi of the last cqm event
* @bt_coex_min_thold: minimum threshold for BT coex
* @bt_coex_max_thold: maximum threshold for BT coex
* @last_bt_coex_event: rssi of the last BT coex event
*/
struct iwl_mvm_vif_bf_data {
	bool bf_enabled;
	bool ba_enabled;
	s8 ave_beacon_signal;
	s8 last_cqm_event;
	s8 bt_coex_min_thold;
	s8 bt_coex_max_thold;
	s8 last_bt_coex_event;
};

/**
 * struct iwl_mvm_vif - data per Virtual Interface, it is a MAC context
 * @id: between 0 and 3
 * @color: to solve races upon MAC addition and removal
 * @ap_sta_id: the sta_id of the AP - valid only if VIF type is STA
 * @bssid: BSSID for this (client) interface
 * @associated: indicates that we're currently associated, used only for
 *	managing the firmware state in iwl_mvm_bss_info_changed_station()
 * @uploaded: indicates the MAC context has been added to the device
 * @ap_ibss_active: indicates that AP/IBSS is configured and that the interface
 *	should get quota etc.
 * @pm_enabled - Indicate if MAC power management is allowed
 * @monitor_active: indicates that monitor context is configured, and that the
 *	interface should get quota etc.
 * @low_latency: indicates that this interface is in low-latency mode
 *	(VMACLowLatencyMode)
 * @ps_disabled: indicates that this interface requires PS to be disabled
 * @queue_params: QoS params for this MAC
 * @bcast_sta: station used for broadcast packets. Used by the following
 *  vifs: P2P_DEVICE, GO and AP.
 * @beacon_skb: the skb used to hold the AP/GO beacon template
 * @smps_requests: the SMPS requests of differents parts of the driver,
 *	combined on update to yield the overall request to mac80211.
 */
struct iwl_mvm_vif {
	u16 id;
	u16 color;
	u8 ap_sta_id;

	u8 bssid[ETH_ALEN];
	bool associated;

	bool uploaded;
	bool ap_ibss_active;
	bool pm_enabled;
	bool monitor_active;
	bool low_latency;
	bool ps_disabled;
	struct iwl_mvm_vif_bf_data bf_data;

	u32 ap_beacon_time;

	enum iwl_tsf_id tsf_id;

	/*
	 * QoS data from mac80211, need to store this here
	 * as mac80211 has a separate callback but we need
	 * to have the data for the MAC context
	 */
	struct ieee80211_tx_queue_params queue_params[IEEE80211_NUM_ACS];
	struct iwl_mvm_time_event_data time_event_data;
	struct iwl_mvm_time_event_data hs_time_event_data;

	struct iwl_mvm_int_sta bcast_sta;

	/*
	 * Assigned while mac80211 has the interface in a channel context,
	 * or, for P2P Device, while it exists.
	 */
	struct iwl_mvm_phy_ctxt *phy_ctxt;

#ifdef CONFIG_PM_SLEEP
	/* WoWLAN GTK rekey data */
	struct {
		u8 kck[NL80211_KCK_LEN], kek[NL80211_KEK_LEN];
		__le64 replay_ctr;
		bool valid;
	} rekey_data;

	int tx_key_idx;

	bool seqno_valid;
	u16 seqno;
#endif

#if IS_ENABLED(CONFIG_IPV6)
	/* IPv6 addresses for WoWLAN */
	struct in6_addr target_ipv6_addrs[IWL_PROTO_OFFLOAD_NUM_IPV6_ADDRS_MAX];
	int num_target_ipv6_addrs;
#endif

#ifdef CONFIG_IWLWIFI_DEBUGFS
	struct iwl_mvm *mvm;
	struct dentry *dbgfs_dir;
	struct dentry *dbgfs_slink;
	struct iwl_dbgfs_pm dbgfs_pm;
	struct iwl_dbgfs_bf dbgfs_bf;
	struct iwl_mac_power_cmd mac_pwr_cmd;
#endif

	enum ieee80211_smps_mode smps_requests[NUM_IWL_MVM_SMPS_REQ];

	/* FW identified misbehaving AP */
	u8 uapsd_misbehaving_bssid[ETH_ALEN];

	/* Indicates that CSA countdown may be started */
	bool csa_countdown;
};

static inline struct iwl_mvm_vif *
iwl_mvm_vif_from_mac80211(struct ieee80211_vif *vif)
{
	return (void *)vif->drv_priv;
}

extern const u8 tid_to_mac80211_ac[];

enum iwl_scan_status {
	IWL_MVM_SCAN_NONE,
	IWL_MVM_SCAN_OS,
	IWL_MVM_SCAN_SCHED,
};

/**
 * struct iwl_nvm_section - describes an NVM section in memory.
 *
 * This struct holds an NVM section read from the NIC using NVM_ACCESS_CMD,
 * and saved for later use by the driver. Not all NVM sections are saved
 * this way, only the needed ones.
 */
struct iwl_nvm_section {
	u16 length;
	const u8 *data;
};

/*
 * Tx-backoff threshold
 * @temperature: The threshold in Celsius
 * @backoff: The tx-backoff in uSec
 */
struct iwl_tt_tx_backoff {
	s32 temperature;
	u32 backoff;
};

#define TT_TX_BACKOFF_SIZE 6

/**
 * struct iwl_tt_params - thermal throttling parameters
 * @ct_kill_entry: CT Kill entry threshold
 * @ct_kill_exit: CT Kill exit threshold
 * @ct_kill_duration: The time  intervals (in uSec) in which the driver needs
 *	to checks whether to exit CT Kill.
 * @dynamic_smps_entry: Dynamic SMPS entry threshold
 * @dynamic_smps_exit: Dynamic SMPS exit threshold
 * @tx_protection_entry: TX protection entry threshold
 * @tx_protection_exit: TX protection exit threshold
 * @tx_backoff: Array of thresholds for tx-backoff , in ascending order.
 * @support_ct_kill: Support CT Kill?
 * @support_dynamic_smps: Support dynamic SMPS?
 * @support_tx_protection: Support tx protection?
 * @support_tx_backoff: Support tx-backoff?
 */
struct iwl_tt_params {
	s32 ct_kill_entry;
	s32 ct_kill_exit;
	u32 ct_kill_duration;
	s32 dynamic_smps_entry;
	s32 dynamic_smps_exit;
	s32 tx_protection_entry;
	s32 tx_protection_exit;
	struct iwl_tt_tx_backoff tx_backoff[TT_TX_BACKOFF_SIZE];
	bool support_ct_kill;
	bool support_dynamic_smps;
	bool support_tx_protection;
	bool support_tx_backoff;
};

/**
 * struct iwl_mvm_tt_mgnt - Thermal Throttling Management structure
 * @ct_kill_exit: worker to exit thermal kill
 * @dynamic_smps: Is thermal throttling enabled dynamic_smps?
 * @tx_backoff: The current thremal throttling tx backoff in uSec.
 * @min_backoff: The minimal tx backoff due to power restrictions
 * @params: Parameters to configure the thermal throttling algorithm.
 * @throttle: Is thermal throttling is active?
 */
struct iwl_mvm_tt_mgmt {
	struct delayed_work ct_kill_exit;
	bool dynamic_smps;
	u32 tx_backoff;
	u32 min_backoff;
	const struct iwl_tt_params *params;
	bool throttle;
};

#define IWL_MVM_NUM_LAST_FRAMES_UCODE_RATES 8

struct iwl_mvm_frame_stats {
	u32 legacy_frames;
	u32 ht_frames;
	u32 vht_frames;
	u32 bw_20_frames;
	u32 bw_40_frames;
	u32 bw_80_frames;
	u32 bw_160_frames;
	u32 sgi_frames;
	u32 ngi_frames;
	u32 siso_frames;
	u32 mimo2_frames;
	u32 agg_frames;
	u32 ampdu_count;
	u32 success_frames;
	u32 fail_frames;
	u32 last_rates[IWL_MVM_NUM_LAST_FRAMES_UCODE_RATES];
	int last_frame_idx;
};

enum {
	D0I3_DEFER_WAKEUP,
	D0I3_PENDING_WAKEUP,
};

#define IWL_MVM_DEBUG_SET_TEMPERATURE_DISABLE 0xff
#define IWL_MVM_DEBUG_SET_TEMPERATURE_MIN -100
#define IWL_MVM_DEBUG_SET_TEMPERATURE_MAX 200

enum iwl_mvm_tdls_cs_state {
	IWL_MVM_TDLS_SW_IDLE = 0,
	IWL_MVM_TDLS_SW_REQ_SENT,
	IWL_MVM_TDLS_SW_REQ_RCVD,
	IWL_MVM_TDLS_SW_ACTIVE,
};

struct iwl_mvm {
	/* for logger access */
	struct device *dev;

	struct iwl_trans *trans;
	const struct iwl_fw *fw;
	const struct iwl_cfg *cfg;
	struct iwl_phy_db *phy_db;
	struct ieee80211_hw *hw;

	/* for protecting access to iwl_mvm */
	struct mutex mutex;
	struct list_head async_handlers_list;
	spinlock_t async_handlers_lock;
	struct work_struct async_handlers_wk;

	struct work_struct roc_done_wk;

	unsigned long status;

	/*
	 * for beacon filtering -
	 * currently only one interface can be supported
	 */
	struct iwl_mvm_vif *bf_allowed_vif;

	enum iwl_ucode_type cur_ucode;
	bool ucode_loaded;
	bool init_ucode_complete;
	bool calibrating;
	u32 error_event_table;
	u32 log_event_table;
	u32 umac_error_event_table;
	bool support_umac_log;
	struct iwl_sf_region sf_space;

	u32 ampdu_ref;

	struct iwl_notif_wait_data notif_wait;

	struct mvm_statistics_rx rx_stats;

	u8 queue_to_mac80211[IWL_MAX_HW_QUEUES];
	atomic_t mac80211_queue_stop_count[IEEE80211_MAX_QUEUES];

	const char *nvm_file_name;
	struct iwl_nvm_data *nvm_data;
	/* NVM sections */
	struct iwl_nvm_section nvm_sections[NVM_MAX_NUM_SECTIONS];

	/* EEPROM MAC addresses */
	struct mac_address addresses[IWL_MVM_MAX_ADDRESSES];

	/* data related to data path */
	struct iwl_rx_phy_info last_phy_info;
	struct ieee80211_sta __rcu *fw_id_to_mac_id[IWL_MVM_STATION_COUNT];
	struct work_struct sta_drained_wk;
	unsigned long sta_drained[BITS_TO_LONGS(IWL_MVM_STATION_COUNT)];
	atomic_t pending_frames[IWL_MVM_STATION_COUNT];
	u32 tfd_drained[IWL_MVM_STATION_COUNT];
	u8 rx_ba_sessions;

	/* configured by mac80211 */
	u32 rts_threshold;

	/* Scan status, cmd (pre-allocated) and auxiliary station */
	enum iwl_scan_status scan_status;
	void *scan_cmd;
	struct iwl_mcast_filter_cmd *mcast_filter_cmd;

	/* UMAC scan tracking */
	u32 scan_uid[IWL_MVM_MAX_SIMULTANEOUS_SCANS];
	u8 scan_seq_num, sched_scan_seq_num;

	/* rx chain antennas set through debugfs for the scan command */
	u8 scan_rx_ant;

#ifdef CONFIG_IWLWIFI_BCAST_FILTERING
	/* broadcast filters to configure for each associated station */
	const struct iwl_fw_bcast_filter *bcast_filters;
#ifdef CONFIG_IWLWIFI_DEBUGFS
	struct {
		u32 override; /* u32 for debugfs_create_bool */
		struct iwl_bcast_filter_cmd cmd;
	} dbgfs_bcast_filtering;
#endif
#endif

	/* Internal station */
	struct iwl_mvm_int_sta aux_sta;

	bool last_ebs_successful;

	u8 scan_last_antenna_idx; /* to toggle TX between antennas */
	u8 mgmt_last_antenna_idx;

	/* last smart fifo state that was successfully sent to firmware */
	enum iwl_sf_state sf_state;

#ifdef CONFIG_IWLWIFI_DEBUGFS
	struct dentry *debugfs_dir;
	u32 dbgfs_sram_offset, dbgfs_sram_len;
	u32 dbgfs_prph_reg_addr;
	bool disable_power_off;
	bool disable_power_off_d3;

	struct debugfs_blob_wrapper nvm_hw_blob;
	struct debugfs_blob_wrapper nvm_sw_blob;
	struct debugfs_blob_wrapper nvm_calib_blob;
	struct debugfs_blob_wrapper nvm_prod_blob;

	struct iwl_mvm_frame_stats drv_rx_stats;
	spinlock_t drv_stats_lock;
#endif

	struct iwl_mvm_phy_ctxt phy_ctxts[NUM_PHY_CTX];

	struct list_head time_event_list;
	spinlock_t time_event_lock;

	/*
	 * A bitmap indicating the index of the key in use. The firmware
	 * can hold 16 keys at most. Reflect this fact.
	 */
	unsigned long fw_key_table[BITS_TO_LONGS(STA_KEY_MAX_NUM)];

	/* references taken by the driver and spinlock protecting them */
	spinlock_t refs_lock;
	u8 refs[IWL_MVM_REF_COUNT];

	u8 vif_count;

	/* -1 for always, 0 for never, >0 for that many times */
	s8 restart_fw;
	struct work_struct fw_error_dump_wk;
<<<<<<< HEAD
=======
	enum iwl_fw_dbg_conf fw_dbg_conf;
>>>>>>> 81c41260

#ifdef CONFIG_IWLWIFI_LEDS
	struct led_classdev led;
#endif

	struct ieee80211_vif *p2p_device_vif;

#ifdef CONFIG_PM_SLEEP
	struct wiphy_wowlan_support wowlan;
	int gtk_ivlen, gtk_icvlen, ptk_ivlen, ptk_icvlen;

	/* sched scan settings for net detect */
	struct cfg80211_sched_scan_request *nd_config;
<<<<<<< HEAD
	struct ieee80211_scan_ies *nd_ies;
=======
	struct ieee80211_scan_ies nd_ies;
	struct cfg80211_match_set *nd_match_sets;
	int n_nd_match_sets;
	struct ieee80211_channel **nd_channels;
	int n_nd_channels;
	bool net_detect;
>>>>>>> 81c41260
#ifdef CONFIG_IWLWIFI_DEBUGFS
	u32 d3_wake_sysassert; /* must be u32 for debugfs_create_bool */
	bool d3_test_active;
	bool store_d3_resume_sram;
	void *d3_resume_sram;
	u32 d3_test_pme_ptr;
	struct ieee80211_vif *keep_vif;
#endif
#endif

	/* d0i3 */
	u8 d0i3_ap_sta_id;
	bool d0i3_offloading;
	struct work_struct d0i3_exit_work;
	struct sk_buff_head d0i3_tx;
	/* protect d0i3_suspend_flags */
	struct mutex d0i3_suspend_mutex;
	unsigned long d0i3_suspend_flags;
	/* sync d0i3_tx queue and IWL_MVM_STATUS_IN_D0I3 status flag */
	spinlock_t d0i3_tx_lock;
	wait_queue_head_t d0i3_exit_waitq;

	/* BT-Coex */
	u8 bt_ack_kill_msk[NUM_PHY_CTX];
	u8 bt_cts_kill_msk[NUM_PHY_CTX];

	struct iwl_bt_coex_profile_notif_old last_bt_notif_old;
	struct iwl_bt_coex_ci_cmd_old last_bt_ci_cmd_old;
	struct iwl_bt_coex_profile_notif last_bt_notif;
	struct iwl_bt_coex_ci_cmd last_bt_ci_cmd;

	u32 last_ant_isol;
	u8 last_corun_lut;
	u8 bt_tx_prio;
	enum iwl_bt_force_ant_mode bt_force_ant_mode;

	/* Aux ROC */
	struct list_head aux_roc_te_list;

	/* Thermal Throttling and CTkill */
	struct iwl_mvm_tt_mgmt thermal_throttle;
	s32 temperature;	/* Celsius */
	/*
	 * Debug option to set the NIC temperature. This option makes the
	 * driver think this is the actual NIC temperature, and ignore the
	 * real temperature that is received from the fw
	 */
	bool temperature_test;  /* Debug test temperature is enabled */

	struct iwl_time_quota_cmd last_quota_cmd;

#ifdef CONFIG_NL80211_TESTMODE
	u32 noa_duration;
	struct ieee80211_vif *noa_vif;
#endif

	/* Tx queues */
	u8 aux_queue;
	u8 first_agg_queue;
	u8 last_agg_queue;

	/* Indicate if device power save is allowed */
	u8 ps_disabled; /* u8 instead of bool to ease debugfs_create_* usage */

	struct ieee80211_vif __rcu *csa_vif;
	struct ieee80211_vif __rcu *csa_tx_blocked_vif;
	u8 csa_tx_block_bcn_timeout;

	/* system time of last beacon (for AP/GO interface) */
	u32 ap_last_beacon_gp2;

	u8 low_latency_agg_frame_limit;

	/* TDLS channel switch data */
	struct {
		struct delayed_work dwork;
		enum iwl_mvm_tdls_cs_state state;

		/*
		 * Current cs sta - might be different from periodic cs peer
		 * station. Value is meaningless when the cs-state is idle.
		 */
		u8 cur_sta_id;

		/* TDLS periodic channel-switch peer */
		struct {
			u8 sta_id;
			u8 op_class;
			bool initiator; /* are we the link initiator */
			struct cfg80211_chan_def chandef;
			struct sk_buff *skb; /* ch sw template */
			u32 ch_sw_tm_ie;
		} peer;
	} tdls_cs;
};

/* Extract MVM priv from op_mode and _hw */
#define IWL_OP_MODE_GET_MVM(_iwl_op_mode)		\
	((struct iwl_mvm *)(_iwl_op_mode)->op_mode_specific)

#define IWL_MAC80211_GET_MVM(_hw)			\
	IWL_OP_MODE_GET_MVM((struct iwl_op_mode *)((_hw)->priv))

enum iwl_mvm_status {
	IWL_MVM_STATUS_HW_RFKILL,
	IWL_MVM_STATUS_HW_CTKILL,
	IWL_MVM_STATUS_ROC_RUNNING,
	IWL_MVM_STATUS_IN_HW_RESTART,
	IWL_MVM_STATUS_IN_D0I3,
	IWL_MVM_STATUS_ROC_AUX_RUNNING,
	IWL_MVM_STATUS_D3_RECONFIG,
};

static inline bool iwl_mvm_is_radio_killed(struct iwl_mvm *mvm)
{
	return test_bit(IWL_MVM_STATUS_HW_RFKILL, &mvm->status) ||
	       test_bit(IWL_MVM_STATUS_HW_CTKILL, &mvm->status);
}

/* Must be called with rcu_read_lock() held and it can only be
 * released when mvmsta is not needed anymore.
 */
static inline struct iwl_mvm_sta *
iwl_mvm_sta_from_staid_rcu(struct iwl_mvm *mvm, u8 sta_id)
{
	struct ieee80211_sta *sta;

	if (sta_id >= ARRAY_SIZE(mvm->fw_id_to_mac_id))
		return NULL;

	sta = rcu_dereference(mvm->fw_id_to_mac_id[sta_id]);

	/* This can happen if the station has been removed right now */
	if (IS_ERR_OR_NULL(sta))
		return NULL;

	return iwl_mvm_sta_from_mac80211(sta);
}

static inline struct iwl_mvm_sta *
iwl_mvm_sta_from_staid_protected(struct iwl_mvm *mvm, u8 sta_id)
{
	struct ieee80211_sta *sta;

	if (sta_id >= ARRAY_SIZE(mvm->fw_id_to_mac_id))
		return NULL;

	sta = rcu_dereference_protected(mvm->fw_id_to_mac_id[sta_id],
					lockdep_is_held(&mvm->mutex));

	/* This can happen if the station has been removed right now */
	if (IS_ERR_OR_NULL(sta))
		return NULL;

	return iwl_mvm_sta_from_mac80211(sta);
}

static inline bool iwl_mvm_is_d0i3_supported(struct iwl_mvm *mvm)
{
	return mvm->trans->cfg->d0i3 &&
	       (mvm->fw->ucode_capa.capa[0] & IWL_UCODE_TLV_CAPA_D0I3_SUPPORT);
}

static inline bool iwl_mvm_is_dqa_supported(struct iwl_mvm *mvm)
{
	return mvm->fw->ucode_capa.capa[0] & IWL_UCODE_TLV_CAPA_DQA_SUPPORT;
}

extern const u8 iwl_mvm_ac_to_tx_fifo[];

struct iwl_rate_info {
	u8 plcp;	/* uCode API:  IWL_RATE_6M_PLCP, etc. */
	u8 plcp_siso;	/* uCode API:  IWL_RATE_SISO_6M_PLCP, etc. */
	u8 plcp_mimo2;	/* uCode API:  IWL_RATE_MIMO2_6M_PLCP, etc. */
	u8 plcp_mimo3;  /* uCode API:  IWL_RATE_MIMO3_6M_PLCP, etc. */
	u8 ieee;	/* MAC header:  IWL_RATE_6M_IEEE, etc. */
};

void __iwl_mvm_mac_stop(struct iwl_mvm *mvm);
int __iwl_mvm_mac_start(struct iwl_mvm *mvm);

/******************
 * MVM Methods
 ******************/
/* uCode */
int iwl_run_init_mvm_ucode(struct iwl_mvm *mvm, bool read_nvm);

/* Utils */
int iwl_mvm_legacy_rate_to_mac80211_idx(u32 rate_n_flags,
					enum ieee80211_band band);
void iwl_mvm_hwrate_to_tx_rate(u32 rate_n_flags,
			       enum ieee80211_band band,
			       struct ieee80211_tx_rate *r);
u8 iwl_mvm_mac80211_idx_to_hwrate(int rate_idx);
void iwl_mvm_dump_nic_error_log(struct iwl_mvm *mvm);
u8 first_antenna(u8 mask);
u8 iwl_mvm_next_antenna(struct iwl_mvm *mvm, u8 valid, u8 last_idx);

/* Tx / Host Commands */
int __must_check iwl_mvm_send_cmd(struct iwl_mvm *mvm,
				  struct iwl_host_cmd *cmd);
int __must_check iwl_mvm_send_cmd_pdu(struct iwl_mvm *mvm, u8 id,
				      u32 flags, u16 len, const void *data);
int __must_check iwl_mvm_send_cmd_status(struct iwl_mvm *mvm,
					 struct iwl_host_cmd *cmd,
					 u32 *status);
int __must_check iwl_mvm_send_cmd_pdu_status(struct iwl_mvm *mvm, u8 id,
					     u16 len, const void *data,
					     u32 *status);
int iwl_mvm_tx_skb(struct iwl_mvm *mvm, struct sk_buff *skb,
		   struct ieee80211_sta *sta);
int iwl_mvm_tx_skb_non_sta(struct iwl_mvm *mvm, struct sk_buff *skb);
void iwl_mvm_set_tx_cmd(struct iwl_mvm *mvm, struct sk_buff *skb,
			struct iwl_tx_cmd *tx_cmd,
			struct ieee80211_tx_info *info, u8 sta_id);
void iwl_mvm_set_tx_cmd_crypto(struct iwl_mvm *mvm,
			       struct ieee80211_tx_info *info,
			       struct iwl_tx_cmd *tx_cmd,
			       struct sk_buff *skb_frag);
void iwl_mvm_set_tx_cmd_rate(struct iwl_mvm *mvm, struct iwl_tx_cmd *tx_cmd,
			    struct ieee80211_tx_info *info,
			    struct ieee80211_sta *sta, __le16 fc);
#ifdef CONFIG_IWLWIFI_DEBUG
const char *iwl_mvm_get_tx_fail_reason(u32 status);
#else
static inline const char *iwl_mvm_get_tx_fail_reason(u32 status) { return ""; }
#endif
int iwl_mvm_flush_tx_path(struct iwl_mvm *mvm, u32 tfd_msk, bool sync);
void iwl_mvm_async_handlers_purge(struct iwl_mvm *mvm);

static inline void iwl_mvm_wait_for_async_handlers(struct iwl_mvm *mvm)
{
	flush_work(&mvm->async_handlers_wk);
}

/* Statistics */
int iwl_mvm_rx_reply_statistics(struct iwl_mvm *mvm,
				struct iwl_rx_cmd_buffer *rxb,
				struct iwl_device_cmd *cmd);
int iwl_mvm_rx_statistics(struct iwl_mvm *mvm,
			  struct iwl_rx_cmd_buffer *rxb,
			  struct iwl_device_cmd *cmd);

/* NVM */
int iwl_nvm_init(struct iwl_mvm *mvm, bool read_nvm_from_nic);
int iwl_mvm_load_nvm_to_nic(struct iwl_mvm *mvm);

int iwl_mvm_up(struct iwl_mvm *mvm);
int iwl_mvm_load_d3_fw(struct iwl_mvm *mvm);

int iwl_mvm_mac_setup_register(struct iwl_mvm *mvm);
bool iwl_mvm_bcast_filter_build_cmd(struct iwl_mvm *mvm,
				    struct iwl_bcast_filter_cmd *cmd);

/*
 * FW notifications / CMD responses handlers
 * Convention: iwl_mvm_rx_<NAME OF THE CMD>
 */
int iwl_mvm_rx_rx_phy_cmd(struct iwl_mvm *mvm, struct iwl_rx_cmd_buffer *rxb,
			  struct iwl_device_cmd *cmd);
int iwl_mvm_rx_rx_mpdu(struct iwl_mvm *mvm, struct iwl_rx_cmd_buffer *rxb,
		       struct iwl_device_cmd *cmd);
int iwl_mvm_rx_tx_cmd(struct iwl_mvm *mvm, struct iwl_rx_cmd_buffer *rxb,
		      struct iwl_device_cmd *cmd);
int iwl_mvm_rx_ba_notif(struct iwl_mvm *mvm, struct iwl_rx_cmd_buffer *rxb,
			struct iwl_device_cmd *cmd);
int iwl_mvm_rx_radio_ver(struct iwl_mvm *mvm, struct iwl_rx_cmd_buffer *rxb,
			 struct iwl_device_cmd *cmd);
int iwl_mvm_rx_ant_coupling_notif(struct iwl_mvm *mvm,
				  struct iwl_rx_cmd_buffer *rxb,
				  struct iwl_device_cmd *cmd);
int iwl_mvm_rx_fw_error(struct iwl_mvm *mvm, struct iwl_rx_cmd_buffer *rxb,
			  struct iwl_device_cmd *cmd);
int iwl_mvm_rx_card_state_notif(struct iwl_mvm *mvm,
				struct iwl_rx_cmd_buffer *rxb,
				struct iwl_device_cmd *cmd);
int iwl_mvm_rx_radio_ver(struct iwl_mvm *mvm, struct iwl_rx_cmd_buffer *rxb,
			 struct iwl_device_cmd *cmd);
int iwl_mvm_rx_mfuart_notif(struct iwl_mvm *mvm, struct iwl_rx_cmd_buffer *rxb,
			    struct iwl_device_cmd *cmd);

/* MVM PHY */
int iwl_mvm_phy_ctxt_add(struct iwl_mvm *mvm, struct iwl_mvm_phy_ctxt *ctxt,
			 struct cfg80211_chan_def *chandef,
			 u8 chains_static, u8 chains_dynamic);
int iwl_mvm_phy_ctxt_changed(struct iwl_mvm *mvm, struct iwl_mvm_phy_ctxt *ctxt,
			     struct cfg80211_chan_def *chandef,
			     u8 chains_static, u8 chains_dynamic);
void iwl_mvm_phy_ctxt_ref(struct iwl_mvm *mvm,
			  struct iwl_mvm_phy_ctxt *ctxt);
void iwl_mvm_phy_ctxt_unref(struct iwl_mvm *mvm,
			    struct iwl_mvm_phy_ctxt *ctxt);
int iwl_mvm_phy_ctx_count(struct iwl_mvm *mvm);
u8 iwl_mvm_get_channel_width(struct cfg80211_chan_def *chandef);
u8 iwl_mvm_get_ctrl_pos(struct cfg80211_chan_def *chandef);

/* MAC (virtual interface) programming */
int iwl_mvm_mac_ctxt_init(struct iwl_mvm *mvm, struct ieee80211_vif *vif);
void iwl_mvm_mac_ctxt_release(struct iwl_mvm *mvm, struct ieee80211_vif *vif);
int iwl_mvm_mac_ctxt_add(struct iwl_mvm *mvm, struct ieee80211_vif *vif);
int iwl_mvm_mac_ctxt_changed(struct iwl_mvm *mvm, struct ieee80211_vif *vif,
			     bool force_assoc_off, const u8 *bssid_override);
int iwl_mvm_mac_ctxt_remove(struct iwl_mvm *mvm, struct ieee80211_vif *vif);
u32 iwl_mvm_mac_get_queues_mask(struct ieee80211_vif *vif);
int iwl_mvm_mac_ctxt_beacon_changed(struct iwl_mvm *mvm,
				    struct ieee80211_vif *vif);
int iwl_mvm_rx_beacon_notif(struct iwl_mvm *mvm,
			    struct iwl_rx_cmd_buffer *rxb,
			    struct iwl_device_cmd *cmd);
int iwl_mvm_rx_missed_beacons_notif(struct iwl_mvm *mvm,
				    struct iwl_rx_cmd_buffer *rxb,
				    struct iwl_device_cmd *cmd);
void iwl_mvm_mac_ctxt_recalc_tsf_id(struct iwl_mvm *mvm,
				    struct ieee80211_vif *vif);
unsigned long iwl_mvm_get_used_hw_queues(struct iwl_mvm *mvm,
					 struct ieee80211_vif *exclude_vif);

/* Bindings */
int iwl_mvm_binding_add_vif(struct iwl_mvm *mvm, struct ieee80211_vif *vif);
int iwl_mvm_binding_remove_vif(struct iwl_mvm *mvm, struct ieee80211_vif *vif);

/* Quota management */
int iwl_mvm_update_quotas(struct iwl_mvm *mvm,
			  struct ieee80211_vif *disabled_vif);

/* Scanning */
int iwl_mvm_scan_size(struct iwl_mvm *mvm);
int iwl_mvm_scan_request(struct iwl_mvm *mvm,
			 struct ieee80211_vif *vif,
			 struct cfg80211_scan_request *req);
int iwl_mvm_rx_scan_response(struct iwl_mvm *mvm, struct iwl_rx_cmd_buffer *rxb,
			     struct iwl_device_cmd *cmd);
int iwl_mvm_rx_scan_complete(struct iwl_mvm *mvm, struct iwl_rx_cmd_buffer *rxb,
			     struct iwl_device_cmd *cmd);
int iwl_mvm_cancel_scan(struct iwl_mvm *mvm);
int iwl_mvm_max_scan_ie_len(struct iwl_mvm *mvm, bool is_sched_scan);

/* Scheduled scan */
int iwl_mvm_rx_scan_offload_complete_notif(struct iwl_mvm *mvm,
					   struct iwl_rx_cmd_buffer *rxb,
					   struct iwl_device_cmd *cmd);
int iwl_mvm_config_sched_scan(struct iwl_mvm *mvm,
			      struct ieee80211_vif *vif,
			      struct cfg80211_sched_scan_request *req,
			      struct ieee80211_scan_ies *ies);
int iwl_mvm_config_sched_scan_profiles(struct iwl_mvm *mvm,
				       struct cfg80211_sched_scan_request *req);
int iwl_mvm_sched_scan_start(struct iwl_mvm *mvm,
			     struct cfg80211_sched_scan_request *req);
int iwl_mvm_scan_offload_start(struct iwl_mvm *mvm,
			       struct ieee80211_vif *vif,
			       struct cfg80211_sched_scan_request *req,
			       struct ieee80211_scan_ies *ies);
int iwl_mvm_scan_offload_stop(struct iwl_mvm *mvm, bool notify);
int iwl_mvm_rx_scan_offload_results(struct iwl_mvm *mvm,
				    struct iwl_rx_cmd_buffer *rxb,
				    struct iwl_device_cmd *cmd);

/* Unified scan */
int iwl_mvm_unified_scan_lmac(struct iwl_mvm *mvm,
			      struct ieee80211_vif *vif,
			      struct ieee80211_scan_request *req);
int iwl_mvm_unified_sched_scan_lmac(struct iwl_mvm *mvm,
				    struct ieee80211_vif *vif,
				    struct cfg80211_sched_scan_request *req,
				    struct ieee80211_scan_ies *ies);

/* UMAC scan */
int iwl_mvm_config_scan(struct iwl_mvm *mvm);
int iwl_mvm_scan_umac(struct iwl_mvm *mvm, struct ieee80211_vif *vif,
		      struct ieee80211_scan_request *req);
int iwl_mvm_sched_scan_umac(struct iwl_mvm *mvm, struct ieee80211_vif *vif,
			    struct cfg80211_sched_scan_request *req,
			    struct ieee80211_scan_ies *ies);
int iwl_mvm_rx_umac_scan_complete_notif(struct iwl_mvm *mvm,
					struct iwl_rx_cmd_buffer *rxb,
					struct iwl_device_cmd *cmd);

/* MVM debugfs */
#ifdef CONFIG_IWLWIFI_DEBUGFS
int iwl_mvm_dbgfs_register(struct iwl_mvm *mvm, struct dentry *dbgfs_dir);
void iwl_mvm_vif_dbgfs_register(struct iwl_mvm *mvm, struct ieee80211_vif *vif);
void iwl_mvm_vif_dbgfs_clean(struct iwl_mvm *mvm, struct ieee80211_vif *vif);
#else
static inline int iwl_mvm_dbgfs_register(struct iwl_mvm *mvm,
					 struct dentry *dbgfs_dir)
{
	return 0;
}
static inline void
iwl_mvm_vif_dbgfs_register(struct iwl_mvm *mvm, struct ieee80211_vif *vif)
{
}
static inline void
iwl_mvm_vif_dbgfs_clean(struct iwl_mvm *mvm, struct ieee80211_vif *vif)
{
}
#endif /* CONFIG_IWLWIFI_DEBUGFS */

/* rate scaling */
int iwl_mvm_send_lq_cmd(struct iwl_mvm *mvm, struct iwl_lq_cmd *lq, bool init);
void iwl_mvm_update_frame_stats(struct iwl_mvm *mvm,
				struct iwl_mvm_frame_stats *stats,
				u32 rate, bool agg);
int rs_pretty_print_rate(char *buf, const u32 rate);
void rs_update_last_rssi(struct iwl_mvm *mvm,
			 struct iwl_lq_sta *lq_sta,
			 struct ieee80211_rx_status *rx_status);

/* power management */
int iwl_mvm_power_update_device(struct iwl_mvm *mvm);
int iwl_mvm_power_update_mac(struct iwl_mvm *mvm);
int iwl_mvm_power_update_ps(struct iwl_mvm *mvm);
int iwl_mvm_power_mac_dbgfs_read(struct iwl_mvm *mvm, struct ieee80211_vif *vif,
				 char *buf, int bufsz);

void iwl_mvm_power_vif_assoc(struct iwl_mvm *mvm, struct ieee80211_vif *vif);
int iwl_mvm_power_uapsd_misbehaving_ap_notif(struct iwl_mvm *mvm,
					     struct iwl_rx_cmd_buffer *rxb,
					     struct iwl_device_cmd *cmd);

#ifdef CONFIG_IWLWIFI_LEDS
int iwl_mvm_leds_init(struct iwl_mvm *mvm);
void iwl_mvm_leds_exit(struct iwl_mvm *mvm);
#else
static inline int iwl_mvm_leds_init(struct iwl_mvm *mvm)
{
	return 0;
}
static inline void iwl_mvm_leds_exit(struct iwl_mvm *mvm)
{
}
#endif

/* D3 (WoWLAN, NetDetect) */
int iwl_mvm_suspend(struct ieee80211_hw *hw, struct cfg80211_wowlan *wowlan);
int iwl_mvm_resume(struct ieee80211_hw *hw);
void iwl_mvm_set_wakeup(struct ieee80211_hw *hw, bool enabled);
void iwl_mvm_set_rekey_data(struct ieee80211_hw *hw,
			    struct ieee80211_vif *vif,
			    struct cfg80211_gtk_rekey_data *data);
void iwl_mvm_ipv6_addr_change(struct ieee80211_hw *hw,
			      struct ieee80211_vif *vif,
			      struct inet6_dev *idev);
void iwl_mvm_set_default_unicast_key(struct ieee80211_hw *hw,
				     struct ieee80211_vif *vif, int idx);
extern const struct file_operations iwl_dbgfs_d3_test_ops;
#ifdef CONFIG_PM_SLEEP
void iwl_mvm_set_last_nonqos_seq(struct iwl_mvm *mvm,
				 struct ieee80211_vif *vif);
#else
static inline void
iwl_mvm_set_last_nonqos_seq(struct iwl_mvm *mvm, struct ieee80211_vif *vif)
{
}
#endif
void iwl_mvm_set_wowlan_qos_seq(struct iwl_mvm_sta *mvm_ap_sta,
				struct iwl_wowlan_config_cmd *cmd);
int iwl_mvm_send_proto_offload(struct iwl_mvm *mvm,
			       struct ieee80211_vif *vif,
			       bool disable_offloading,
			       u32 cmd_flags);

/* D0i3 */
void iwl_mvm_ref(struct iwl_mvm *mvm, enum iwl_mvm_ref_type ref_type);
void iwl_mvm_unref(struct iwl_mvm *mvm, enum iwl_mvm_ref_type ref_type);
int iwl_mvm_ref_sync(struct iwl_mvm *mvm, enum iwl_mvm_ref_type ref_type);
bool iwl_mvm_ref_taken(struct iwl_mvm *mvm);
void iwl_mvm_d0i3_enable_tx(struct iwl_mvm *mvm, __le16 *qos_seq);
int _iwl_mvm_exit_d0i3(struct iwl_mvm *mvm);

/* BT Coex */
int iwl_send_bt_init_conf(struct iwl_mvm *mvm);
int iwl_mvm_rx_bt_coex_notif(struct iwl_mvm *mvm,
			     struct iwl_rx_cmd_buffer *rxb,
			     struct iwl_device_cmd *cmd);
void iwl_mvm_bt_rssi_event(struct iwl_mvm *mvm, struct ieee80211_vif *vif,
			   enum ieee80211_rssi_event rssi_event);
void iwl_mvm_bt_coex_vif_change(struct iwl_mvm *mvm);
u16 iwl_mvm_coex_agg_time_limit(struct iwl_mvm *mvm,
				struct ieee80211_sta *sta);
bool iwl_mvm_bt_coex_is_mimo_allowed(struct iwl_mvm *mvm,
				     struct ieee80211_sta *sta);
bool iwl_mvm_bt_coex_is_ant_avail(struct iwl_mvm *mvm, u8 ant);
bool iwl_mvm_bt_coex_is_shared_ant_avail(struct iwl_mvm *mvm);
bool iwl_mvm_bt_coex_is_tpc_allowed(struct iwl_mvm *mvm,
				    enum ieee80211_band band);
u8 iwl_mvm_bt_coex_tx_prio(struct iwl_mvm *mvm, struct ieee80211_hdr *hdr,
			   struct ieee80211_tx_info *info, u8 ac);

bool iwl_mvm_bt_coex_is_ant_avail_old(struct iwl_mvm *mvm, u8 ant);
bool iwl_mvm_bt_coex_is_shared_ant_avail_old(struct iwl_mvm *mvm);
void iwl_mvm_bt_coex_vif_change_old(struct iwl_mvm *mvm);
int iwl_send_bt_init_conf_old(struct iwl_mvm *mvm);
int iwl_mvm_rx_bt_coex_notif_old(struct iwl_mvm *mvm,
				 struct iwl_rx_cmd_buffer *rxb,
				 struct iwl_device_cmd *cmd);
void iwl_mvm_bt_rssi_event_old(struct iwl_mvm *mvm, struct ieee80211_vif *vif,
			       enum ieee80211_rssi_event rssi_event);
u16 iwl_mvm_coex_agg_time_limit_old(struct iwl_mvm *mvm,
				    struct ieee80211_sta *sta);
bool iwl_mvm_bt_coex_is_mimo_allowed_old(struct iwl_mvm *mvm,
					 struct ieee80211_sta *sta);
bool iwl_mvm_bt_coex_is_tpc_allowed_old(struct iwl_mvm *mvm,
					enum ieee80211_band band);
int iwl_mvm_rx_ant_coupling_notif_old(struct iwl_mvm *mvm,
				      struct iwl_rx_cmd_buffer *rxb,
				      struct iwl_device_cmd *cmd);

enum iwl_bt_kill_msk {
	BT_KILL_MSK_DEFAULT,
	BT_KILL_MSK_NEVER,
	BT_KILL_MSK_ALWAYS,
	BT_KILL_MSK_MAX,
};

extern const u8 iwl_bt_ack_kill_msk[BT_MAX_AG][BT_COEX_MAX_LUT];
extern const u8 iwl_bt_cts_kill_msk[BT_MAX_AG][BT_COEX_MAX_LUT];
extern const u32 iwl_bt_ctl_kill_msk[BT_KILL_MSK_MAX];

/* beacon filtering */
#ifdef CONFIG_IWLWIFI_DEBUGFS
void
iwl_mvm_beacon_filter_debugfs_parameters(struct ieee80211_vif *vif,
					 struct iwl_beacon_filter_cmd *cmd);
#else
static inline void
iwl_mvm_beacon_filter_debugfs_parameters(struct ieee80211_vif *vif,
					 struct iwl_beacon_filter_cmd *cmd)
{}
#endif
int iwl_mvm_update_d0i3_power_mode(struct iwl_mvm *mvm,
				   struct ieee80211_vif *vif,
				   bool enable, u32 flags);
int iwl_mvm_enable_beacon_filter(struct iwl_mvm *mvm,
				 struct ieee80211_vif *vif,
				 u32 flags);
int iwl_mvm_disable_beacon_filter(struct iwl_mvm *mvm,
				  struct ieee80211_vif *vif,
				  u32 flags);
/* SMPS */
void iwl_mvm_update_smps(struct iwl_mvm *mvm, struct ieee80211_vif *vif,
				enum iwl_mvm_smps_type_request req_type,
				enum ieee80211_smps_mode smps_request);
bool iwl_mvm_rx_diversity_allowed(struct iwl_mvm *mvm);

/* Low latency */
int iwl_mvm_update_low_latency(struct iwl_mvm *mvm, struct ieee80211_vif *vif,
			       bool value);
/* get SystemLowLatencyMode - only needed for beacon threshold? */
bool iwl_mvm_low_latency(struct iwl_mvm *mvm);
/* get VMACLowLatencyMode */
static inline bool iwl_mvm_vif_low_latency(struct iwl_mvm_vif *mvmvif)
{
	/*
	 * should this consider associated/active/... state?
	 *
	 * Normally low-latency should only be active on interfaces
	 * that are active, but at least with debugfs it can also be
	 * enabled on interfaces that aren't active. However, when
	 * interface aren't active then they aren't added into the
	 * binding, so this has no real impact. For now, just return
	 * the current desired low-latency state.
	 */

	return mvmvif->low_latency;
}

/* hw scheduler queue config */
void iwl_mvm_enable_txq(struct iwl_mvm *mvm, int queue, u16 ssn,
			const struct iwl_trans_txq_scd_cfg *cfg);
void iwl_mvm_disable_txq(struct iwl_mvm *mvm, int queue);

static inline void iwl_mvm_enable_ac_txq(struct iwl_mvm *mvm, int queue,
					 u8 fifo)
{
	struct iwl_trans_txq_scd_cfg cfg = {
		.fifo = fifo,
		.tid = IWL_MAX_TID_COUNT,
		.aggregate = false,
		.frame_limit = IWL_FRAME_LIMIT,
	};

	iwl_mvm_enable_txq(mvm, queue, 0, &cfg);
}

static inline void iwl_mvm_enable_agg_txq(struct iwl_mvm *mvm, int queue,
					  int fifo, int sta_id, int tid,
					  int frame_limit, u16 ssn)
{
	struct iwl_trans_txq_scd_cfg cfg = {
		.fifo = fifo,
		.sta_id = sta_id,
		.tid = tid,
		.frame_limit = frame_limit,
		.aggregate = true,
	};

	iwl_mvm_enable_txq(mvm, queue, ssn, &cfg);
}

/* Assoc status */
bool iwl_mvm_is_idle(struct iwl_mvm *mvm);

/* Thermal management and CT-kill */
void iwl_mvm_tt_tx_backoff(struct iwl_mvm *mvm, u32 backoff);
void iwl_mvm_tt_temp_changed(struct iwl_mvm *mvm, u32 temp);
int iwl_mvm_temp_notif(struct iwl_mvm *mvm,
		       struct iwl_rx_cmd_buffer *rxb,
		       struct iwl_device_cmd *cmd);
void iwl_mvm_tt_handler(struct iwl_mvm *mvm);
void iwl_mvm_tt_initialize(struct iwl_mvm *mvm, u32 min_backoff);
void iwl_mvm_tt_exit(struct iwl_mvm *mvm);
void iwl_mvm_set_hw_ctkill_state(struct iwl_mvm *mvm, bool state);
int iwl_mvm_get_temp(struct iwl_mvm *mvm);

/* smart fifo */
int iwl_mvm_sf_update(struct iwl_mvm *mvm, struct ieee80211_vif *vif,
		      bool added_vif);

/* TDLS */

/*
 * We use TID 4 (VI) as a FW-used-only TID when TDLS connections are present.
 * This TID is marked as used vs the AP and all connected TDLS peers.
 */
#define IWL_MVM_TDLS_FW_TID 4

int iwl_mvm_tdls_sta_count(struct iwl_mvm *mvm, struct ieee80211_vif *vif);
void iwl_mvm_teardown_tdls_peers(struct iwl_mvm *mvm);
void iwl_mvm_recalc_tdls_state(struct iwl_mvm *mvm, struct ieee80211_vif *vif,
			       bool sta_added);
void iwl_mvm_mac_mgd_protect_tdls_discover(struct ieee80211_hw *hw,
					   struct ieee80211_vif *vif);
int iwl_mvm_tdls_channel_switch(struct ieee80211_hw *hw,
				struct ieee80211_vif *vif,
				struct ieee80211_sta *sta, u8 oper_class,
				struct cfg80211_chan_def *chandef,
				struct sk_buff *tmpl_skb, u32 ch_sw_tm_ie);
void iwl_mvm_tdls_recv_channel_switch(struct ieee80211_hw *hw,
				      struct ieee80211_vif *vif,
				      struct ieee80211_tdls_ch_sw_params *params);
void iwl_mvm_tdls_cancel_channel_switch(struct ieee80211_hw *hw,
					struct ieee80211_vif *vif,
					struct ieee80211_sta *sta);
int iwl_mvm_rx_tdls_notif(struct iwl_mvm *mvm, struct iwl_rx_cmd_buffer *rxb,
			  struct iwl_device_cmd *cmd);
void iwl_mvm_tdls_ch_switch_work(struct work_struct *work);

struct ieee80211_vif *iwl_mvm_get_bss_vif(struct iwl_mvm *mvm);

struct ieee80211_vif *iwl_mvm_get_bss_vif(struct iwl_mvm *mvm);

void iwl_mvm_nic_restart(struct iwl_mvm *mvm, bool fw_error);
void iwl_mvm_fw_error_dump(struct iwl_mvm *mvm);

#endif /* __IWL_MVM_H__ */<|MERGE_RESOLUTION|>--- conflicted
+++ resolved
@@ -670,10 +670,7 @@
 	/* -1 for always, 0 for never, >0 for that many times */
 	s8 restart_fw;
 	struct work_struct fw_error_dump_wk;
-<<<<<<< HEAD
-=======
 	enum iwl_fw_dbg_conf fw_dbg_conf;
->>>>>>> 81c41260
 
 #ifdef CONFIG_IWLWIFI_LEDS
 	struct led_classdev led;
@@ -687,16 +684,12 @@
 
 	/* sched scan settings for net detect */
 	struct cfg80211_sched_scan_request *nd_config;
-<<<<<<< HEAD
-	struct ieee80211_scan_ies *nd_ies;
-=======
 	struct ieee80211_scan_ies nd_ies;
 	struct cfg80211_match_set *nd_match_sets;
 	int n_nd_match_sets;
 	struct ieee80211_channel **nd_channels;
 	int n_nd_channels;
 	bool net_detect;
->>>>>>> 81c41260
 #ifdef CONFIG_IWLWIFI_DEBUGFS
 	u32 d3_wake_sysassert; /* must be u32 for debugfs_create_bool */
 	bool d3_test_active;
@@ -1348,8 +1341,6 @@
 
 struct ieee80211_vif *iwl_mvm_get_bss_vif(struct iwl_mvm *mvm);
 
-struct ieee80211_vif *iwl_mvm_get_bss_vif(struct iwl_mvm *mvm);
-
 void iwl_mvm_nic_restart(struct iwl_mvm *mvm, bool fw_error);
 void iwl_mvm_fw_error_dump(struct iwl_mvm *mvm);
 
