--- conflicted
+++ resolved
@@ -63,368 +63,7 @@
 	.get_regs	= ax_get_regs,
 };
 
-<<<<<<< HEAD
-/* NAMING CONSTANT DECLARATIONS */
-#define AX8817XX_SIGNATURE	"AX88179_178A"
-#define AX8817XX_DRV_NAME	"AX88179_178A"
-
-/* ioctl Command Definition */
-#define AX_PRIVATE		SIOCDEVPRIVATE
-
-/* private Command Definition */
-#define AX_SIGNATURE			0
-#define AX_READ_EEPROM			1
-#define AX_WRITE_EEPROM			2
-/****************end******************/
-
-static int __ax88179_read_cmd(struct usbnet *dev, u8 cmd, u16 value, u16 index,
-			      u16 size, void *data, int in_pm)
-{
-	int ret;
-	int (*fn)(struct usbnet *, u8, u8, u16, u16, void *, u16);
-
-	BUG_ON(!dev);
-
-	if (!in_pm)
-		fn = usbnet_read_cmd;
-	else
-		fn = usbnet_read_cmd_nopm;
-
-	ret = fn(dev, cmd, USB_DIR_IN | USB_TYPE_VENDOR | USB_RECIP_DEVICE,
-		 value, index, data, size);
-
-	if (unlikely(ret < 0))
-		netdev_warn(dev->net, "Failed to read reg index 0x%04x: %d\n",
-			    index, ret);
-
-	return ret;
-}
-
-static int __ax88179_write_cmd(struct usbnet *dev, u8 cmd, u16 value, u16 index,
-			       u16 size, void *data, int in_pm)
-{
-	int ret;
-	int (*fn)(struct usbnet *, u8, u8, u16, u16, const void *, u16);
-
-	BUG_ON(!dev);
-
-	if (!in_pm)
-		fn = usbnet_write_cmd;
-	else
-		fn = usbnet_write_cmd_nopm;
-
-	ret = fn(dev, cmd, USB_DIR_OUT | USB_TYPE_VENDOR | USB_RECIP_DEVICE,
-		 value, index, data, size);
-
-	if (unlikely(ret < 0))
-		netdev_warn(dev->net, "Failed to write reg index 0x%04x: %d\n",
-			    index, ret);
-
-	return ret;
-}
-
-static void ax88179_write_cmd_async(struct usbnet *dev, u8 cmd, u16 value,
-				    u16 index, u16 size, void *data)
-{
-	u16 buf;
-
-	if (2 == size) {
-		buf = *((u16 *)data);
-		cpu_to_le16s(&buf);
-		usbnet_write_cmd_async(dev, cmd, USB_DIR_OUT | USB_TYPE_VENDOR |
-				       USB_RECIP_DEVICE, value, index, &buf,
-				       size);
-	} else {
-		usbnet_write_cmd_async(dev, cmd, USB_DIR_OUT | USB_TYPE_VENDOR |
-				       USB_RECIP_DEVICE, value, index, data,
-				       size);
-	}
-}
-
-static int ax88179_read_cmd_nopm(struct usbnet *dev, u8 cmd, u16 value,
-				 u16 index, u16 size, void *data)
-{
-	int ret;
-
-	if (2 == size) {
-		u16 buf;
-		ret = __ax88179_read_cmd(dev, cmd, value, index, size, &buf, 1);
-		le16_to_cpus(&buf);
-		*((u16 *)data) = buf;
-	} else if (4 == size) {
-		u32 buf;
-		ret = __ax88179_read_cmd(dev, cmd, value, index, size, &buf, 1);
-		le32_to_cpus(&buf);
-		*((u32 *)data) = buf;
-	} else {
-		ret = __ax88179_read_cmd(dev, cmd, value, index, size, data, 1);
-	}
-
-	return ret;
-}
-
-static int ax88179_write_cmd_nopm(struct usbnet *dev, u8 cmd, u16 value,
-				  u16 index, u16 size, void *data)
-{
-	int ret;
-
-	if (2 == size) {
-		u16 buf;
-		buf = *((u16 *)data);
-		cpu_to_le16s(&buf);
-		ret = __ax88179_write_cmd(dev, cmd, value, index,
-					  size, &buf, 1);
-	} else {
-		ret = __ax88179_write_cmd(dev, cmd, value, index,
-					  size, data, 1);
-	}
-
-	return ret;
-}
-
-static int ax88179_read_cmd(struct usbnet *dev, u8 cmd, u16 value, u16 index,
-			    u16 size, void *data)
-{
-	int ret;
-
-	if (2 == size) {
-		u16 buf = 0;
-		ret = __ax88179_read_cmd(dev, cmd, value, index, size, &buf, 0);
-		le16_to_cpus(&buf);
-		*((u16 *)data) = buf;
-	} else if (4 == size) {
-		u32 buf = 0;
-		ret = __ax88179_read_cmd(dev, cmd, value, index, size, &buf, 0);
-		le32_to_cpus(&buf);
-		*((u32 *)data) = buf;
-	} else {
-		ret = __ax88179_read_cmd(dev, cmd, value, index, size, data, 0);
-	}
-
-	return ret;
-}
-
-static int ax88179_write_cmd(struct usbnet *dev, u8 cmd, u16 value, u16 index,
-			     u16 size, void *data)
-{
-	int ret;
-
-	if (2 == size) {
-		u16 buf;
-		buf = *((u16 *)data);
-		cpu_to_le16s(&buf);
-		ret = __ax88179_write_cmd(dev, cmd, value, index,
-					  size, &buf, 0);
-	} else {
-		ret = __ax88179_write_cmd(dev, cmd, value, index,
-					  size, data, 0);
-	}
-
-	return ret;
-}
-
-static void ax88179_status(struct usbnet *dev, struct urb *urb)
-{
-	struct ax88179_int_data *event;
-	u32 link;
-
-	if (urb->actual_length < 8)
-		return;
-
-	event = urb->transfer_buffer;
-	le32_to_cpus((void *)&event->intdata1);
-
-	link = (((__force u32)event->intdata1) & AX_INT_PPLS_LINK) >> 16;
-
-	if (netif_carrier_ok(dev->net) != link) {
-		usbnet_link_change(dev, link, 1);
-		netdev_info(dev->net, "ax88179 - Link status is: %d\n", link);
-	}
-}
-
-static int ax88179_mdio_read(struct net_device *netdev, int phy_id, int loc)
-{
-	struct usbnet *dev = netdev_priv(netdev);
-	u16 res;
-
-	ax88179_read_cmd(dev, AX_ACCESS_PHY, phy_id, (__u16)loc, 2, &res);
-	return res;
-}
-
-static void ax88179_mdio_write(struct net_device *netdev, int phy_id, int loc,
-			       int val)
-{
-	struct usbnet *dev = netdev_priv(netdev);
-	u16 res = (u16) val;
-
-	ax88179_write_cmd(dev, AX_ACCESS_PHY, phy_id, (__u16)loc, 2, &res);
-}
-
-static inline int ax88179_phy_mmd_indirect(struct usbnet *dev, u16 prtad,
-					   u16 devad)
-{
-	u16 tmp16;
-	int ret;
-
-	tmp16 = devad;
-	ret = ax88179_write_cmd(dev, AX_ACCESS_PHY, AX88179_PHY_ID,
-				MII_MMD_CTRL, 2, &tmp16);
-
-	tmp16 = prtad;
-	ret = ax88179_write_cmd(dev, AX_ACCESS_PHY, AX88179_PHY_ID,
-				MII_MMD_DATA, 2, &tmp16);
-
-	tmp16 = devad | MII_MMD_CTRL_NOINCR;
-	ret = ax88179_write_cmd(dev, AX_ACCESS_PHY, AX88179_PHY_ID,
-				MII_MMD_CTRL, 2, &tmp16);
-
-	return ret;
-}
-
-static int
-ax88179_phy_read_mmd_indirect(struct usbnet *dev, u16 prtad, u16 devad)
-{
-	int ret;
-	u16 tmp16;
-
-	ax88179_phy_mmd_indirect(dev, prtad, devad);
-
-	ret = ax88179_read_cmd(dev, AX_ACCESS_PHY, AX88179_PHY_ID,
-			       MII_MMD_DATA, 2, &tmp16);
-	if (ret < 0)
-		return ret;
-
-	return tmp16;
-}
-
-static int
-ax88179_phy_write_mmd_indirect(struct usbnet *dev, u16 prtad, u16 devad,
-			       u16 data)
-{
-	int ret;
-
-	ax88179_phy_mmd_indirect(dev, prtad, devad);
-
-	ret = ax88179_write_cmd(dev, AX_ACCESS_PHY, AX88179_PHY_ID,
-				MII_MMD_DATA, 2, &data);
-
-	if (ret < 0)
-		return ret;
-
-	return 0;
-}
-
-static int ax88179_suspend(struct usb_interface *intf, pm_message_t message)
-{
-	struct usbnet *dev = usb_get_intfdata(intf);
-	u16 tmp16;
-	u8 tmp8;
-
-	usbnet_suspend(intf, message);
-
-	/* Disable RX path */
-	ax88179_read_cmd_nopm(dev, AX_ACCESS_MAC, AX_MEDIUM_STATUS_MODE,
-			      2, 2, &tmp16);
-	tmp16 &= ~AX_MEDIUM_RECEIVE_EN;
-	ax88179_write_cmd_nopm(dev, AX_ACCESS_MAC, AX_MEDIUM_STATUS_MODE,
-			       2, 2, &tmp16);
-
-	/* Force bulk-in zero length */
-	ax88179_read_cmd_nopm(dev, AX_ACCESS_MAC, AX_PHYPWR_RSTCTL,
-			      2, 2, &tmp16);
-
-	tmp16 |= AX_PHYPWR_RSTCTL_BZ | AX_PHYPWR_RSTCTL_IPRL;
-	ax88179_write_cmd_nopm(dev, AX_ACCESS_MAC, AX_PHYPWR_RSTCTL,
-			       2, 2, &tmp16);
-
-	/* change clock */
-	tmp8 = 0;
-	ax88179_write_cmd_nopm(dev, AX_ACCESS_MAC, AX_CLK_SELECT, 1, 1, &tmp8);
-
-	/* Configure RX control register => stop operation */
-	tmp16 = AX_RX_CTL_STOP;
-	ax88179_write_cmd_nopm(dev, AX_ACCESS_MAC, AX_RX_CTL, 2, 2, &tmp16);
-
-	return 0;
-}
-
-/* This function is used to enable the autodetach function. */
-/* This function is determined by offset 0x43 of EEPROM */
-static int ax88179_auto_detach(struct usbnet *dev, int in_pm)
-{
-	u16 tmp16;
-	u8 tmp8;
-	int (*fnr)(struct usbnet *, u8, u16, u16, u16, void *);
-	int (*fnw)(struct usbnet *, u8, u16, u16, u16, void *);
-
-	if (!in_pm) {
-		fnr = ax88179_read_cmd;
-		fnw = ax88179_write_cmd;
-	} else {
-		fnr = ax88179_read_cmd_nopm;
-		fnw = ax88179_write_cmd_nopm;
-	}
-
-	if (fnr(dev, AX_ACCESS_EEPROM, 0x43, 1, 2, &tmp16) < 0)
-		return 0;
-
-	if ((tmp16 == 0xFFFF) || (!(tmp16 & 0x0100)))
-		return 0;
-
-	/* Enable Auto Detach bit */
-	tmp8 = 0;
-	fnr(dev, AX_ACCESS_MAC, AX_CLK_SELECT, 1, 1, &tmp8);
-	tmp8 |= AX_CLK_SELECT_ULR;
-	fnw(dev, AX_ACCESS_MAC, AX_CLK_SELECT, 1, 1, &tmp8);
-
-	fnr(dev, AX_ACCESS_MAC, AX_PHYPWR_RSTCTL, 2, 2, &tmp16);
-	tmp16 |= AX_PHYPWR_RSTCTL_AT;
-	fnw(dev, AX_ACCESS_MAC, AX_PHYPWR_RSTCTL, 2, 2, &tmp16);
-
-	return 0;
-}
-
-static int ax88179_resume(struct usb_interface *intf)
-{
-	struct usbnet *dev = usb_get_intfdata(intf);
-	u16 tmp16;
-	u8 tmp8;
-
-	usbnet_link_change(dev, 0, 0);
-
-	/* Power up ethernet PHY */
-	tmp16 = 0;
-	ax88179_write_cmd_nopm(dev, AX_ACCESS_MAC, AX_PHYPWR_RSTCTL,
-			       2, 2, &tmp16);
-	udelay(1000);
-
-	tmp16 = AX_PHYPWR_RSTCTL_IPRL;
-	ax88179_write_cmd_nopm(dev, AX_ACCESS_MAC, AX_PHYPWR_RSTCTL,
-			       2, 2, &tmp16);
-	msleep(200);
-
-	/* Ethernet PHY Auto Detach*/
-	ax88179_auto_detach(dev, 1);
-
-	/* Enable clock */
-	ax88179_read_cmd_nopm(dev, AX_ACCESS_MAC,  AX_CLK_SELECT, 1, 1, &tmp8);
-	tmp8 |= AX_CLK_SELECT_ACS | AX_CLK_SELECT_BCS;
-	ax88179_write_cmd_nopm(dev, AX_ACCESS_MAC, AX_CLK_SELECT, 1, 1, &tmp8);
-	msleep(100);
-
-	/* Configure RX control register => start operation */
-	tmp16 = AX_RX_CTL_DROPCRCERR | AX_RX_CTL_IPE | AX_RX_CTL_START |
-		AX_RX_CTL_AP | AX_RX_CTL_AMALL | AX_RX_CTL_AB;
-	ax88179_write_cmd_nopm(dev, AX_ACCESS_MAC, AX_RX_CTL, 2, 2, &tmp16);
-
-	return usbnet_resume(intf);
-}
-
-static void
-ax88179_get_wol(struct net_device *net, struct ethtool_wolinfo *wolinfo)
-=======
 int ax88179_signature(struct ax_device *axdev, struct _ax_ioctl_command *info)
->>>>>>> 94edede0
 {
 	strlcpy(info->sig, AX88179_SIGNATURE, sizeof(info->sig));
 	return 0;
@@ -1203,130 +842,7 @@
 
 static void ax88179_unbind(struct ax_device *axdev)
 {
-<<<<<<< HEAD
-	struct sk_buff *ax_skb;
-	int pkt_cnt;
-	u32 rx_hdr;
-	u16 hdr_off;
-	u32 *pkt_hdr;
-
-	/* At the end of the SKB, there's a header telling us how many packets
-	 * are bundled into this buffer and where we can find an array of
-	 * per-packet metadata (which contains elements encoded into u16).
-	 */
-
-	/* SKB contents for current firmware:
-	 *   <packet 1> <padding>
-	 *   ...
-	 *   <packet N> <padding>
-	 *   <per-packet metadata entry 1> <dummy header>
-	 *   ...
-	 *   <per-packet metadata entry N> <dummy header>
-	 *   <padding2> <rx_hdr>
-	 *
-	 * where:
-	 *   <packet N> contains pkt_len bytes:
-	 *		2 bytes of IP alignment pseudo header
-	 *		packet received
-	 *   <per-packet metadata entry N> contains 4 bytes:
-	 *		pkt_len and fields AX_RXHDR_*
-	 *   <padding>	0-7 bytes to terminate at
-	 *		8 bytes boundary (64-bit).
-	 *   <padding2> 4 bytes to make rx_hdr terminate at
-	 *		8 bytes boundary (64-bit)
-	 *   <dummy-header> contains 4 bytes:
-	 *		pkt_len=0 and AX_RXHDR_DROP_ERR
-	 *   <rx-hdr>	contains 4 bytes:
-	 *		pkt_cnt and hdr_off (offset of
-	 *		  <per-packet metadata entry 1>)
-	 *
-	 * pkt_cnt is number of entrys in the per-packet metadata.
-	 * In current firmware there is 2 entrys per packet.
-	 * The first points to the packet and the
-	 *  second is a dummy header.
-	 * This was done probably to align fields in 64-bit and
-	 *  maintain compatibility with old firmware.
-	 * This code assumes that <dummy header> and <padding2> are
-	 *  optional.
-	 */
-
-	if (skb->len < 4)
-		return 0;
-	skb_trim(skb, skb->len - 4);
-	memcpy(&rx_hdr, skb_tail_pointer(skb), 4);
-	le32_to_cpus(&rx_hdr);
-	pkt_cnt = (u16)rx_hdr;
-	hdr_off = (u16)(rx_hdr >> 16);
-
-	if (pkt_cnt == 0)
-		return 0;
-
-	/* Make sure that the bounds of the metadata array are inside the SKB
-	 * (and in front of the counter at the end).
-	 */
-	if (pkt_cnt * 4 + hdr_off > skb->len)
-		return 0;
-	pkt_hdr = (u32 *)(skb->data + hdr_off);
-
-	/* Packets must not overlap the metadata array */
-	skb_trim(skb, hdr_off);
-
-	for (; pkt_cnt > 0; pkt_cnt--, pkt_hdr++) {
-		u16 pkt_len_plus_padd;
-		u16 pkt_len;
-
-		le32_to_cpus(pkt_hdr);
-		pkt_len = (*pkt_hdr >> 16) & 0x1fff;
-		pkt_len_plus_padd = (pkt_len + 7) & 0xfff8;
-
-		/* Skip dummy header used for alignment
-		 */
-		if (pkt_len == 0)
-			continue;
-
-		if (pkt_len_plus_padd > skb->len)
-			return 0;
-
-		/* Check CRC or runt packet */
-		if ((*pkt_hdr & (AX_RXHDR_CRC_ERR | AX_RXHDR_DROP_ERR)) ||
-		    pkt_len < 2 + ETH_HLEN) {
-			dev->net->stats.rx_errors++;
-			skb_pull(skb, pkt_len_plus_padd);
-			continue;
-		}
-
-		/* last packet */
-		if (pkt_len_plus_padd == skb->len) {
-			skb_trim(skb, pkt_len);
-
-			/* Skip IP alignment pseudo header */
-			skb_pull(skb, 2);
-
-			skb->truesize = SKB_TRUESIZE(pkt_len_plus_padd);
-			ax88179_rx_checksum(skb, pkt_hdr);
-			return 1;
-		}
-
-		ax_skb = skb_clone(skb, GFP_ATOMIC);
-		if (!ax_skb)
-			return 0;
-		skb_trim(ax_skb, pkt_len);
-
-		/* Skip IP alignment pseudo header */
-		skb_pull(ax_skb, 2);
-
-		skb->truesize = pkt_len_plus_padd +
-				SKB_DATA_ALIGN(sizeof(struct sk_buff));
-		ax88179_rx_checksum(ax_skb, pkt_hdr);
-		usbnet_skb_return(dev, ax_skb);
-
-		skb_pull(skb, pkt_len_plus_padd);
-	}
-
-	return 0;
-=======
-
->>>>>>> 94edede0
+
 }
 
 static int ax88179_stop(struct ax_device *axdev)
