/* EtherLinkXL.c: A 3Com EtherLink PCI III/XL ethernet driver for linux. */
/*
	Written 1996-1999 by Donald Becker.

	This software may be used and distributed according to the terms
	of the GNU General Public License, incorporated herein by reference.

	This driver is for the 3Com "Vortex" and "Boomerang" series ethercards.
	Members of the series include Fast EtherLink 3c590/3c592/3c595/3c597
	and the EtherLink XL 3c900 and 3c905 cards.

	Problem reports and questions should be directed to
	vortex@scyld.com

	The author may be reached as becker@scyld.com, or C/O
	Scyld Computing Corporation
	410 Severn Ave., Suite 210
	Annapolis MD 21403

*/

/*
 * FIXME: This driver _could_ support MTU changing, but doesn't.  See Don's hamachi.c implementation
 * as well as other drivers
 *
 * NOTE: If you make 'vortex_debug' a constant (#define vortex_debug 0) the driver shrinks by 2k
 * due to dead code elimination.  There will be some performance benefits from this due to
 * elimination of all the tests and reduced cache footprint.
 */


#define DRV_NAME	"3c59x"



/* A few values that may be tweaked. */
/* Keep the ring sizes a power of two for efficiency. */
#define TX_RING_SIZE	16
#define RX_RING_SIZE	32
#define PKT_BUF_SZ		1536			/* Size of each temporary Rx buffer.*/

/* "Knobs" that adjust features and parameters. */
/* Set the copy breakpoint for the copy-only-tiny-frames scheme.
   Setting to > 1512 effectively disables this feature. */
#ifndef __arm__
static int rx_copybreak = 200;
#else
/* ARM systems perform better by disregarding the bus-master
   transfer capability of these cards. -- rmk */
static int rx_copybreak = 1513;
#endif
/* Allow setting MTU to a larger size, bypassing the normal ethernet setup. */
static const int mtu = 1500;
/* Maximum events (Rx packets, etc.) to handle at each interrupt. */
static int max_interrupt_work = 32;
/* Tx timeout interval (millisecs) */
static int watchdog = 5000;

/* Allow aggregation of Tx interrupts.  Saves CPU load at the cost
 * of possible Tx stalls if the system is blocking interrupts
 * somewhere else.  Undefine this to disable.
 */
#define tx_interrupt_mitigation 1

/* Put out somewhat more debugging messages. (0: no msg, 1 minimal .. 6). */
#define vortex_debug debug
#ifdef VORTEX_DEBUG
static int vortex_debug = VORTEX_DEBUG;
#else
static int vortex_debug = 1;
#endif

#include <linux/module.h>
#include <linux/kernel.h>
#include <linux/string.h>
#include <linux/timer.h>
#include <linux/errno.h>
#include <linux/in.h>
#include <linux/ioport.h>
#include <linux/interrupt.h>
#include <linux/pci.h>
#include <linux/mii.h>
#include <linux/init.h>
#include <linux/netdevice.h>
#include <linux/etherdevice.h>
#include <linux/skbuff.h>
#include <linux/ethtool.h>
#include <linux/highmem.h>
#include <linux/eisa.h>
#include <linux/bitops.h>
#include <linux/jiffies.h>
#include <linux/gfp.h>
#include <asm/irq.h>			/* For nr_irqs only. */
#include <asm/io.h>
#include <linux/uaccess.h>

/* Kernel compatibility defines, some common to David Hinds' PCMCIA package.
   This is only in the support-all-kernels source code. */

#define RUN_AT(x) (jiffies + (x))

#include <linux/delay.h>


static const char version[] =
	DRV_NAME ": Donald Becker and others.\n";

MODULE_AUTHOR("Donald Becker <becker@scyld.com>");
MODULE_DESCRIPTION("3Com 3c59x/3c9xx ethernet driver ");
MODULE_LICENSE("GPL");


/* Operational parameter that usually are not changed. */

/* The Vortex size is twice that of the original EtherLinkIII series: the
   runtime register window, window 1, is now always mapped in.
   The Boomerang size is twice as large as the Vortex -- it has additional
   bus master control registers. */
#define VORTEX_TOTAL_SIZE 0x20
#define BOOMERANG_TOTAL_SIZE 0x40

/* Set iff a MII transceiver on any interface requires mdio preamble.
   This only set with the original DP83840 on older 3c905 boards, so the extra
   code size of a per-interface flag is not worthwhile. */
static char mii_preamble_required;

#define PFX DRV_NAME ": "



/*
				Theory of Operation

I. Board Compatibility

This device driver is designed for the 3Com FastEtherLink and FastEtherLink
XL, 3Com's PCI to 10/100baseT adapters.  It also works with the 10Mbs
versions of the FastEtherLink cards.  The supported product IDs are
  3c590, 3c592, 3c595, 3c597, 3c900, 3c905

The related ISA 3c515 is supported with a separate driver, 3c515.c, included
with the kernel source or available from
    cesdis.gsfc.nasa.gov:/pub/linux/drivers/3c515.html

II. Board-specific settings

PCI bus devices are configured by the system at boot time, so no jumpers
need to be set on the board.  The system BIOS should be set to assign the
PCI INTA signal to an otherwise unused system IRQ line.

The EEPROM settings for media type and forced-full-duplex are observed.
The EEPROM media type should be left at the default "autoselect" unless using
10base2 or AUI connections which cannot be reliably detected.

III. Driver operation

The 3c59x series use an interface that's very similar to the previous 3c5x9
series.  The primary interface is two programmed-I/O FIFOs, with an
alternate single-contiguous-region bus-master transfer (see next).

The 3c900 "Boomerang" series uses a full-bus-master interface with separate
lists of transmit and receive descriptors, similar to the AMD LANCE/PCnet,
DEC Tulip and Intel Speedo3.  The first chip version retains a compatible
programmed-I/O interface that has been removed in 'B' and subsequent board
revisions.

One extension that is advertised in a very large font is that the adapters
are capable of being bus masters.  On the Vortex chip this capability was
only for a single contiguous region making it far less useful than the full
bus master capability.  There is a significant performance impact of taking
an extra interrupt or polling for the completion of each transfer, as well
as difficulty sharing the single transfer engine between the transmit and
receive threads.  Using DMA transfers is a win only with large blocks or
with the flawed versions of the Intel Orion motherboard PCI controller.

The Boomerang chip's full-bus-master interface is useful, and has the
currently-unused advantages over other similar chips that queued transmit
packets may be reordered and receive buffer groups are associated with a
single frame.

With full-bus-master support, this driver uses a "RX_COPYBREAK" scheme.
Rather than a fixed intermediate receive buffer, this scheme allocates
full-sized skbuffs as receive buffers.  The value RX_COPYBREAK is used as
the copying breakpoint: it is chosen to trade-off the memory wasted by
passing the full-sized skbuff to the queue layer for all frames vs. the
copying cost of copying a frame to a correctly-sized skbuff.

IIIC. Synchronization
The driver runs as two independent, single-threaded flows of control.  One
is the send-packet routine, which enforces single-threaded use by the
dev->tbusy flag.  The other thread is the interrupt handler, which is single
threaded by the hardware and other software.

IV. Notes

Thanks to Cameron Spitzer and Terry Murphy of 3Com for providing development
3c590, 3c595, and 3c900 boards.
The name "Vortex" is the internal 3Com project name for the PCI ASIC, and
the EISA version is called "Demon".  According to Terry these names come
from rides at the local amusement park.

The new chips support both ethernet (1.5K) and FDDI (4.5K) packet sizes!
This driver only supports ethernet packets because of the skbuff allocation
limit of 4K.
*/

/* This table drives the PCI probe routines.  It's mostly boilerplate in all
   of the drivers, and will likely be provided by some future kernel.
*/
enum pci_flags_bit {
	PCI_USES_MASTER=4,
};

enum {	IS_VORTEX=1, IS_BOOMERANG=2, IS_CYCLONE=4, IS_TORNADO=8,
	EEPROM_8BIT=0x10,	/* AKPM: Uses 0x230 as the base bitmaps for EEPROM reads */
	HAS_PWR_CTRL=0x20, HAS_MII=0x40, HAS_NWAY=0x80, HAS_CB_FNS=0x100,
	INVERT_MII_PWR=0x200, INVERT_LED_PWR=0x400, MAX_COLLISION_RESET=0x800,
	EEPROM_OFFSET=0x1000, HAS_HWCKSM=0x2000, WNO_XCVR_PWR=0x4000,
	EXTRA_PREAMBLE=0x8000, EEPROM_RESET=0x10000, };

enum vortex_chips {
	CH_3C590 = 0,
	CH_3C592,
	CH_3C597,
	CH_3C595_1,
	CH_3C595_2,

	CH_3C595_3,
	CH_3C900_1,
	CH_3C900_2,
	CH_3C900_3,
	CH_3C900_4,

	CH_3C900_5,
	CH_3C900B_FL,
	CH_3C905_1,
	CH_3C905_2,
	CH_3C905B_TX,
	CH_3C905B_1,

	CH_3C905B_2,
	CH_3C905B_FX,
	CH_3C905C,
	CH_3C9202,
	CH_3C980,
	CH_3C9805,

	CH_3CSOHO100_TX,
	CH_3C555,
	CH_3C556,
	CH_3C556B,
	CH_3C575,

	CH_3C575_1,
	CH_3CCFE575,
	CH_3CCFE575CT,
	CH_3CCFE656,
	CH_3CCFEM656,

	CH_3CCFEM656_1,
	CH_3C450,
	CH_3C920,
	CH_3C982A,
	CH_3C982B,

	CH_905BT4,
	CH_920B_EMB_WNM,
};


/* note: this array directly indexed by above enums, and MUST
 * be kept in sync with both the enums above, and the PCI device
 * table below
 */
static struct vortex_chip_info {
	const char *name;
	int flags;
	int drv_flags;
	int io_size;
} vortex_info_tbl[] = {
	{"3c590 Vortex 10Mbps",
	 PCI_USES_MASTER, IS_VORTEX, 32, },
	{"3c592 EISA 10Mbps Demon/Vortex",					/* AKPM: from Don's 3c59x_cb.c 0.49H */
	 PCI_USES_MASTER, IS_VORTEX, 32, },
	{"3c597 EISA Fast Demon/Vortex",					/* AKPM: from Don's 3c59x_cb.c 0.49H */
	 PCI_USES_MASTER, IS_VORTEX, 32, },
	{"3c595 Vortex 100baseTx",
	 PCI_USES_MASTER, IS_VORTEX, 32, },
	{"3c595 Vortex 100baseT4",
	 PCI_USES_MASTER, IS_VORTEX, 32, },

	{"3c595 Vortex 100base-MII",
	 PCI_USES_MASTER, IS_VORTEX, 32, },
	{"3c900 Boomerang 10baseT",
	 PCI_USES_MASTER, IS_BOOMERANG|EEPROM_RESET, 64, },
	{"3c900 Boomerang 10Mbps Combo",
	 PCI_USES_MASTER, IS_BOOMERANG|EEPROM_RESET, 64, },
	{"3c900 Cyclone 10Mbps TPO",						/* AKPM: from Don's 0.99M */
	 PCI_USES_MASTER, IS_CYCLONE|HAS_HWCKSM, 128, },
	{"3c900 Cyclone 10Mbps Combo",
	 PCI_USES_MASTER, IS_CYCLONE|HAS_HWCKSM, 128, },

	{"3c900 Cyclone 10Mbps TPC",						/* AKPM: from Don's 0.99M */
	 PCI_USES_MASTER, IS_CYCLONE|HAS_HWCKSM, 128, },
	{"3c900B-FL Cyclone 10base-FL",
	 PCI_USES_MASTER, IS_CYCLONE|HAS_HWCKSM, 128, },
	{"3c905 Boomerang 100baseTx",
	 PCI_USES_MASTER, IS_BOOMERANG|HAS_MII|EEPROM_RESET, 64, },
	{"3c905 Boomerang 100baseT4",
	 PCI_USES_MASTER, IS_BOOMERANG|HAS_MII|EEPROM_RESET, 64, },
	{"3C905B-TX Fast Etherlink XL PCI",
	 PCI_USES_MASTER, IS_CYCLONE|HAS_NWAY|HAS_HWCKSM|EXTRA_PREAMBLE, 128, },
	{"3c905B Cyclone 100baseTx",
	 PCI_USES_MASTER, IS_CYCLONE|HAS_NWAY|HAS_HWCKSM|EXTRA_PREAMBLE, 128, },

	{"3c905B Cyclone 10/100/BNC",
	 PCI_USES_MASTER, IS_CYCLONE|HAS_NWAY|HAS_HWCKSM, 128, },
	{"3c905B-FX Cyclone 100baseFx",
	 PCI_USES_MASTER, IS_CYCLONE|HAS_HWCKSM, 128, },
	{"3c905C Tornado",
	PCI_USES_MASTER, IS_TORNADO|HAS_NWAY|HAS_HWCKSM|EXTRA_PREAMBLE, 128, },
	{"3c920B-EMB-WNM (ATI Radeon 9100 IGP)",
	 PCI_USES_MASTER, IS_TORNADO|HAS_MII|HAS_HWCKSM, 128, },
	{"3c980 Cyclone",
	 PCI_USES_MASTER, IS_CYCLONE|HAS_HWCKSM|EXTRA_PREAMBLE, 128, },

	{"3c980C Python-T",
	 PCI_USES_MASTER, IS_CYCLONE|HAS_NWAY|HAS_HWCKSM, 128, },
	{"3cSOHO100-TX Hurricane",
	 PCI_USES_MASTER, IS_CYCLONE|HAS_NWAY|HAS_HWCKSM|EXTRA_PREAMBLE, 128, },
	{"3c555 Laptop Hurricane",
	 PCI_USES_MASTER, IS_CYCLONE|EEPROM_8BIT|HAS_HWCKSM, 128, },
	{"3c556 Laptop Tornado",
	 PCI_USES_MASTER, IS_TORNADO|HAS_NWAY|EEPROM_8BIT|HAS_CB_FNS|INVERT_MII_PWR|
									HAS_HWCKSM, 128, },
	{"3c556B Laptop Hurricane",
	 PCI_USES_MASTER, IS_TORNADO|HAS_NWAY|EEPROM_OFFSET|HAS_CB_FNS|INVERT_MII_PWR|
	                                WNO_XCVR_PWR|HAS_HWCKSM, 128, },

	{"3c575 [Megahertz] 10/100 LAN 	CardBus",
	PCI_USES_MASTER, IS_BOOMERANG|HAS_MII|EEPROM_8BIT, 128, },
	{"3c575 Boomerang CardBus",
	 PCI_USES_MASTER, IS_BOOMERANG|HAS_MII|EEPROM_8BIT, 128, },
	{"3CCFE575BT Cyclone CardBus",
	 PCI_USES_MASTER, IS_CYCLONE|HAS_NWAY|HAS_CB_FNS|EEPROM_8BIT|
									INVERT_LED_PWR|HAS_HWCKSM, 128, },
	{"3CCFE575CT Tornado CardBus",
	 PCI_USES_MASTER, IS_TORNADO|HAS_NWAY|HAS_CB_FNS|EEPROM_8BIT|INVERT_MII_PWR|
									MAX_COLLISION_RESET|HAS_HWCKSM, 128, },
	{"3CCFE656 Cyclone CardBus",
	 PCI_USES_MASTER, IS_CYCLONE|HAS_NWAY|HAS_CB_FNS|EEPROM_8BIT|INVERT_MII_PWR|
									INVERT_LED_PWR|HAS_HWCKSM, 128, },

	{"3CCFEM656B Cyclone+Winmodem CardBus",
	 PCI_USES_MASTER, IS_CYCLONE|HAS_NWAY|HAS_CB_FNS|EEPROM_8BIT|INVERT_MII_PWR|
									INVERT_LED_PWR|HAS_HWCKSM, 128, },
	{"3CXFEM656C Tornado+Winmodem CardBus",			/* From pcmcia-cs-3.1.5 */
	 PCI_USES_MASTER, IS_TORNADO|HAS_NWAY|HAS_CB_FNS|EEPROM_8BIT|INVERT_MII_PWR|
									MAX_COLLISION_RESET|HAS_HWCKSM, 128, },
	{"3c450 HomePNA Tornado",						/* AKPM: from Don's 0.99Q */
	 PCI_USES_MASTER, IS_TORNADO|HAS_NWAY|HAS_HWCKSM, 128, },
	{"3c920 Tornado",
	 PCI_USES_MASTER, IS_TORNADO|HAS_NWAY|HAS_HWCKSM, 128, },
	{"3c982 Hydra Dual Port A",
	 PCI_USES_MASTER, IS_TORNADO|HAS_HWCKSM|HAS_NWAY, 128, },

	{"3c982 Hydra Dual Port B",
	 PCI_USES_MASTER, IS_TORNADO|HAS_HWCKSM|HAS_NWAY, 128, },
	{"3c905B-T4",
	 PCI_USES_MASTER, IS_CYCLONE|HAS_NWAY|HAS_HWCKSM|EXTRA_PREAMBLE, 128, },
	{"3c920B-EMB-WNM Tornado",
	 PCI_USES_MASTER, IS_TORNADO|HAS_NWAY|HAS_HWCKSM, 128, },

	{NULL,}, /* NULL terminated list. */
};


static const struct pci_device_id vortex_pci_tbl[] = {
	{ 0x10B7, 0x5900, PCI_ANY_ID, PCI_ANY_ID, 0, 0, CH_3C590 },
	{ 0x10B7, 0x5920, PCI_ANY_ID, PCI_ANY_ID, 0, 0, CH_3C592 },
	{ 0x10B7, 0x5970, PCI_ANY_ID, PCI_ANY_ID, 0, 0, CH_3C597 },
	{ 0x10B7, 0x5950, PCI_ANY_ID, PCI_ANY_ID, 0, 0, CH_3C595_1 },
	{ 0x10B7, 0x5951, PCI_ANY_ID, PCI_ANY_ID, 0, 0, CH_3C595_2 },

	{ 0x10B7, 0x5952, PCI_ANY_ID, PCI_ANY_ID, 0, 0, CH_3C595_3 },
	{ 0x10B7, 0x9000, PCI_ANY_ID, PCI_ANY_ID, 0, 0, CH_3C900_1 },
	{ 0x10B7, 0x9001, PCI_ANY_ID, PCI_ANY_ID, 0, 0, CH_3C900_2 },
	{ 0x10B7, 0x9004, PCI_ANY_ID, PCI_ANY_ID, 0, 0, CH_3C900_3 },
	{ 0x10B7, 0x9005, PCI_ANY_ID, PCI_ANY_ID, 0, 0, CH_3C900_4 },

	{ 0x10B7, 0x9006, PCI_ANY_ID, PCI_ANY_ID, 0, 0, CH_3C900_5 },
	{ 0x10B7, 0x900A, PCI_ANY_ID, PCI_ANY_ID, 0, 0, CH_3C900B_FL },
	{ 0x10B7, 0x9050, PCI_ANY_ID, PCI_ANY_ID, 0, 0, CH_3C905_1 },
	{ 0x10B7, 0x9051, PCI_ANY_ID, PCI_ANY_ID, 0, 0, CH_3C905_2 },
	{ 0x10B7, 0x9054, PCI_ANY_ID, PCI_ANY_ID, 0, 0, CH_3C905B_TX },
	{ 0x10B7, 0x9055, PCI_ANY_ID, PCI_ANY_ID, 0, 0, CH_3C905B_1 },

	{ 0x10B7, 0x9058, PCI_ANY_ID, PCI_ANY_ID, 0, 0, CH_3C905B_2 },
	{ 0x10B7, 0x905A, PCI_ANY_ID, PCI_ANY_ID, 0, 0, CH_3C905B_FX },
	{ 0x10B7, 0x9200, PCI_ANY_ID, PCI_ANY_ID, 0, 0, CH_3C905C },
	{ 0x10B7, 0x9202, PCI_ANY_ID, PCI_ANY_ID, 0, 0, CH_3C9202 },
	{ 0x10B7, 0x9800, PCI_ANY_ID, PCI_ANY_ID, 0, 0, CH_3C980 },
	{ 0x10B7, 0x9805, PCI_ANY_ID, PCI_ANY_ID, 0, 0, CH_3C9805 },

	{ 0x10B7, 0x7646, PCI_ANY_ID, PCI_ANY_ID, 0, 0, CH_3CSOHO100_TX },
	{ 0x10B7, 0x5055, PCI_ANY_ID, PCI_ANY_ID, 0, 0, CH_3C555 },
	{ 0x10B7, 0x6055, PCI_ANY_ID, PCI_ANY_ID, 0, 0, CH_3C556 },
	{ 0x10B7, 0x6056, PCI_ANY_ID, PCI_ANY_ID, 0, 0, CH_3C556B },
	{ 0x10B7, 0x5b57, PCI_ANY_ID, PCI_ANY_ID, 0, 0, CH_3C575 },

	{ 0x10B7, 0x5057, PCI_ANY_ID, PCI_ANY_ID, 0, 0, CH_3C575_1 },
	{ 0x10B7, 0x5157, PCI_ANY_ID, PCI_ANY_ID, 0, 0, CH_3CCFE575 },
	{ 0x10B7, 0x5257, PCI_ANY_ID, PCI_ANY_ID, 0, 0, CH_3CCFE575CT },
	{ 0x10B7, 0x6560, PCI_ANY_ID, PCI_ANY_ID, 0, 0, CH_3CCFE656 },
	{ 0x10B7, 0x6562, PCI_ANY_ID, PCI_ANY_ID, 0, 0, CH_3CCFEM656 },

	{ 0x10B7, 0x6564, PCI_ANY_ID, PCI_ANY_ID, 0, 0, CH_3CCFEM656_1 },
	{ 0x10B7, 0x4500, PCI_ANY_ID, PCI_ANY_ID, 0, 0, CH_3C450 },
	{ 0x10B7, 0x9201, PCI_ANY_ID, PCI_ANY_ID, 0, 0, CH_3C920 },
	{ 0x10B7, 0x1201, PCI_ANY_ID, PCI_ANY_ID, 0, 0, CH_3C982A },
	{ 0x10B7, 0x1202, PCI_ANY_ID, PCI_ANY_ID, 0, 0, CH_3C982B },

	{ 0x10B7, 0x9056, PCI_ANY_ID, PCI_ANY_ID, 0, 0, CH_905BT4 },
	{ 0x10B7, 0x9210, PCI_ANY_ID, PCI_ANY_ID, 0, 0, CH_920B_EMB_WNM },

	{0,}						/* 0 terminated list. */
};
MODULE_DEVICE_TABLE(pci, vortex_pci_tbl);


/* Operational definitions.
   These are not used by other compilation units and thus are not
   exported in a ".h" file.

   First the windows.  There are eight register windows, with the command
   and status registers available in each.
   */
#define EL3_CMD 0x0e
#define EL3_STATUS 0x0e

/* The top five bits written to EL3_CMD are a command, the lower
   11 bits are the parameter, if applicable.
   Note that 11 parameters bits was fine for ethernet, but the new chip
   can handle FDDI length frames (~4500 octets) and now parameters count
   32-bit 'Dwords' rather than octets. */

enum vortex_cmd {
	TotalReset = 0<<11, SelectWindow = 1<<11, StartCoax = 2<<11,
	RxDisable = 3<<11, RxEnable = 4<<11, RxReset = 5<<11,
	UpStall = 6<<11, UpUnstall = (6<<11)+1,
	DownStall = (6<<11)+2, DownUnstall = (6<<11)+3,
	RxDiscard = 8<<11, TxEnable = 9<<11, TxDisable = 10<<11, TxReset = 11<<11,
	FakeIntr = 12<<11, AckIntr = 13<<11, SetIntrEnb = 14<<11,
	SetStatusEnb = 15<<11, SetRxFilter = 16<<11, SetRxThreshold = 17<<11,
	SetTxThreshold = 18<<11, SetTxStart = 19<<11,
	StartDMAUp = 20<<11, StartDMADown = (20<<11)+1, StatsEnable = 21<<11,
	StatsDisable = 22<<11, StopCoax = 23<<11, SetFilterBit = 25<<11,};

/* The SetRxFilter command accepts the following classes: */
enum RxFilter {
	RxStation = 1, RxMulticast = 2, RxBroadcast = 4, RxProm = 8 };

/* Bits in the general status register. */
enum vortex_status {
	IntLatch = 0x0001, HostError = 0x0002, TxComplete = 0x0004,
	TxAvailable = 0x0008, RxComplete = 0x0010, RxEarly = 0x0020,
	IntReq = 0x0040, StatsFull = 0x0080,
	DMADone = 1<<8, DownComplete = 1<<9, UpComplete = 1<<10,
	DMAInProgress = 1<<11,			/* DMA controller is still busy.*/
	CmdInProgress = 1<<12,			/* EL3_CMD is still busy.*/
};

/* Register window 1 offsets, the window used in normal operation.
   On the Vortex this window is always mapped at offsets 0x10-0x1f. */
enum Window1 {
	TX_FIFO = 0x10,  RX_FIFO = 0x10,  RxErrors = 0x14,
	RxStatus = 0x18,  Timer=0x1A, TxStatus = 0x1B,
	TxFree = 0x1C, /* Remaining free bytes in Tx buffer. */
};
enum Window0 {
	Wn0EepromCmd = 10,		/* Window 0: EEPROM command register. */
	Wn0EepromData = 12,		/* Window 0: EEPROM results register. */
	IntrStatus=0x0E,		/* Valid in all windows. */
};
enum Win0_EEPROM_bits {
	EEPROM_Read = 0x80, EEPROM_WRITE = 0x40, EEPROM_ERASE = 0xC0,
	EEPROM_EWENB = 0x30,		/* Enable erasing/writing for 10 msec. */
	EEPROM_EWDIS = 0x00,		/* Disable EWENB before 10 msec timeout. */
};
/* EEPROM locations. */
enum eeprom_offset {
	PhysAddr01=0, PhysAddr23=1, PhysAddr45=2, ModelID=3,
	EtherLink3ID=7, IFXcvrIO=8, IRQLine=9,
	NodeAddr01=10, NodeAddr23=11, NodeAddr45=12,
	DriverTune=13, Checksum=15};

enum Window2 {			/* Window 2. */
	Wn2_ResetOptions=12,
};
enum Window3 {			/* Window 3: MAC/config bits. */
	Wn3_Config=0, Wn3_MaxPktSize=4, Wn3_MAC_Ctrl=6, Wn3_Options=8,
};

#define BFEXT(value, offset, bitcount)  \
    ((((unsigned long)(value)) >> (offset)) & ((1 << (bitcount)) - 1))

#define BFINS(lhs, rhs, offset, bitcount)					\
	(((lhs) & ~((((1 << (bitcount)) - 1)) << (offset))) |	\
	(((rhs) & ((1 << (bitcount)) - 1)) << (offset)))

#define RAM_SIZE(v)		BFEXT(v, 0, 3)
#define RAM_WIDTH(v)	BFEXT(v, 3, 1)
#define RAM_SPEED(v)	BFEXT(v, 4, 2)
#define ROM_SIZE(v)		BFEXT(v, 6, 2)
#define RAM_SPLIT(v)	BFEXT(v, 16, 2)
#define XCVR(v)			BFEXT(v, 20, 4)
#define AUTOSELECT(v)	BFEXT(v, 24, 1)

enum Window4 {		/* Window 4: Xcvr/media bits. */
	Wn4_FIFODiag = 4, Wn4_NetDiag = 6, Wn4_PhysicalMgmt=8, Wn4_Media = 10,
};
enum Win4_Media_bits {
	Media_SQE = 0x0008,		/* Enable SQE error counting for AUI. */
	Media_10TP = 0x00C0,	/* Enable link beat and jabber for 10baseT. */
	Media_Lnk = 0x0080,		/* Enable just link beat for 100TX/100FX. */
	Media_LnkBeat = 0x0800,
};
enum Window7 {					/* Window 7: Bus Master control. */
	Wn7_MasterAddr = 0, Wn7_VlanEtherType=4, Wn7_MasterLen = 6,
	Wn7_MasterStatus = 12,
};
/* Boomerang bus master control registers. */
enum MasterCtrl {
	PktStatus = 0x20, DownListPtr = 0x24, FragAddr = 0x28, FragLen = 0x2c,
	TxFreeThreshold = 0x2f, UpPktStatus = 0x30, UpListPtr = 0x38,
};

/* The Rx and Tx descriptor lists.
   Caution Alpha hackers: these types are 32 bits!  Note also the 8 byte
   alignment contraint on tx_ring[] and rx_ring[]. */
#define LAST_FRAG 	0x80000000			/* Last Addr/Len pair in descriptor. */
#define DN_COMPLETE	0x00010000			/* This packet has been downloaded */
struct boom_rx_desc {
	__le32 next;					/* Last entry points to 0.   */
	__le32 status;
	__le32 addr;					/* Up to 63 addr/len pairs possible. */
	__le32 length;					/* Set LAST_FRAG to indicate last pair. */
};
/* Values for the Rx status entry. */
enum rx_desc_status {
	RxDComplete=0x00008000, RxDError=0x4000,
	/* See boomerang_rx() for actual error bits */
	IPChksumErr=1<<25, TCPChksumErr=1<<26, UDPChksumErr=1<<27,
	IPChksumValid=1<<29, TCPChksumValid=1<<30, UDPChksumValid=1<<31,
};

#ifdef MAX_SKB_FRAGS
#define DO_ZEROCOPY 1
#else
#define DO_ZEROCOPY 0
#endif

struct boom_tx_desc {
	__le32 next;					/* Last entry points to 0.   */
	__le32 status;					/* bits 0:12 length, others see below.  */
#if DO_ZEROCOPY
	struct {
		__le32 addr;
		__le32 length;
	} frag[1+MAX_SKB_FRAGS];
#else
		__le32 addr;
		__le32 length;
#endif
};

/* Values for the Tx status entry. */
enum tx_desc_status {
	CRCDisable=0x2000, TxDComplete=0x8000,
	AddIPChksum=0x02000000, AddTCPChksum=0x04000000, AddUDPChksum=0x08000000,
	TxIntrUploaded=0x80000000,		/* IRQ when in FIFO, but maybe not sent. */
};

/* Chip features we care about in vp->capabilities, read from the EEPROM. */
enum ChipCaps { CapBusMaster=0x20, CapPwrMgmt=0x2000 };

struct vortex_extra_stats {
	unsigned long tx_deferred;
	unsigned long tx_max_collisions;
	unsigned long tx_multiple_collisions;
	unsigned long tx_single_collisions;
	unsigned long rx_bad_ssd;
};

struct vortex_private {
	/* The Rx and Tx rings should be quad-word-aligned. */
	struct boom_rx_desc* rx_ring;
	struct boom_tx_desc* tx_ring;
	dma_addr_t rx_ring_dma;
	dma_addr_t tx_ring_dma;
	/* The addresses of transmit- and receive-in-place skbuffs. */
	struct sk_buff* rx_skbuff[RX_RING_SIZE];
	struct sk_buff* tx_skbuff[TX_RING_SIZE];
	unsigned int cur_rx, cur_tx;		/* The next free ring entry */
	unsigned int dirty_tx;	/* The ring entries to be free()ed. */
	struct vortex_extra_stats xstats;	/* NIC-specific extra stats */
	struct sk_buff *tx_skb;				/* Packet being eaten by bus master ctrl.  */
	dma_addr_t tx_skb_dma;				/* Allocated DMA address for bus master ctrl DMA.   */

	/* PCI configuration space information. */
	struct device *gendev;
	void __iomem *ioaddr;			/* IO address space */
	void __iomem *cb_fn_base;		/* CardBus function status addr space. */

	/* Some values here only for performance evaluation and path-coverage */
	int rx_nocopy, rx_copy, queued_packet, rx_csumhits;
	int card_idx;

	/* The remainder are related to chip state, mostly media selection. */
	struct timer_list timer;			/* Media selection timer. */
	int options;						/* User-settable misc. driver options. */
	unsigned int media_override:4, 		/* Passed-in media type. */
		default_media:4,				/* Read from the EEPROM/Wn3_Config. */
		full_duplex:1, autoselect:1,
		bus_master:1,					/* Vortex can only do a fragment bus-m. */
		full_bus_master_tx:1, full_bus_master_rx:2, /* Boomerang  */
		flow_ctrl:1,					/* Use 802.3x flow control (PAUSE only) */
		partner_flow_ctrl:1,			/* Partner supports flow control */
		has_nway:1,
		enable_wol:1,					/* Wake-on-LAN is enabled */
		pm_state_valid:1,				/* pci_dev->saved_config_space has sane contents */
		open:1,
		medialock:1,
		large_frames:1,			/* accept large frames */
		handling_irq:1;			/* private in_irq indicator */
	/* {get|set}_wol operations are already serialized by rtnl.
	 * no additional locking is required for the enable_wol and acpi_set_WOL()
	 */
	int drv_flags;
	u16 status_enable;
	u16 intr_enable;
	u16 available_media;				/* From Wn3_Options. */
	u16 capabilities, info1, info2;		/* Various, from EEPROM. */
	u16 advertising;					/* NWay media advertisement */
	unsigned char phys[2];				/* MII device addresses. */
	u16 deferred;						/* Resend these interrupts when we
										 * bale from the ISR */
	u16 io_size;						/* Size of PCI region (for release_region) */

	/* Serialises access to hardware other than MII and variables below.
	 * The lock hierarchy is rtnl_lock > {lock, mii_lock} > window_lock. */
	spinlock_t lock;

	spinlock_t mii_lock;		/* Serialises access to MII */
	struct mii_if_info mii;		/* MII lib hooks/info */
	spinlock_t window_lock;		/* Serialises access to windowed regs */
	int window;			/* Register window */
};

static void window_set(struct vortex_private *vp, int window)
{
	if (window != vp->window) {
		iowrite16(SelectWindow + window, vp->ioaddr + EL3_CMD);
		vp->window = window;
	}
}

#define DEFINE_WINDOW_IO(size)						\
static u ## size							\
window_read ## size(struct vortex_private *vp, int window, int addr)	\
{									\
	unsigned long flags;						\
	u ## size ret;							\
	spin_lock_irqsave(&vp->window_lock, flags);			\
	window_set(vp, window);						\
	ret = ioread ## size(vp->ioaddr + addr);			\
	spin_unlock_irqrestore(&vp->window_lock, flags);		\
	return ret;							\
}									\
static void								\
window_write ## size(struct vortex_private *vp, u ## size value,	\
		     int window, int addr)				\
{									\
	unsigned long flags;						\
	spin_lock_irqsave(&vp->window_lock, flags);			\
	window_set(vp, window);						\
	iowrite ## size(value, vp->ioaddr + addr);			\
	spin_unlock_irqrestore(&vp->window_lock, flags);		\
}
DEFINE_WINDOW_IO(8)
DEFINE_WINDOW_IO(16)
DEFINE_WINDOW_IO(32)

#ifdef CONFIG_PCI
#define DEVICE_PCI(dev) ((dev_is_pci(dev)) ? to_pci_dev((dev)) : NULL)
#else
#define DEVICE_PCI(dev) NULL
#endif

#define VORTEX_PCI(vp)							\
	((struct pci_dev *) (((vp)->gendev) ? DEVICE_PCI((vp)->gendev) : NULL))

#ifdef CONFIG_EISA
#define DEVICE_EISA(dev) (((dev)->bus == &eisa_bus_type) ? to_eisa_device((dev)) : NULL)
#else
#define DEVICE_EISA(dev) NULL
#endif

#define VORTEX_EISA(vp)							\
	((struct eisa_device *) (((vp)->gendev) ? DEVICE_EISA((vp)->gendev) : NULL))

/* The action to take with a media selection timer tick.
   Note that we deviate from the 3Com order by checking 10base2 before AUI.
 */
enum xcvr_types {
	XCVR_10baseT=0, XCVR_AUI, XCVR_10baseTOnly, XCVR_10base2, XCVR_100baseTx,
	XCVR_100baseFx, XCVR_MII=6, XCVR_NWAY=8, XCVR_ExtMII=9, XCVR_Default=10,
};

static const struct media_table {
	char *name;
	unsigned int media_bits:16,		/* Bits to set in Wn4_Media register. */
		mask:8,						/* The transceiver-present bit in Wn3_Config.*/
		next:8;						/* The media type to try next. */
	int wait;						/* Time before we check media status. */
} media_tbl[] = {
  {	"10baseT",   Media_10TP,0x08, XCVR_10base2, (14*HZ)/10},
  { "10Mbs AUI", Media_SQE, 0x20, XCVR_Default, (1*HZ)/10},
  { "undefined", 0,			0x80, XCVR_10baseT, 10000},
  { "10base2",   0,			0x10, XCVR_AUI,		(1*HZ)/10},
  { "100baseTX", Media_Lnk, 0x02, XCVR_100baseFx, (14*HZ)/10},
  { "100baseFX", Media_Lnk, 0x04, XCVR_MII,		(14*HZ)/10},
  { "MII",		 0,			0x41, XCVR_10baseT, 3*HZ },
  { "undefined", 0,			0x01, XCVR_10baseT, 10000},
  { "Autonegotiate", 0,		0x41, XCVR_10baseT, 3*HZ},
  { "MII-External",	 0,		0x41, XCVR_10baseT, 3*HZ },
  { "Default",	 0,			0xFF, XCVR_10baseT, 10000},
};

static struct {
	const char str[ETH_GSTRING_LEN];
} ethtool_stats_keys[] = {
	{ "tx_deferred" },
	{ "tx_max_collisions" },
	{ "tx_multiple_collisions" },
	{ "tx_single_collisions" },
	{ "rx_bad_ssd" },
};

/* number of ETHTOOL_GSTATS u64's */
#define VORTEX_NUM_STATS    5

static int vortex_probe1(struct device *gendev, void __iomem *ioaddr, int irq,
				   int chip_idx, int card_idx);
static int vortex_up(struct net_device *dev);
static void vortex_down(struct net_device *dev, int final);
static int vortex_open(struct net_device *dev);
static void mdio_sync(struct vortex_private *vp, int bits);
static int mdio_read(struct net_device *dev, int phy_id, int location);
static void mdio_write(struct net_device *vp, int phy_id, int location, int value);
static void vortex_timer(struct timer_list *t);
<<<<<<< HEAD
static void rx_oom_timer(struct timer_list *t);
=======
>>>>>>> 8f05b9c6
static netdev_tx_t vortex_start_xmit(struct sk_buff *skb,
				     struct net_device *dev);
static netdev_tx_t boomerang_start_xmit(struct sk_buff *skb,
					struct net_device *dev);
static int vortex_rx(struct net_device *dev);
static int boomerang_rx(struct net_device *dev);
static irqreturn_t vortex_interrupt(int irq, void *dev_id);
static irqreturn_t boomerang_interrupt(int irq, void *dev_id);
static int vortex_close(struct net_device *dev);
static void dump_tx_ring(struct net_device *dev);
static void update_stats(void __iomem *ioaddr, struct net_device *dev);
static struct net_device_stats *vortex_get_stats(struct net_device *dev);
static void set_rx_mode(struct net_device *dev);
#ifdef CONFIG_PCI
static int vortex_ioctl(struct net_device *dev, struct ifreq *rq, int cmd);
#endif
static void vortex_tx_timeout(struct net_device *dev);
static void acpi_set_WOL(struct net_device *dev);
static const struct ethtool_ops vortex_ethtool_ops;
static void set_8021q_mode(struct net_device *dev, int enable);

/* This driver uses 'options' to pass the media type, full-duplex flag, etc. */
/* Option count limit only -- unlimited interfaces are supported. */
#define MAX_UNITS 8
static int options[MAX_UNITS] = { [0 ... MAX_UNITS-1] = -1 };
static int full_duplex[MAX_UNITS] = {[0 ... MAX_UNITS-1] = -1 };
static int hw_checksums[MAX_UNITS] = {[0 ... MAX_UNITS-1] = -1 };
static int flow_ctrl[MAX_UNITS] = {[0 ... MAX_UNITS-1] = -1 };
static int enable_wol[MAX_UNITS] = {[0 ... MAX_UNITS-1] = -1 };
static int use_mmio[MAX_UNITS] = {[0 ... MAX_UNITS-1] = -1 };
static int global_options = -1;
static int global_full_duplex = -1;
static int global_enable_wol = -1;
static int global_use_mmio = -1;

/* Variables to work-around the Compaq PCI BIOS32 problem. */
static int compaq_ioaddr, compaq_irq, compaq_device_id = 0x5900;
static struct net_device *compaq_net_device;

static int vortex_cards_found;

module_param(debug, int, 0);
module_param(global_options, int, 0);
module_param_array(options, int, NULL, 0);
module_param(global_full_duplex, int, 0);
module_param_array(full_duplex, int, NULL, 0);
module_param_array(hw_checksums, int, NULL, 0);
module_param_array(flow_ctrl, int, NULL, 0);
module_param(global_enable_wol, int, 0);
module_param_array(enable_wol, int, NULL, 0);
module_param(rx_copybreak, int, 0);
module_param(max_interrupt_work, int, 0);
module_param_hw(compaq_ioaddr, int, ioport, 0);
module_param_hw(compaq_irq, int, irq, 0);
module_param(compaq_device_id, int, 0);
module_param(watchdog, int, 0);
module_param(global_use_mmio, int, 0);
module_param_array(use_mmio, int, NULL, 0);
MODULE_PARM_DESC(debug, "3c59x debug level (0-6)");
MODULE_PARM_DESC(options, "3c59x: Bits 0-3: media type, bit 4: bus mastering, bit 9: full duplex");
MODULE_PARM_DESC(global_options, "3c59x: same as options, but applies to all NICs if options is unset");
MODULE_PARM_DESC(full_duplex, "3c59x full duplex setting(s) (1)");
MODULE_PARM_DESC(global_full_duplex, "3c59x: same as full_duplex, but applies to all NICs if full_duplex is unset");
MODULE_PARM_DESC(hw_checksums, "3c59x Hardware checksum checking by adapter(s) (0-1)");
MODULE_PARM_DESC(flow_ctrl, "3c59x 802.3x flow control usage (PAUSE only) (0-1)");
MODULE_PARM_DESC(enable_wol, "3c59x: Turn on Wake-on-LAN for adapter(s) (0-1)");
MODULE_PARM_DESC(global_enable_wol, "3c59x: same as enable_wol, but applies to all NICs if enable_wol is unset");
MODULE_PARM_DESC(rx_copybreak, "3c59x copy breakpoint for copy-only-tiny-frames");
MODULE_PARM_DESC(max_interrupt_work, "3c59x maximum events handled per interrupt");
MODULE_PARM_DESC(compaq_ioaddr, "3c59x PCI I/O base address (Compaq BIOS problem workaround)");
MODULE_PARM_DESC(compaq_irq, "3c59x PCI IRQ number (Compaq BIOS problem workaround)");
MODULE_PARM_DESC(compaq_device_id, "3c59x PCI device ID (Compaq BIOS problem workaround)");
MODULE_PARM_DESC(watchdog, "3c59x transmit timeout in milliseconds");
MODULE_PARM_DESC(global_use_mmio, "3c59x: same as use_mmio, but applies to all NICs if options is unset");
MODULE_PARM_DESC(use_mmio, "3c59x: use memory-mapped PCI I/O resource (0-1)");

#ifdef CONFIG_NET_POLL_CONTROLLER
static void poll_vortex(struct net_device *dev)
{
	struct vortex_private *vp = netdev_priv(dev);
	unsigned long flags;
	local_irq_save(flags);
	(vp->full_bus_master_rx ? boomerang_interrupt:vortex_interrupt)(dev->irq,dev);
	local_irq_restore(flags);
}
#endif

#ifdef CONFIG_PM

static int vortex_suspend(struct device *dev)
{
	struct pci_dev *pdev = to_pci_dev(dev);
	struct net_device *ndev = pci_get_drvdata(pdev);

	if (!ndev || !netif_running(ndev))
		return 0;

	netif_device_detach(ndev);
	vortex_down(ndev, 1);

	return 0;
}

static int vortex_resume(struct device *dev)
{
	struct pci_dev *pdev = to_pci_dev(dev);
	struct net_device *ndev = pci_get_drvdata(pdev);
	int err;

	if (!ndev || !netif_running(ndev))
		return 0;

	err = vortex_up(ndev);
	if (err)
		return err;

	netif_device_attach(ndev);

	return 0;
}

static const struct dev_pm_ops vortex_pm_ops = {
	.suspend = vortex_suspend,
	.resume = vortex_resume,
	.freeze = vortex_suspend,
	.thaw = vortex_resume,
	.poweroff = vortex_suspend,
	.restore = vortex_resume,
};

#define VORTEX_PM_OPS (&vortex_pm_ops)

#else /* !CONFIG_PM */

#define VORTEX_PM_OPS NULL

#endif /* !CONFIG_PM */

#ifdef CONFIG_EISA
static const struct eisa_device_id vortex_eisa_ids[] = {
	{ "TCM5920", CH_3C592 },
	{ "TCM5970", CH_3C597 },
	{ "" }
};
MODULE_DEVICE_TABLE(eisa, vortex_eisa_ids);

static int vortex_eisa_probe(struct device *device)
{
	void __iomem *ioaddr;
	struct eisa_device *edev;

	edev = to_eisa_device(device);

	if (!request_region(edev->base_addr, VORTEX_TOTAL_SIZE, DRV_NAME))
		return -EBUSY;

	ioaddr = ioport_map(edev->base_addr, VORTEX_TOTAL_SIZE);

	if (vortex_probe1(device, ioaddr, ioread16(ioaddr + 0xC88) >> 12,
					  edev->id.driver_data, vortex_cards_found)) {
		release_region(edev->base_addr, VORTEX_TOTAL_SIZE);
		return -ENODEV;
	}

	vortex_cards_found++;

	return 0;
}

static int vortex_eisa_remove(struct device *device)
{
	struct eisa_device *edev;
	struct net_device *dev;
	struct vortex_private *vp;
	void __iomem *ioaddr;

	edev = to_eisa_device(device);
	dev = eisa_get_drvdata(edev);

	if (!dev) {
		pr_err("vortex_eisa_remove called for Compaq device!\n");
		BUG();
	}

	vp = netdev_priv(dev);
	ioaddr = vp->ioaddr;

	unregister_netdev(dev);
	iowrite16(TotalReset|0x14, ioaddr + EL3_CMD);
	release_region(edev->base_addr, VORTEX_TOTAL_SIZE);

	free_netdev(dev);
	return 0;
}

static struct eisa_driver vortex_eisa_driver = {
	.id_table = vortex_eisa_ids,
	.driver   = {
		.name    = "3c59x",
		.probe   = vortex_eisa_probe,
		.remove  = vortex_eisa_remove
	}
};

#endif /* CONFIG_EISA */

/* returns count found (>= 0), or negative on error */
static int __init vortex_eisa_init(void)
{
	int eisa_found = 0;
	int orig_cards_found = vortex_cards_found;

#ifdef CONFIG_EISA
	int err;

	err = eisa_driver_register (&vortex_eisa_driver);
	if (!err) {
		/*
		 * Because of the way EISA bus is probed, we cannot assume
		 * any device have been found when we exit from
		 * eisa_driver_register (the bus root driver may not be
		 * initialized yet). So we blindly assume something was
		 * found, and let the sysfs magic happened...
		 */
		eisa_found = 1;
	}
#endif

	/* Special code to work-around the Compaq PCI BIOS32 problem. */
	if (compaq_ioaddr) {
		vortex_probe1(NULL, ioport_map(compaq_ioaddr, VORTEX_TOTAL_SIZE),
			      compaq_irq, compaq_device_id, vortex_cards_found++);
	}

	return vortex_cards_found - orig_cards_found + eisa_found;
}

/* returns count (>= 0), or negative on error */
static int vortex_init_one(struct pci_dev *pdev,
			   const struct pci_device_id *ent)
{
	int rc, unit, pci_bar;
	struct vortex_chip_info *vci;
	void __iomem *ioaddr;

	/* wake up and enable device */
	rc = pci_enable_device(pdev);
	if (rc < 0)
		goto out;

	rc = pci_request_regions(pdev, DRV_NAME);
	if (rc < 0)
		goto out_disable;

	unit = vortex_cards_found;

	if (global_use_mmio < 0 && (unit >= MAX_UNITS || use_mmio[unit] < 0)) {
		/* Determine the default if the user didn't override us */
		vci = &vortex_info_tbl[ent->driver_data];
		pci_bar = vci->drv_flags & (IS_CYCLONE | IS_TORNADO) ? 1 : 0;
	} else if (unit < MAX_UNITS && use_mmio[unit] >= 0)
		pci_bar = use_mmio[unit] ? 1 : 0;
	else
		pci_bar = global_use_mmio ? 1 : 0;

	ioaddr = pci_iomap(pdev, pci_bar, 0);
	if (!ioaddr) /* If mapping fails, fall-back to BAR 0... */
		ioaddr = pci_iomap(pdev, 0, 0);
	if (!ioaddr) {
		rc = -ENOMEM;
		goto out_release;
	}

	rc = vortex_probe1(&pdev->dev, ioaddr, pdev->irq,
			   ent->driver_data, unit);
	if (rc < 0)
		goto out_iounmap;

	vortex_cards_found++;
	goto out;

out_iounmap:
	pci_iounmap(pdev, ioaddr);
out_release:
	pci_release_regions(pdev);
out_disable:
	pci_disable_device(pdev);
out:
	return rc;
}

static const struct net_device_ops boomrang_netdev_ops = {
	.ndo_open		= vortex_open,
	.ndo_stop		= vortex_close,
	.ndo_start_xmit		= boomerang_start_xmit,
	.ndo_tx_timeout		= vortex_tx_timeout,
	.ndo_get_stats		= vortex_get_stats,
#ifdef CONFIG_PCI
	.ndo_do_ioctl 		= vortex_ioctl,
#endif
	.ndo_set_rx_mode	= set_rx_mode,
	.ndo_set_mac_address 	= eth_mac_addr,
	.ndo_validate_addr	= eth_validate_addr,
#ifdef CONFIG_NET_POLL_CONTROLLER
	.ndo_poll_controller	= poll_vortex,
#endif
};

static const struct net_device_ops vortex_netdev_ops = {
	.ndo_open		= vortex_open,
	.ndo_stop		= vortex_close,
	.ndo_start_xmit		= vortex_start_xmit,
	.ndo_tx_timeout		= vortex_tx_timeout,
	.ndo_get_stats		= vortex_get_stats,
#ifdef CONFIG_PCI
	.ndo_do_ioctl 		= vortex_ioctl,
#endif
	.ndo_set_rx_mode	= set_rx_mode,
	.ndo_set_mac_address 	= eth_mac_addr,
	.ndo_validate_addr	= eth_validate_addr,
#ifdef CONFIG_NET_POLL_CONTROLLER
	.ndo_poll_controller	= poll_vortex,
#endif
};

/*
 * Start up the PCI/EISA device which is described by *gendev.
 * Return 0 on success.
 *
 * NOTE: pdev can be NULL, for the case of a Compaq device
 */
static int vortex_probe1(struct device *gendev, void __iomem *ioaddr, int irq,
			 int chip_idx, int card_idx)
{
	struct vortex_private *vp;
	int option;
	unsigned int eeprom[0x40], checksum = 0;		/* EEPROM contents */
	int i, step;
	struct net_device *dev;
	static int printed_version;
	int retval, print_info;
	struct vortex_chip_info * const vci = &vortex_info_tbl[chip_idx];
	const char *print_name = "3c59x";
	struct pci_dev *pdev = NULL;
	struct eisa_device *edev = NULL;

	if (!printed_version) {
		pr_info("%s", version);
		printed_version = 1;
	}

	if (gendev) {
		if ((pdev = DEVICE_PCI(gendev))) {
			print_name = pci_name(pdev);
		}

		if ((edev = DEVICE_EISA(gendev))) {
			print_name = dev_name(&edev->dev);
		}
	}

	dev = alloc_etherdev(sizeof(*vp));
	retval = -ENOMEM;
	if (!dev)
		goto out;

	SET_NETDEV_DEV(dev, gendev);
	vp = netdev_priv(dev);

	option = global_options;

	/* The lower four bits are the media type. */
	if (dev->mem_start) {
		/*
		 * The 'options' param is passed in as the third arg to the
		 * LILO 'ether=' argument for non-modular use
		 */
		option = dev->mem_start;
	}
	else if (card_idx < MAX_UNITS) {
		if (options[card_idx] >= 0)
			option = options[card_idx];
	}

	if (option > 0) {
		if (option & 0x8000)
			vortex_debug = 7;
		if (option & 0x4000)
			vortex_debug = 2;
		if (option & 0x0400)
			vp->enable_wol = 1;
	}

	print_info = (vortex_debug > 1);
	if (print_info)
		pr_info("See Documentation/networking/vortex.txt\n");

	pr_info("%s: 3Com %s %s at %p.\n",
	       print_name,
	       pdev ? "PCI" : "EISA",
	       vci->name,
	       ioaddr);

	dev->base_addr = (unsigned long)ioaddr;
	dev->irq = irq;
	dev->mtu = mtu;
	vp->ioaddr = ioaddr;
	vp->large_frames = mtu > 1500;
	vp->drv_flags = vci->drv_flags;
	vp->has_nway = (vci->drv_flags & HAS_NWAY) ? 1 : 0;
	vp->io_size = vci->io_size;
	vp->card_idx = card_idx;
	vp->window = -1;

	/* module list only for Compaq device */
	if (gendev == NULL) {
		compaq_net_device = dev;
	}

	/* PCI-only startup logic */
	if (pdev) {
		/* enable bus-mastering if necessary */
		if (vci->flags & PCI_USES_MASTER)
			pci_set_master(pdev);

		if (vci->drv_flags & IS_VORTEX) {
			u8 pci_latency;
			u8 new_latency = 248;

			/* Check the PCI latency value.  On the 3c590 series the latency timer
			   must be set to the maximum value to avoid data corruption that occurs
			   when the timer expires during a transfer.  This bug exists the Vortex
			   chip only. */
			pci_read_config_byte(pdev, PCI_LATENCY_TIMER, &pci_latency);
			if (pci_latency < new_latency) {
				pr_info("%s: Overriding PCI latency timer (CFLT) setting of %d, new value is %d.\n",
					print_name, pci_latency, new_latency);
				pci_write_config_byte(pdev, PCI_LATENCY_TIMER, new_latency);
			}
		}
	}

	spin_lock_init(&vp->lock);
	spin_lock_init(&vp->mii_lock);
	spin_lock_init(&vp->window_lock);
	vp->gendev = gendev;
	vp->mii.dev = dev;
	vp->mii.mdio_read = mdio_read;
	vp->mii.mdio_write = mdio_write;
	vp->mii.phy_id_mask = 0x1f;
	vp->mii.reg_num_mask = 0x1f;

	/* Makes sure rings are at least 16 byte aligned. */
	vp->rx_ring = pci_alloc_consistent(pdev, sizeof(struct boom_rx_desc) * RX_RING_SIZE
					   + sizeof(struct boom_tx_desc) * TX_RING_SIZE,
					   &vp->rx_ring_dma);
	retval = -ENOMEM;
	if (!vp->rx_ring)
		goto free_device;

	vp->tx_ring = (struct boom_tx_desc *)(vp->rx_ring + RX_RING_SIZE);
	vp->tx_ring_dma = vp->rx_ring_dma + sizeof(struct boom_rx_desc) * RX_RING_SIZE;

	/* if we are a PCI driver, we store info in pdev->driver_data
	 * instead of a module list */
	if (pdev)
		pci_set_drvdata(pdev, dev);
	if (edev)
		eisa_set_drvdata(edev, dev);

	vp->media_override = 7;
	if (option >= 0) {
		vp->media_override = ((option & 7) == 2)  ?  0  :  option & 15;
		if (vp->media_override != 7)
			vp->medialock = 1;
		vp->full_duplex = (option & 0x200) ? 1 : 0;
		vp->bus_master = (option & 16) ? 1 : 0;
	}

	if (global_full_duplex > 0)
		vp->full_duplex = 1;
	if (global_enable_wol > 0)
		vp->enable_wol = 1;

	if (card_idx < MAX_UNITS) {
		if (full_duplex[card_idx] > 0)
			vp->full_duplex = 1;
		if (flow_ctrl[card_idx] > 0)
			vp->flow_ctrl = 1;
		if (enable_wol[card_idx] > 0)
			vp->enable_wol = 1;
	}

	vp->mii.force_media = vp->full_duplex;
	vp->options = option;
	/* Read the station address from the EEPROM. */
	{
		int base;

		if (vci->drv_flags & EEPROM_8BIT)
			base = 0x230;
		else if (vci->drv_flags & EEPROM_OFFSET)
			base = EEPROM_Read + 0x30;
		else
			base = EEPROM_Read;

		for (i = 0; i < 0x40; i++) {
			int timer;
			window_write16(vp, base + i, 0, Wn0EepromCmd);
			/* Pause for at least 162 us. for the read to take place. */
			for (timer = 10; timer >= 0; timer--) {
				udelay(162);
				if ((window_read16(vp, 0, Wn0EepromCmd) &
				     0x8000) == 0)
					break;
			}
			eeprom[i] = window_read16(vp, 0, Wn0EepromData);
		}
	}
	for (i = 0; i < 0x18; i++)
		checksum ^= eeprom[i];
	checksum = (checksum ^ (checksum >> 8)) & 0xff;
	if (checksum != 0x00) {		/* Grrr, needless incompatible change 3Com. */
		while (i < 0x21)
			checksum ^= eeprom[i++];
		checksum = (checksum ^ (checksum >> 8)) & 0xff;
	}
	if ((checksum != 0x00) && !(vci->drv_flags & IS_TORNADO))
		pr_cont(" ***INVALID CHECKSUM %4.4x*** ", checksum);
	for (i = 0; i < 3; i++)
		((__be16 *)dev->dev_addr)[i] = htons(eeprom[i + 10]);
	if (print_info)
		pr_cont(" %pM", dev->dev_addr);
	/* Unfortunately an all zero eeprom passes the checksum and this
	   gets found in the wild in failure cases. Crypto is hard 8) */
	if (!is_valid_ether_addr(dev->dev_addr)) {
		retval = -EINVAL;
		pr_err("*** EEPROM MAC address is invalid.\n");
		goto free_ring;	/* With every pack */
	}
	for (i = 0; i < 6; i++)
		window_write8(vp, dev->dev_addr[i], 2, i);

	if (print_info)
		pr_cont(", IRQ %d\n", dev->irq);
	/* Tell them about an invalid IRQ. */
	if (dev->irq <= 0 || dev->irq >= nr_irqs)
		pr_warn(" *** Warning: IRQ %d is unlikely to work! ***\n",
			dev->irq);

	step = (window_read8(vp, 4, Wn4_NetDiag) & 0x1e) >> 1;
	if (print_info) {
		pr_info("  product code %02x%02x rev %02x.%d date %02d-%02d-%02d\n",
			eeprom[6]&0xff, eeprom[6]>>8, eeprom[0x14],
			step, (eeprom[4]>>5) & 15, eeprom[4] & 31, eeprom[4]>>9);
	}


	if (pdev && vci->drv_flags & HAS_CB_FNS) {
		unsigned short n;

		vp->cb_fn_base = pci_iomap(pdev, 2, 0);
		if (!vp->cb_fn_base) {
			retval = -ENOMEM;
			goto free_ring;
		}

		if (print_info) {
			pr_info("%s: CardBus functions mapped %16.16llx->%p\n",
				print_name,
				(unsigned long long)pci_resource_start(pdev, 2),
				vp->cb_fn_base);
		}

		n = window_read16(vp, 2, Wn2_ResetOptions) & ~0x4010;
		if (vp->drv_flags & INVERT_LED_PWR)
			n |= 0x10;
		if (vp->drv_flags & INVERT_MII_PWR)
			n |= 0x4000;
		window_write16(vp, n, 2, Wn2_ResetOptions);
		if (vp->drv_flags & WNO_XCVR_PWR) {
			window_write16(vp, 0x0800, 0, 0);
		}
	}

	/* Extract our information from the EEPROM data. */
	vp->info1 = eeprom[13];
	vp->info2 = eeprom[15];
	vp->capabilities = eeprom[16];

	if (vp->info1 & 0x8000) {
		vp->full_duplex = 1;
		if (print_info)
			pr_info("Full duplex capable\n");
	}

	{
		static const char * const ram_split[] = {"5:3", "3:1", "1:1", "3:5"};
		unsigned int config;
		vp->available_media = window_read16(vp, 3, Wn3_Options);
		if ((vp->available_media & 0xff) == 0)		/* Broken 3c916 */
			vp->available_media = 0x40;
		config = window_read32(vp, 3, Wn3_Config);
		if (print_info) {
			pr_debug("  Internal config register is %4.4x, transceivers %#x.\n",
				config, window_read16(vp, 3, Wn3_Options));
			pr_info("  %dK %s-wide RAM %s Rx:Tx split, %s%s interface.\n",
				   8 << RAM_SIZE(config),
				   RAM_WIDTH(config) ? "word" : "byte",
				   ram_split[RAM_SPLIT(config)],
				   AUTOSELECT(config) ? "autoselect/" : "",
				   XCVR(config) > XCVR_ExtMII ? "<invalid transceiver>" :
				   media_tbl[XCVR(config)].name);
		}
		vp->default_media = XCVR(config);
		if (vp->default_media == XCVR_NWAY)
			vp->has_nway = 1;
		vp->autoselect = AUTOSELECT(config);
	}

	if (vp->media_override != 7) {
		pr_info("%s:  Media override to transceiver type %d (%s).\n",
				print_name, vp->media_override,
				media_tbl[vp->media_override].name);
		dev->if_port = vp->media_override;
	} else
		dev->if_port = vp->default_media;

	if ((vp->available_media & 0x40) || (vci->drv_flags & HAS_NWAY) ||
		dev->if_port == XCVR_MII || dev->if_port == XCVR_NWAY) {
		int phy, phy_idx = 0;
		mii_preamble_required++;
		if (vp->drv_flags & EXTRA_PREAMBLE)
			mii_preamble_required++;
		mdio_sync(vp, 32);
		mdio_read(dev, 24, MII_BMSR);
		for (phy = 0; phy < 32 && phy_idx < 1; phy++) {
			int mii_status, phyx;

			/*
			 * For the 3c905CX we look at index 24 first, because it bogusly
			 * reports an external PHY at all indices
			 */
			if (phy == 0)
				phyx = 24;
			else if (phy <= 24)
				phyx = phy - 1;
			else
				phyx = phy;
			mii_status = mdio_read(dev, phyx, MII_BMSR);
			if (mii_status  &&  mii_status != 0xffff) {
				vp->phys[phy_idx++] = phyx;
				if (print_info) {
					pr_info("  MII transceiver found at address %d, status %4x.\n",
						phyx, mii_status);
				}
				if ((mii_status & 0x0040) == 0)
					mii_preamble_required++;
			}
		}
		mii_preamble_required--;
		if (phy_idx == 0) {
			pr_warn("  ***WARNING*** No MII transceivers found!\n");
			vp->phys[0] = 24;
		} else {
			vp->advertising = mdio_read(dev, vp->phys[0], MII_ADVERTISE);
			if (vp->full_duplex) {
				/* Only advertise the FD media types. */
				vp->advertising &= ~0x02A0;
				mdio_write(dev, vp->phys[0], 4, vp->advertising);
			}
		}
		vp->mii.phy_id = vp->phys[0];
	}

	if (vp->capabilities & CapBusMaster) {
		vp->full_bus_master_tx = 1;
		if (print_info) {
			pr_info("  Enabling bus-master transmits and %s receives.\n",
			(vp->info2 & 1) ? "early" : "whole-frame" );
		}
		vp->full_bus_master_rx = (vp->info2 & 1) ? 1 : 2;
		vp->bus_master = 0;		/* AKPM: vortex only */
	}

	/* The 3c59x-specific entries in the device structure. */
	if (vp->full_bus_master_tx) {
		dev->netdev_ops = &boomrang_netdev_ops;
		/* Actually, it still should work with iommu. */
		if (card_idx < MAX_UNITS &&
		    ((hw_checksums[card_idx] == -1 && (vp->drv_flags & HAS_HWCKSM)) ||
				hw_checksums[card_idx] == 1)) {
			dev->features |= NETIF_F_IP_CSUM | NETIF_F_SG;
		}
	} else
		dev->netdev_ops =  &vortex_netdev_ops;

	if (print_info) {
		pr_info("%s: scatter/gather %sabled. h/w checksums %sabled\n",
				print_name,
				(dev->features & NETIF_F_SG) ? "en":"dis",
				(dev->features & NETIF_F_IP_CSUM) ? "en":"dis");
	}

	dev->ethtool_ops = &vortex_ethtool_ops;
	dev->watchdog_timeo = (watchdog * HZ) / 1000;

	if (pdev) {
		vp->pm_state_valid = 1;
		pci_save_state(pdev);
 		acpi_set_WOL(dev);
	}
	retval = register_netdev(dev);
	if (retval == 0)
		return 0;

free_ring:
	pci_free_consistent(pdev,
						sizeof(struct boom_rx_desc) * RX_RING_SIZE
							+ sizeof(struct boom_tx_desc) * TX_RING_SIZE,
						vp->rx_ring,
						vp->rx_ring_dma);
free_device:
	free_netdev(dev);
	pr_err(PFX "vortex_probe1 fails.  Returns %d\n", retval);
out:
	return retval;
}

static void
issue_and_wait(struct net_device *dev, int cmd)
{
	struct vortex_private *vp = netdev_priv(dev);
	void __iomem *ioaddr = vp->ioaddr;
	int i;

	iowrite16(cmd, ioaddr + EL3_CMD);
	for (i = 0; i < 2000; i++) {
		if (!(ioread16(ioaddr + EL3_STATUS) & CmdInProgress))
			return;
	}

	/* OK, that didn't work.  Do it the slow way.  One second */
	for (i = 0; i < 100000; i++) {
		if (!(ioread16(ioaddr + EL3_STATUS) & CmdInProgress)) {
			if (vortex_debug > 1)
				pr_info("%s: command 0x%04x took %d usecs\n",
					   dev->name, cmd, i * 10);
			return;
		}
		udelay(10);
	}
	pr_err("%s: command 0x%04x did not complete! Status=0x%x\n",
			   dev->name, cmd, ioread16(ioaddr + EL3_STATUS));
}

static void
vortex_set_duplex(struct net_device *dev)
{
	struct vortex_private *vp = netdev_priv(dev);

	pr_info("%s:  setting %s-duplex.\n",
		dev->name, (vp->full_duplex) ? "full" : "half");

	/* Set the full-duplex bit. */
	window_write16(vp,
		       ((vp->info1 & 0x8000) || vp->full_duplex ? 0x20 : 0) |
		       (vp->large_frames ? 0x40 : 0) |
		       ((vp->full_duplex && vp->flow_ctrl && vp->partner_flow_ctrl) ?
			0x100 : 0),
		       3, Wn3_MAC_Ctrl);
}

static void vortex_check_media(struct net_device *dev, unsigned int init)
{
	struct vortex_private *vp = netdev_priv(dev);
	unsigned int ok_to_print = 0;

	if (vortex_debug > 3)
		ok_to_print = 1;

	if (mii_check_media(&vp->mii, ok_to_print, init)) {
		vp->full_duplex = vp->mii.full_duplex;
		vortex_set_duplex(dev);
	} else if (init) {
		vortex_set_duplex(dev);
	}
}

static int
vortex_up(struct net_device *dev)
{
	struct vortex_private *vp = netdev_priv(dev);
	void __iomem *ioaddr = vp->ioaddr;
	unsigned int config;
	int i, mii_reg1, mii_reg5, err = 0;

	if (VORTEX_PCI(vp)) {
		pci_set_power_state(VORTEX_PCI(vp), PCI_D0);	/* Go active */
		if (vp->pm_state_valid)
			pci_restore_state(VORTEX_PCI(vp));
		err = pci_enable_device(VORTEX_PCI(vp));
		if (err) {
			pr_warn("%s: Could not enable device\n", dev->name);
			goto err_out;
		}
	}

	/* Before initializing select the active media port. */
	config = window_read32(vp, 3, Wn3_Config);

	if (vp->media_override != 7) {
		pr_info("%s: Media override to transceiver %d (%s).\n",
			   dev->name, vp->media_override,
			   media_tbl[vp->media_override].name);
		dev->if_port = vp->media_override;
	} else if (vp->autoselect) {
		if (vp->has_nway) {
			if (vortex_debug > 1)
				pr_info("%s: using NWAY device table, not %d\n",
								dev->name, dev->if_port);
			dev->if_port = XCVR_NWAY;
		} else {
			/* Find first available media type, starting with 100baseTx. */
			dev->if_port = XCVR_100baseTx;
			while (! (vp->available_media & media_tbl[dev->if_port].mask))
				dev->if_port = media_tbl[dev->if_port].next;
			if (vortex_debug > 1)
				pr_info("%s: first available media type: %s\n",
					dev->name, media_tbl[dev->if_port].name);
		}
	} else {
		dev->if_port = vp->default_media;
		if (vortex_debug > 1)
			pr_info("%s: using default media %s\n",
				dev->name, media_tbl[dev->if_port].name);
	}

	timer_setup(&vp->timer, vortex_timer, 0);
	mod_timer(&vp->timer, RUN_AT(media_tbl[dev->if_port].wait));
<<<<<<< HEAD
	timer_setup(&vp->rx_oom_timer, rx_oom_timer, 0);
=======
>>>>>>> 8f05b9c6

	if (vortex_debug > 1)
		pr_debug("%s: Initial media type %s.\n",
			   dev->name, media_tbl[dev->if_port].name);

	vp->full_duplex = vp->mii.force_media;
	config = BFINS(config, dev->if_port, 20, 4);
	if (vortex_debug > 6)
		pr_debug("vortex_up(): writing 0x%x to InternalConfig\n", config);
	window_write32(vp, config, 3, Wn3_Config);

	if (dev->if_port == XCVR_MII || dev->if_port == XCVR_NWAY) {
		mii_reg1 = mdio_read(dev, vp->phys[0], MII_BMSR);
		mii_reg5 = mdio_read(dev, vp->phys[0], MII_LPA);
		vp->partner_flow_ctrl = ((mii_reg5 & 0x0400) != 0);
		vp->mii.full_duplex = vp->full_duplex;

		vortex_check_media(dev, 1);
	}
	else
		vortex_set_duplex(dev);

	issue_and_wait(dev, TxReset);
	/*
	 * Don't reset the PHY - that upsets autonegotiation during DHCP operations.
	 */
	issue_and_wait(dev, RxReset|0x04);


	iowrite16(SetStatusEnb | 0x00, ioaddr + EL3_CMD);

	if (vortex_debug > 1) {
		pr_debug("%s: vortex_up() irq %d media status %4.4x.\n",
			   dev->name, dev->irq, window_read16(vp, 4, Wn4_Media));
	}

	/* Set the station address and mask in window 2 each time opened. */
	for (i = 0; i < 6; i++)
		window_write8(vp, dev->dev_addr[i], 2, i);
	for (; i < 12; i+=2)
		window_write16(vp, 0, 2, i);

	if (vp->cb_fn_base) {
		unsigned short n = window_read16(vp, 2, Wn2_ResetOptions) & ~0x4010;
		if (vp->drv_flags & INVERT_LED_PWR)
			n |= 0x10;
		if (vp->drv_flags & INVERT_MII_PWR)
			n |= 0x4000;
		window_write16(vp, n, 2, Wn2_ResetOptions);
	}

	if (dev->if_port == XCVR_10base2)
		/* Start the thinnet transceiver. We should really wait 50ms...*/
		iowrite16(StartCoax, ioaddr + EL3_CMD);
	if (dev->if_port != XCVR_NWAY) {
		window_write16(vp,
			       (window_read16(vp, 4, Wn4_Media) &
				~(Media_10TP|Media_SQE)) |
			       media_tbl[dev->if_port].media_bits,
			       4, Wn4_Media);
	}

	/* Switch to the stats window, and clear all stats by reading. */
	iowrite16(StatsDisable, ioaddr + EL3_CMD);
	for (i = 0; i < 10; i++)
		window_read8(vp, 6, i);
	window_read16(vp, 6, 10);
	window_read16(vp, 6, 12);
	/* New: On the Vortex we must also clear the BadSSD counter. */
	window_read8(vp, 4, 12);
	/* ..and on the Boomerang we enable the extra statistics bits. */
	window_write16(vp, 0x0040, 4, Wn4_NetDiag);

	if (vp->full_bus_master_rx) { /* Boomerang bus master. */
		vp->cur_rx = 0;
		/* Initialize the RxEarly register as recommended. */
		iowrite16(SetRxThreshold + (1536>>2), ioaddr + EL3_CMD);
		iowrite32(0x0020, ioaddr + PktStatus);
		iowrite32(vp->rx_ring_dma, ioaddr + UpListPtr);
	}
	if (vp->full_bus_master_tx) { 		/* Boomerang bus master Tx. */
		vp->cur_tx = vp->dirty_tx = 0;
		if (vp->drv_flags & IS_BOOMERANG)
			iowrite8(PKT_BUF_SZ>>8, ioaddr + TxFreeThreshold); /* Room for a packet. */
		/* Clear the Rx, Tx rings. */
		for (i = 0; i < RX_RING_SIZE; i++)	/* AKPM: this is done in vortex_open, too */
			vp->rx_ring[i].status = 0;
		for (i = 0; i < TX_RING_SIZE; i++)
			vp->tx_skbuff[i] = NULL;
		iowrite32(0, ioaddr + DownListPtr);
	}
	/* Set receiver mode: presumably accept b-case and phys addr only. */
	set_rx_mode(dev);
	/* enable 802.1q tagged frames */
	set_8021q_mode(dev, 1);
	iowrite16(StatsEnable, ioaddr + EL3_CMD); /* Turn on statistics. */

	iowrite16(RxEnable, ioaddr + EL3_CMD); /* Enable the receiver. */
	iowrite16(TxEnable, ioaddr + EL3_CMD); /* Enable transmitter. */
	/* Allow status bits to be seen. */
	vp->status_enable = SetStatusEnb | HostError|IntReq|StatsFull|TxComplete|
		(vp->full_bus_master_tx ? DownComplete : TxAvailable) |
		(vp->full_bus_master_rx ? UpComplete : RxComplete) |
		(vp->bus_master ? DMADone : 0);
	vp->intr_enable = SetIntrEnb | IntLatch | TxAvailable |
		(vp->full_bus_master_rx ? 0 : RxComplete) |
		StatsFull | HostError | TxComplete | IntReq
		| (vp->bus_master ? DMADone : 0) | UpComplete | DownComplete;
	iowrite16(vp->status_enable, ioaddr + EL3_CMD);
	/* Ack all pending events, and set active indicator mask. */
	iowrite16(AckIntr | IntLatch | TxAvailable | RxEarly | IntReq,
		 ioaddr + EL3_CMD);
	iowrite16(vp->intr_enable, ioaddr + EL3_CMD);
	if (vp->cb_fn_base)			/* The PCMCIA people are idiots.  */
		iowrite32(0x8000, vp->cb_fn_base + 4);
	netif_start_queue (dev);
	netdev_reset_queue(dev);
err_out:
	return err;
}

static int
vortex_open(struct net_device *dev)
{
	struct vortex_private *vp = netdev_priv(dev);
	int i;
	int retval;
	dma_addr_t dma;

	/* Use the now-standard shared IRQ implementation. */
	if ((retval = request_irq(dev->irq, vp->full_bus_master_rx ?
				boomerang_interrupt : vortex_interrupt, IRQF_SHARED, dev->name, dev))) {
		pr_err("%s: Could not reserve IRQ %d\n", dev->name, dev->irq);
		goto err;
	}

	if (vp->full_bus_master_rx) { /* Boomerang bus master. */
		if (vortex_debug > 2)
			pr_debug("%s:  Filling in the Rx ring.\n", dev->name);
		for (i = 0; i < RX_RING_SIZE; i++) {
			struct sk_buff *skb;
			vp->rx_ring[i].next = cpu_to_le32(vp->rx_ring_dma + sizeof(struct boom_rx_desc) * (i+1));
			vp->rx_ring[i].status = 0;	/* Clear complete bit. */
			vp->rx_ring[i].length = cpu_to_le32(PKT_BUF_SZ | LAST_FRAG);

			skb = __netdev_alloc_skb(dev, PKT_BUF_SZ + NET_IP_ALIGN,
						 GFP_KERNEL);
			vp->rx_skbuff[i] = skb;
			if (skb == NULL)
				break;			/* Bad news!  */

			skb_reserve(skb, NET_IP_ALIGN);	/* Align IP on 16 byte boundaries */
			dma = pci_map_single(VORTEX_PCI(vp), skb->data,
					     PKT_BUF_SZ, PCI_DMA_FROMDEVICE);
			if (dma_mapping_error(&VORTEX_PCI(vp)->dev, dma))
				break;
			vp->rx_ring[i].addr = cpu_to_le32(dma);
		}
		if (i != RX_RING_SIZE) {
			pr_emerg("%s: no memory for rx ring\n", dev->name);
			retval = -ENOMEM;
			goto err_free_skb;
		}
		/* Wrap the ring. */
		vp->rx_ring[i-1].next = cpu_to_le32(vp->rx_ring_dma);
	}

	retval = vortex_up(dev);
	if (!retval)
		goto out;

err_free_skb:
	for (i = 0; i < RX_RING_SIZE; i++) {
		if (vp->rx_skbuff[i]) {
			dev_kfree_skb(vp->rx_skbuff[i]);
			vp->rx_skbuff[i] = NULL;
		}
	}
	free_irq(dev->irq, dev);
err:
	if (vortex_debug > 1)
		pr_err("%s: vortex_open() fails: returning %d\n", dev->name, retval);
out:
	return retval;
}

static void
vortex_timer(struct timer_list *t)
{
	struct vortex_private *vp = from_timer(vp, t, timer);
	struct net_device *dev = vp->mii.dev;
	void __iomem *ioaddr = vp->ioaddr;
	int next_tick = 60*HZ;
	int ok = 0;
	int media_status;

	if (vortex_debug > 2) {
		pr_debug("%s: Media selection timer tick happened, %s.\n",
			   dev->name, media_tbl[dev->if_port].name);
		pr_debug("dev->watchdog_timeo=%d\n", dev->watchdog_timeo);
	}

	media_status = window_read16(vp, 4, Wn4_Media);
	switch (dev->if_port) {
	case XCVR_10baseT:  case XCVR_100baseTx:  case XCVR_100baseFx:
		if (media_status & Media_LnkBeat) {
			netif_carrier_on(dev);
			ok = 1;
			if (vortex_debug > 1)
				pr_debug("%s: Media %s has link beat, %x.\n",
					   dev->name, media_tbl[dev->if_port].name, media_status);
		} else {
			netif_carrier_off(dev);
			if (vortex_debug > 1) {
				pr_debug("%s: Media %s has no link beat, %x.\n",
					   dev->name, media_tbl[dev->if_port].name, media_status);
			}
		}
		break;
	case XCVR_MII: case XCVR_NWAY:
		{
			ok = 1;
			vortex_check_media(dev, 0);
		}
		break;
	  default:					/* Other media types handled by Tx timeouts. */
		if (vortex_debug > 1)
		  pr_debug("%s: Media %s has no indication, %x.\n",
				 dev->name, media_tbl[dev->if_port].name, media_status);
		ok = 1;
	}

	if (dev->flags & IFF_SLAVE || !netif_carrier_ok(dev))
		next_tick = 5*HZ;

	if (vp->medialock)
		goto leave_media_alone;

	if (!ok) {
		unsigned int config;

		spin_lock_irq(&vp->lock);

		do {
			dev->if_port = media_tbl[dev->if_port].next;
		} while ( ! (vp->available_media & media_tbl[dev->if_port].mask));
		if (dev->if_port == XCVR_Default) { /* Go back to default. */
		  dev->if_port = vp->default_media;
		  if (vortex_debug > 1)
			pr_debug("%s: Media selection failing, using default %s port.\n",
				   dev->name, media_tbl[dev->if_port].name);
		} else {
			if (vortex_debug > 1)
				pr_debug("%s: Media selection failed, now trying %s port.\n",
					   dev->name, media_tbl[dev->if_port].name);
			next_tick = media_tbl[dev->if_port].wait;
		}
		window_write16(vp,
			       (media_status & ~(Media_10TP|Media_SQE)) |
			       media_tbl[dev->if_port].media_bits,
			       4, Wn4_Media);

		config = window_read32(vp, 3, Wn3_Config);
		config = BFINS(config, dev->if_port, 20, 4);
		window_write32(vp, config, 3, Wn3_Config);

		iowrite16(dev->if_port == XCVR_10base2 ? StartCoax : StopCoax,
			 ioaddr + EL3_CMD);
		if (vortex_debug > 1)
			pr_debug("wrote 0x%08x to Wn3_Config\n", config);
		/* AKPM: FIXME: Should reset Rx & Tx here.  P60 of 3c90xc.pdf */

		spin_unlock_irq(&vp->lock);
	}

leave_media_alone:
	if (vortex_debug > 2)
	  pr_debug("%s: Media selection timer finished, %s.\n",
			 dev->name, media_tbl[dev->if_port].name);

	mod_timer(&vp->timer, RUN_AT(next_tick));
	if (vp->deferred)
		iowrite16(FakeIntr, ioaddr + EL3_CMD);
}

static void vortex_tx_timeout(struct net_device *dev)
{
	struct vortex_private *vp = netdev_priv(dev);
	void __iomem *ioaddr = vp->ioaddr;

	pr_err("%s: transmit timed out, tx_status %2.2x status %4.4x.\n",
		   dev->name, ioread8(ioaddr + TxStatus),
		   ioread16(ioaddr + EL3_STATUS));
	pr_err("  diagnostics: net %04x media %04x dma %08x fifo %04x\n",
			window_read16(vp, 4, Wn4_NetDiag),
			window_read16(vp, 4, Wn4_Media),
			ioread32(ioaddr + PktStatus),
			window_read16(vp, 4, Wn4_FIFODiag));
	/* Slight code bloat to be user friendly. */
	if ((ioread8(ioaddr + TxStatus) & 0x88) == 0x88)
		pr_err("%s: Transmitter encountered 16 collisions --"
			   " network cable problem?\n", dev->name);
	if (ioread16(ioaddr + EL3_STATUS) & IntLatch) {
		pr_err("%s: Interrupt posted but not delivered --"
			   " IRQ blocked by another device?\n", dev->name);
		/* Bad idea here.. but we might as well handle a few events. */
		{
			/*
			 * Block interrupts because vortex_interrupt does a bare spin_lock()
			 */
			unsigned long flags;
			local_irq_save(flags);
			if (vp->full_bus_master_tx)
				boomerang_interrupt(dev->irq, dev);
			else
				vortex_interrupt(dev->irq, dev);
			local_irq_restore(flags);
		}
	}

	if (vortex_debug > 0)
		dump_tx_ring(dev);

	issue_and_wait(dev, TxReset);

	dev->stats.tx_errors++;
	if (vp->full_bus_master_tx) {
		pr_debug("%s: Resetting the Tx ring pointer.\n", dev->name);
		if (vp->cur_tx - vp->dirty_tx > 0  &&  ioread32(ioaddr + DownListPtr) == 0)
			iowrite32(vp->tx_ring_dma + (vp->dirty_tx % TX_RING_SIZE) * sizeof(struct boom_tx_desc),
				 ioaddr + DownListPtr);
		if (vp->cur_tx - vp->dirty_tx < TX_RING_SIZE) {
			netif_wake_queue (dev);
			netdev_reset_queue (dev);
		}
		if (vp->drv_flags & IS_BOOMERANG)
			iowrite8(PKT_BUF_SZ>>8, ioaddr + TxFreeThreshold);
		iowrite16(DownUnstall, ioaddr + EL3_CMD);
	} else {
		dev->stats.tx_dropped++;
		netif_wake_queue(dev);
		netdev_reset_queue(dev);
	}
	/* Issue Tx Enable */
	iowrite16(TxEnable, ioaddr + EL3_CMD);
	netif_trans_update(dev); /* prevent tx timeout */
}

/*
 * Handle uncommon interrupt sources.  This is a separate routine to minimize
 * the cache impact.
 */
static void
vortex_error(struct net_device *dev, int status)
{
	struct vortex_private *vp = netdev_priv(dev);
	void __iomem *ioaddr = vp->ioaddr;
	int do_tx_reset = 0, reset_mask = 0;
	unsigned char tx_status = 0;

	if (vortex_debug > 2) {
		pr_err("%s: vortex_error(), status=0x%x\n", dev->name, status);
	}

	if (status & TxComplete) {			/* Really "TxError" for us. */
		tx_status = ioread8(ioaddr + TxStatus);
		/* Presumably a tx-timeout. We must merely re-enable. */
		if (vortex_debug > 2 ||
		    (tx_status != 0x88 && vortex_debug > 0)) {
			pr_err("%s: Transmit error, Tx status register %2.2x.\n",
				   dev->name, tx_status);
			if (tx_status == 0x82) {
				pr_err("Probably a duplex mismatch.  See "
						"Documentation/networking/vortex.txt\n");
			}
			dump_tx_ring(dev);
		}
		if (tx_status & 0x14)  dev->stats.tx_fifo_errors++;
		if (tx_status & 0x38)  dev->stats.tx_aborted_errors++;
		if (tx_status & 0x08)  vp->xstats.tx_max_collisions++;
		iowrite8(0, ioaddr + TxStatus);
		if (tx_status & 0x30) {			/* txJabber or txUnderrun */
			do_tx_reset = 1;
		} else if ((tx_status & 0x08) && (vp->drv_flags & MAX_COLLISION_RESET))  {	/* maxCollisions */
			do_tx_reset = 1;
			reset_mask = 0x0108;		/* Reset interface logic, but not download logic */
		} else {				/* Merely re-enable the transmitter. */
			iowrite16(TxEnable, ioaddr + EL3_CMD);
		}
	}

	if (status & RxEarly)				/* Rx early is unused. */
		iowrite16(AckIntr | RxEarly, ioaddr + EL3_CMD);

	if (status & StatsFull) {			/* Empty statistics. */
		static int DoneDidThat;
		if (vortex_debug > 4)
			pr_debug("%s: Updating stats.\n", dev->name);
		update_stats(ioaddr, dev);
		/* HACK: Disable statistics as an interrupt source. */
		/* This occurs when we have the wrong media type! */
		if (DoneDidThat == 0  &&
			ioread16(ioaddr + EL3_STATUS) & StatsFull) {
			pr_warn("%s: Updating statistics failed, disabling stats as an interrupt source\n",
				dev->name);
			iowrite16(SetIntrEnb |
				  (window_read16(vp, 5, 10) & ~StatsFull),
				  ioaddr + EL3_CMD);
			vp->intr_enable &= ~StatsFull;
			DoneDidThat++;
		}
	}
	if (status & IntReq) {		/* Restore all interrupt sources.  */
		iowrite16(vp->status_enable, ioaddr + EL3_CMD);
		iowrite16(vp->intr_enable, ioaddr + EL3_CMD);
	}
	if (status & HostError) {
		u16 fifo_diag;
		fifo_diag = window_read16(vp, 4, Wn4_FIFODiag);
		pr_err("%s: Host error, FIFO diagnostic register %4.4x.\n",
			   dev->name, fifo_diag);
		/* Adapter failure requires Tx/Rx reset and reinit. */
		if (vp->full_bus_master_tx) {
			int bus_status = ioread32(ioaddr + PktStatus);
			/* 0x80000000 PCI master abort. */
			/* 0x40000000 PCI target abort. */
			if (vortex_debug)
				pr_err("%s: PCI bus error, bus status %8.8x\n", dev->name, bus_status);

			/* In this case, blow the card away */
			/* Must not enter D3 or we can't legally issue the reset! */
			vortex_down(dev, 0);
			issue_and_wait(dev, TotalReset | 0xff);
			vortex_up(dev);		/* AKPM: bug.  vortex_up() assumes that the rx ring is full. It may not be. */
		} else if (fifo_diag & 0x0400)
			do_tx_reset = 1;
		if (fifo_diag & 0x3000) {
			/* Reset Rx fifo and upload logic */
			issue_and_wait(dev, RxReset|0x07);
			/* Set the Rx filter to the current state. */
			set_rx_mode(dev);
			/* enable 802.1q VLAN tagged frames */
			set_8021q_mode(dev, 1);
			iowrite16(RxEnable, ioaddr + EL3_CMD); /* Re-enable the receiver. */
			iowrite16(AckIntr | HostError, ioaddr + EL3_CMD);
		}
	}

	if (do_tx_reset) {
		issue_and_wait(dev, TxReset|reset_mask);
		iowrite16(TxEnable, ioaddr + EL3_CMD);
		if (!vp->full_bus_master_tx)
			netif_wake_queue(dev);
	}
}

static netdev_tx_t
vortex_start_xmit(struct sk_buff *skb, struct net_device *dev)
{
	struct vortex_private *vp = netdev_priv(dev);
	void __iomem *ioaddr = vp->ioaddr;
	int skblen = skb->len;

	/* Put out the doubleword header... */
	iowrite32(skb->len, ioaddr + TX_FIFO);
	if (vp->bus_master) {
		/* Set the bus-master controller to transfer the packet. */
		int len = (skb->len + 3) & ~3;
		vp->tx_skb_dma = pci_map_single(VORTEX_PCI(vp), skb->data, len,
						PCI_DMA_TODEVICE);
		if (dma_mapping_error(&VORTEX_PCI(vp)->dev, vp->tx_skb_dma)) {
			dev_kfree_skb_any(skb);
			dev->stats.tx_dropped++;
			return NETDEV_TX_OK;
		}

		spin_lock_irq(&vp->window_lock);
		window_set(vp, 7);
		iowrite32(vp->tx_skb_dma, ioaddr + Wn7_MasterAddr);
		iowrite16(len, ioaddr + Wn7_MasterLen);
		spin_unlock_irq(&vp->window_lock);
		vp->tx_skb = skb;
		skb_tx_timestamp(skb);
		iowrite16(StartDMADown, ioaddr + EL3_CMD);
		/* netif_wake_queue() will be called at the DMADone interrupt. */
	} else {
		/* ... and the packet rounded to a doubleword. */
		skb_tx_timestamp(skb);
		iowrite32_rep(ioaddr + TX_FIFO, skb->data, (skb->len + 3) >> 2);
		dev_consume_skb_any (skb);
		if (ioread16(ioaddr + TxFree) > 1536) {
			netif_start_queue (dev);	/* AKPM: redundant? */
		} else {
			/* Interrupt us when the FIFO has room for max-sized packet. */
			netif_stop_queue(dev);
			iowrite16(SetTxThreshold + (1536>>2), ioaddr + EL3_CMD);
		}
	}

	netdev_sent_queue(dev, skblen);

	/* Clear the Tx status stack. */
	{
		int tx_status;
		int i = 32;

		while (--i > 0	&&	(tx_status = ioread8(ioaddr + TxStatus)) > 0) {
			if (tx_status & 0x3C) {		/* A Tx-disabling error occurred.  */
				if (vortex_debug > 2)
				  pr_debug("%s: Tx error, status %2.2x.\n",
						 dev->name, tx_status);
				if (tx_status & 0x04) dev->stats.tx_fifo_errors++;
				if (tx_status & 0x38) dev->stats.tx_aborted_errors++;
				if (tx_status & 0x30) {
					issue_and_wait(dev, TxReset);
				}
				iowrite16(TxEnable, ioaddr + EL3_CMD);
			}
			iowrite8(0x00, ioaddr + TxStatus); /* Pop the status stack. */
		}
	}
	return NETDEV_TX_OK;
}

static netdev_tx_t
boomerang_start_xmit(struct sk_buff *skb, struct net_device *dev)
{
	struct vortex_private *vp = netdev_priv(dev);
	void __iomem *ioaddr = vp->ioaddr;
	/* Calculate the next Tx descriptor entry. */
	int entry = vp->cur_tx % TX_RING_SIZE;
	int skblen = skb->len;
	struct boom_tx_desc *prev_entry = &vp->tx_ring[(vp->cur_tx-1) % TX_RING_SIZE];
	unsigned long flags;
	dma_addr_t dma_addr;

	if (vortex_debug > 6) {
		pr_debug("boomerang_start_xmit()\n");
		pr_debug("%s: Trying to send a packet, Tx index %d.\n",
			   dev->name, vp->cur_tx);
	}

	/*
	 * We can't allow a recursion from our interrupt handler back into the
	 * tx routine, as they take the same spin lock, and that causes
	 * deadlock.  Just return NETDEV_TX_BUSY and let the stack try again in
	 * a bit
	 */
	if (vp->handling_irq)
		return NETDEV_TX_BUSY;

	if (vp->cur_tx - vp->dirty_tx >= TX_RING_SIZE) {
		if (vortex_debug > 0)
			pr_warn("%s: BUG! Tx Ring full, refusing to send buffer\n",
				dev->name);
		netif_stop_queue(dev);
		return NETDEV_TX_BUSY;
	}

	vp->tx_skbuff[entry] = skb;

	vp->tx_ring[entry].next = 0;
#if DO_ZEROCOPY
	if (skb->ip_summed != CHECKSUM_PARTIAL)
			vp->tx_ring[entry].status = cpu_to_le32(skb->len | TxIntrUploaded);
	else
			vp->tx_ring[entry].status = cpu_to_le32(skb->len | TxIntrUploaded | AddTCPChksum | AddUDPChksum);

	if (!skb_shinfo(skb)->nr_frags) {
		dma_addr = pci_map_single(VORTEX_PCI(vp), skb->data, skb->len,
					  PCI_DMA_TODEVICE);
		if (dma_mapping_error(&VORTEX_PCI(vp)->dev, dma_addr))
			goto out_dma_err;

		vp->tx_ring[entry].frag[0].addr = cpu_to_le32(dma_addr);
		vp->tx_ring[entry].frag[0].length = cpu_to_le32(skb->len | LAST_FRAG);
	} else {
		int i;

		dma_addr = pci_map_single(VORTEX_PCI(vp), skb->data,
					  skb_headlen(skb), PCI_DMA_TODEVICE);
		if (dma_mapping_error(&VORTEX_PCI(vp)->dev, dma_addr))
			goto out_dma_err;

		vp->tx_ring[entry].frag[0].addr = cpu_to_le32(dma_addr);
		vp->tx_ring[entry].frag[0].length = cpu_to_le32(skb_headlen(skb));

		for (i = 0; i < skb_shinfo(skb)->nr_frags; i++) {
			skb_frag_t *frag = &skb_shinfo(skb)->frags[i];

			dma_addr = skb_frag_dma_map(&VORTEX_PCI(vp)->dev, frag,
						    0,
						    frag->size,
						    DMA_TO_DEVICE);
			if (dma_mapping_error(&VORTEX_PCI(vp)->dev, dma_addr)) {
				for(i = i-1; i >= 0; i--)
					dma_unmap_page(&VORTEX_PCI(vp)->dev,
						       le32_to_cpu(vp->tx_ring[entry].frag[i+1].addr),
						       le32_to_cpu(vp->tx_ring[entry].frag[i+1].length),
						       DMA_TO_DEVICE);

				pci_unmap_single(VORTEX_PCI(vp),
						 le32_to_cpu(vp->tx_ring[entry].frag[0].addr),
						 le32_to_cpu(vp->tx_ring[entry].frag[0].length),
						 PCI_DMA_TODEVICE);

				goto out_dma_err;
			}

			vp->tx_ring[entry].frag[i+1].addr =
						cpu_to_le32(dma_addr);

			if (i == skb_shinfo(skb)->nr_frags-1)
					vp->tx_ring[entry].frag[i+1].length = cpu_to_le32(skb_frag_size(frag)|LAST_FRAG);
			else
					vp->tx_ring[entry].frag[i+1].length = cpu_to_le32(skb_frag_size(frag));
		}
	}
#else
	dma_addr = pci_map_single(VORTEX_PCI(vp), skb->data, skb->len, PCI_DMA_TODEVICE);
	if (dma_mapping_error(&VORTEX_PCI(vp)->dev, dma_addr))
		goto out_dma_err;
	vp->tx_ring[entry].addr = cpu_to_le32(dma_addr);
	vp->tx_ring[entry].length = cpu_to_le32(skb->len | LAST_FRAG);
	vp->tx_ring[entry].status = cpu_to_le32(skb->len | TxIntrUploaded);
#endif

	spin_lock_irqsave(&vp->lock, flags);
	/* Wait for the stall to complete. */
	issue_and_wait(dev, DownStall);
	prev_entry->next = cpu_to_le32(vp->tx_ring_dma + entry * sizeof(struct boom_tx_desc));
	if (ioread32(ioaddr + DownListPtr) == 0) {
		iowrite32(vp->tx_ring_dma + entry * sizeof(struct boom_tx_desc), ioaddr + DownListPtr);
		vp->queued_packet++;
	}

	vp->cur_tx++;
	netdev_sent_queue(dev, skblen);

	if (vp->cur_tx - vp->dirty_tx > TX_RING_SIZE - 1) {
		netif_stop_queue (dev);
	} else {					/* Clear previous interrupt enable. */
#if defined(tx_interrupt_mitigation)
		/* Dubious. If in boomeang_interrupt "faster" cyclone ifdef
		 * were selected, this would corrupt DN_COMPLETE. No?
		 */
		prev_entry->status &= cpu_to_le32(~TxIntrUploaded);
#endif
	}
	skb_tx_timestamp(skb);
	iowrite16(DownUnstall, ioaddr + EL3_CMD);
	spin_unlock_irqrestore(&vp->lock, flags);
out:
	return NETDEV_TX_OK;
out_dma_err:
	dev_err(&VORTEX_PCI(vp)->dev, "Error mapping dma buffer\n");
	goto out;
}

/* The interrupt handler does all of the Rx thread work and cleans up
   after the Tx thread. */

/*
 * This is the ISR for the vortex series chips.
 * full_bus_master_tx == 0 && full_bus_master_rx == 0
 */

static irqreturn_t
vortex_interrupt(int irq, void *dev_id)
{
	struct net_device *dev = dev_id;
	struct vortex_private *vp = netdev_priv(dev);
	void __iomem *ioaddr;
	int status;
	int work_done = max_interrupt_work;
	int handled = 0;
	unsigned int bytes_compl = 0, pkts_compl = 0;

	ioaddr = vp->ioaddr;
	spin_lock(&vp->lock);

	status = ioread16(ioaddr + EL3_STATUS);

	if (vortex_debug > 6)
		pr_debug("vortex_interrupt(). status=0x%4x\n", status);

	if ((status & IntLatch) == 0)
		goto handler_exit;		/* No interrupt: shared IRQs cause this */
	handled = 1;

	if (status & IntReq) {
		status |= vp->deferred;
		vp->deferred = 0;
	}

	if (status == 0xffff)		/* h/w no longer present (hotplug)? */
		goto handler_exit;

	if (vortex_debug > 4)
		pr_debug("%s: interrupt, status %4.4x, latency %d ticks.\n",
			   dev->name, status, ioread8(ioaddr + Timer));

	spin_lock(&vp->window_lock);
	window_set(vp, 7);

	do {
		if (vortex_debug > 5)
				pr_debug("%s: In interrupt loop, status %4.4x.\n",
					   dev->name, status);
		if (status & RxComplete)
			vortex_rx(dev);

		if (status & TxAvailable) {
			if (vortex_debug > 5)
				pr_debug("	TX room bit was handled.\n");
			/* There's room in the FIFO for a full-sized packet. */
			iowrite16(AckIntr | TxAvailable, ioaddr + EL3_CMD);
			netif_wake_queue (dev);
		}

		if (status & DMADone) {
			if (ioread16(ioaddr + Wn7_MasterStatus) & 0x1000) {
				iowrite16(0x1000, ioaddr + Wn7_MasterStatus); /* Ack the event. */
				pci_unmap_single(VORTEX_PCI(vp), vp->tx_skb_dma, (vp->tx_skb->len + 3) & ~3, PCI_DMA_TODEVICE);
				pkts_compl++;
				bytes_compl += vp->tx_skb->len;
				dev_kfree_skb_irq(vp->tx_skb); /* Release the transferred buffer */
				if (ioread16(ioaddr + TxFree) > 1536) {
					/*
					 * AKPM: FIXME: I don't think we need this.  If the queue was stopped due to
					 * insufficient FIFO room, the TxAvailable test will succeed and call
					 * netif_wake_queue()
					 */
					netif_wake_queue(dev);
				} else { /* Interrupt when FIFO has room for max-sized packet. */
					iowrite16(SetTxThreshold + (1536>>2), ioaddr + EL3_CMD);
					netif_stop_queue(dev);
				}
			}
		}
		/* Check for all uncommon interrupts at once. */
		if (status & (HostError | RxEarly | StatsFull | TxComplete | IntReq)) {
			if (status == 0xffff)
				break;
			if (status & RxEarly)
				vortex_rx(dev);
			spin_unlock(&vp->window_lock);
			vortex_error(dev, status);
			spin_lock(&vp->window_lock);
			window_set(vp, 7);
		}

		if (--work_done < 0) {
			pr_warn("%s: Too much work in interrupt, status %4.4x\n",
				dev->name, status);
			/* Disable all pending interrupts. */
			do {
				vp->deferred |= status;
				iowrite16(SetStatusEnb | (~vp->deferred & vp->status_enable),
					 ioaddr + EL3_CMD);
				iowrite16(AckIntr | (vp->deferred & 0x7ff), ioaddr + EL3_CMD);
			} while ((status = ioread16(ioaddr + EL3_CMD)) & IntLatch);
			/* The timer will reenable interrupts. */
			mod_timer(&vp->timer, jiffies + 1*HZ);
			break;
		}
		/* Acknowledge the IRQ. */
		iowrite16(AckIntr | IntReq | IntLatch, ioaddr + EL3_CMD);
	} while ((status = ioread16(ioaddr + EL3_STATUS)) & (IntLatch | RxComplete));

	netdev_completed_queue(dev, pkts_compl, bytes_compl);
	spin_unlock(&vp->window_lock);

	if (vortex_debug > 4)
		pr_debug("%s: exiting interrupt, status %4.4x.\n",
			   dev->name, status);
handler_exit:
	spin_unlock(&vp->lock);
	return IRQ_RETVAL(handled);
}

/*
 * This is the ISR for the boomerang series chips.
 * full_bus_master_tx == 1 && full_bus_master_rx == 1
 */

static irqreturn_t
boomerang_interrupt(int irq, void *dev_id)
{
	struct net_device *dev = dev_id;
	struct vortex_private *vp = netdev_priv(dev);
	void __iomem *ioaddr;
	int status;
	int work_done = max_interrupt_work;
	int handled = 0;
	unsigned int bytes_compl = 0, pkts_compl = 0;

	ioaddr = vp->ioaddr;


	/*
	 * It seems dopey to put the spinlock this early, but we could race against vortex_tx_timeout
	 * and boomerang_start_xmit
	 */
	spin_lock(&vp->lock);
	vp->handling_irq = 1;

	status = ioread16(ioaddr + EL3_STATUS);

	if (vortex_debug > 6)
		pr_debug("boomerang_interrupt. status=0x%4x\n", status);

	if ((status & IntLatch) == 0)
		goto handler_exit;		/* No interrupt: shared IRQs can cause this */
	handled = 1;

	if (status == 0xffff) {		/* h/w no longer present (hotplug)? */
		if (vortex_debug > 1)
			pr_debug("boomerang_interrupt(1): status = 0xffff\n");
		goto handler_exit;
	}

	if (status & IntReq) {
		status |= vp->deferred;
		vp->deferred = 0;
	}

	if (vortex_debug > 4)
		pr_debug("%s: interrupt, status %4.4x, latency %d ticks.\n",
			   dev->name, status, ioread8(ioaddr + Timer));
	do {
		if (vortex_debug > 5)
				pr_debug("%s: In interrupt loop, status %4.4x.\n",
					   dev->name, status);
		if (status & UpComplete) {
			iowrite16(AckIntr | UpComplete, ioaddr + EL3_CMD);
			if (vortex_debug > 5)
				pr_debug("boomerang_interrupt->boomerang_rx\n");
			boomerang_rx(dev);
		}

		if (status & DownComplete) {
			unsigned int dirty_tx = vp->dirty_tx;

			iowrite16(AckIntr | DownComplete, ioaddr + EL3_CMD);
			while (vp->cur_tx - dirty_tx > 0) {
				int entry = dirty_tx % TX_RING_SIZE;
#if 1	/* AKPM: the latter is faster, but cyclone-only */
				if (ioread32(ioaddr + DownListPtr) ==
					vp->tx_ring_dma + entry * sizeof(struct boom_tx_desc))
					break;			/* It still hasn't been processed. */
#else
				if ((vp->tx_ring[entry].status & DN_COMPLETE) == 0)
					break;			/* It still hasn't been processed. */
#endif

				if (vp->tx_skbuff[entry]) {
					struct sk_buff *skb = vp->tx_skbuff[entry];
#if DO_ZEROCOPY
					int i;
					pci_unmap_single(VORTEX_PCI(vp),
							le32_to_cpu(vp->tx_ring[entry].frag[0].addr),
							le32_to_cpu(vp->tx_ring[entry].frag[0].length)&0xFFF,
							PCI_DMA_TODEVICE);

					for (i=1; i<=skb_shinfo(skb)->nr_frags; i++)
							pci_unmap_page(VORTEX_PCI(vp),
											 le32_to_cpu(vp->tx_ring[entry].frag[i].addr),
											 le32_to_cpu(vp->tx_ring[entry].frag[i].length)&0xFFF,
											 PCI_DMA_TODEVICE);
#else
					pci_unmap_single(VORTEX_PCI(vp),
						le32_to_cpu(vp->tx_ring[entry].addr), skb->len, PCI_DMA_TODEVICE);
#endif
					pkts_compl++;
					bytes_compl += skb->len;
					dev_kfree_skb_irq(skb);
					vp->tx_skbuff[entry] = NULL;
				} else {
					pr_debug("boomerang_interrupt: no skb!\n");
				}
				/* dev->stats.tx_packets++;  Counted below. */
				dirty_tx++;
			}
			vp->dirty_tx = dirty_tx;
			if (vp->cur_tx - dirty_tx <= TX_RING_SIZE - 1) {
				if (vortex_debug > 6)
					pr_debug("boomerang_interrupt: wake queue\n");
				netif_wake_queue (dev);
			}
		}

		/* Check for all uncommon interrupts at once. */
		if (status & (HostError | RxEarly | StatsFull | TxComplete | IntReq))
			vortex_error(dev, status);

		if (--work_done < 0) {
			pr_warn("%s: Too much work in interrupt, status %4.4x\n",
				dev->name, status);
			/* Disable all pending interrupts. */
			do {
				vp->deferred |= status;
				iowrite16(SetStatusEnb | (~vp->deferred & vp->status_enable),
					 ioaddr + EL3_CMD);
				iowrite16(AckIntr | (vp->deferred & 0x7ff), ioaddr + EL3_CMD);
			} while ((status = ioread16(ioaddr + EL3_CMD)) & IntLatch);
			/* The timer will reenable interrupts. */
			mod_timer(&vp->timer, jiffies + 1*HZ);
			break;
		}
		/* Acknowledge the IRQ. */
		iowrite16(AckIntr | IntReq | IntLatch, ioaddr + EL3_CMD);
		if (vp->cb_fn_base)			/* The PCMCIA people are idiots.  */
			iowrite32(0x8000, vp->cb_fn_base + 4);

	} while ((status = ioread16(ioaddr + EL3_STATUS)) & IntLatch);
	netdev_completed_queue(dev, pkts_compl, bytes_compl);

	if (vortex_debug > 4)
		pr_debug("%s: exiting interrupt, status %4.4x.\n",
			   dev->name, status);
handler_exit:
	vp->handling_irq = 0;
	spin_unlock(&vp->lock);
	return IRQ_RETVAL(handled);
}

static int vortex_rx(struct net_device *dev)
{
	struct vortex_private *vp = netdev_priv(dev);
	void __iomem *ioaddr = vp->ioaddr;
	int i;
	short rx_status;

	if (vortex_debug > 5)
		pr_debug("vortex_rx(): status %4.4x, rx_status %4.4x.\n",
			   ioread16(ioaddr+EL3_STATUS), ioread16(ioaddr+RxStatus));
	while ((rx_status = ioread16(ioaddr + RxStatus)) > 0) {
		if (rx_status & 0x4000) { /* Error, update stats. */
			unsigned char rx_error = ioread8(ioaddr + RxErrors);
			if (vortex_debug > 2)
				pr_debug(" Rx error: status %2.2x.\n", rx_error);
			dev->stats.rx_errors++;
			if (rx_error & 0x01)  dev->stats.rx_over_errors++;
			if (rx_error & 0x02)  dev->stats.rx_length_errors++;
			if (rx_error & 0x04)  dev->stats.rx_frame_errors++;
			if (rx_error & 0x08)  dev->stats.rx_crc_errors++;
			if (rx_error & 0x10)  dev->stats.rx_length_errors++;
		} else {
			/* The packet length: up to 4.5K!. */
			int pkt_len = rx_status & 0x1fff;
			struct sk_buff *skb;

			skb = netdev_alloc_skb(dev, pkt_len + 5);
			if (vortex_debug > 4)
				pr_debug("Receiving packet size %d status %4.4x.\n",
					   pkt_len, rx_status);
			if (skb != NULL) {
				skb_reserve(skb, 2);	/* Align IP on 16 byte boundaries */
				/* 'skb_put()' points to the start of sk_buff data area. */
				if (vp->bus_master &&
					! (ioread16(ioaddr + Wn7_MasterStatus) & 0x8000)) {
					dma_addr_t dma = pci_map_single(VORTEX_PCI(vp), skb_put(skb, pkt_len),
									   pkt_len, PCI_DMA_FROMDEVICE);
					iowrite32(dma, ioaddr + Wn7_MasterAddr);
					iowrite16((skb->len + 3) & ~3, ioaddr + Wn7_MasterLen);
					iowrite16(StartDMAUp, ioaddr + EL3_CMD);
					while (ioread16(ioaddr + Wn7_MasterStatus) & 0x8000)
						;
					pci_unmap_single(VORTEX_PCI(vp), dma, pkt_len, PCI_DMA_FROMDEVICE);
				} else {
					ioread32_rep(ioaddr + RX_FIFO,
					             skb_put(skb, pkt_len),
						     (pkt_len + 3) >> 2);
				}
				iowrite16(RxDiscard, ioaddr + EL3_CMD); /* Pop top Rx packet. */
				skb->protocol = eth_type_trans(skb, dev);
				netif_rx(skb);
				dev->stats.rx_packets++;
				/* Wait a limited time to go to next packet. */
				for (i = 200; i >= 0; i--)
					if ( ! (ioread16(ioaddr + EL3_STATUS) & CmdInProgress))
						break;
				continue;
			} else if (vortex_debug > 0)
				pr_notice("%s: No memory to allocate a sk_buff of size %d.\n",
					dev->name, pkt_len);
			dev->stats.rx_dropped++;
		}
		issue_and_wait(dev, RxDiscard);
	}

	return 0;
}

static int
boomerang_rx(struct net_device *dev)
{
	struct vortex_private *vp = netdev_priv(dev);
	int entry = vp->cur_rx % RX_RING_SIZE;
	void __iomem *ioaddr = vp->ioaddr;
	int rx_status;
	int rx_work_limit = RX_RING_SIZE;

	if (vortex_debug > 5)
		pr_debug("boomerang_rx(): status %4.4x\n", ioread16(ioaddr+EL3_STATUS));

	while ((rx_status = le32_to_cpu(vp->rx_ring[entry].status)) & RxDComplete){
		if (--rx_work_limit < 0)
			break;
		if (rx_status & RxDError) { /* Error, update stats. */
			unsigned char rx_error = rx_status >> 16;
			if (vortex_debug > 2)
				pr_debug(" Rx error: status %2.2x.\n", rx_error);
			dev->stats.rx_errors++;
			if (rx_error & 0x01)  dev->stats.rx_over_errors++;
			if (rx_error & 0x02)  dev->stats.rx_length_errors++;
			if (rx_error & 0x04)  dev->stats.rx_frame_errors++;
			if (rx_error & 0x08)  dev->stats.rx_crc_errors++;
			if (rx_error & 0x10)  dev->stats.rx_length_errors++;
		} else {
			/* The packet length: up to 4.5K!. */
			int pkt_len = rx_status & 0x1fff;
			struct sk_buff *skb, *newskb;
			dma_addr_t newdma;
			dma_addr_t dma = le32_to_cpu(vp->rx_ring[entry].addr);

			if (vortex_debug > 4)
				pr_debug("Receiving packet size %d status %4.4x.\n",
					   pkt_len, rx_status);

			/* Check if the packet is long enough to just accept without
			   copying to a properly sized skbuff. */
			if (pkt_len < rx_copybreak &&
			    (skb = netdev_alloc_skb(dev, pkt_len + 2)) != NULL) {
				skb_reserve(skb, 2);	/* Align IP on 16 byte boundaries */
				pci_dma_sync_single_for_cpu(VORTEX_PCI(vp), dma, PKT_BUF_SZ, PCI_DMA_FROMDEVICE);
				/* 'skb_put()' points to the start of sk_buff data area. */
				skb_put_data(skb, vp->rx_skbuff[entry]->data,
					     pkt_len);
				pci_dma_sync_single_for_device(VORTEX_PCI(vp), dma, PKT_BUF_SZ, PCI_DMA_FROMDEVICE);
				vp->rx_copy++;
			} else {
				/* Pre-allocate the replacement skb.  If it or its
				 * mapping fails then recycle the buffer thats already
				 * in place
				 */
				newskb = netdev_alloc_skb_ip_align(dev, PKT_BUF_SZ);
				if (!newskb) {
					dev->stats.rx_dropped++;
					goto clear_complete;
				}
				newdma = pci_map_single(VORTEX_PCI(vp), newskb->data,
							PKT_BUF_SZ, PCI_DMA_FROMDEVICE);
				if (dma_mapping_error(&VORTEX_PCI(vp)->dev, newdma)) {
					dev->stats.rx_dropped++;
					consume_skb(newskb);
					goto clear_complete;
				}

				/* Pass up the skbuff already on the Rx ring. */
				skb = vp->rx_skbuff[entry];
				vp->rx_skbuff[entry] = newskb;
				vp->rx_ring[entry].addr = cpu_to_le32(newdma);
				skb_put(skb, pkt_len);
				pci_unmap_single(VORTEX_PCI(vp), dma, PKT_BUF_SZ, PCI_DMA_FROMDEVICE);
				vp->rx_nocopy++;
			}
			skb->protocol = eth_type_trans(skb, dev);
			{					/* Use hardware checksum info. */
				int csum_bits = rx_status & 0xee000000;
				if (csum_bits &&
					(csum_bits == (IPChksumValid | TCPChksumValid) ||
					 csum_bits == (IPChksumValid | UDPChksumValid))) {
					skb->ip_summed = CHECKSUM_UNNECESSARY;
					vp->rx_csumhits++;
				}
			}
			netif_rx(skb);
			dev->stats.rx_packets++;
		}

clear_complete:
		vp->rx_ring[entry].status = 0;	/* Clear complete bit. */
		iowrite16(UpUnstall, ioaddr + EL3_CMD);
		entry = (++vp->cur_rx) % RX_RING_SIZE;
	}
	return 0;
}

<<<<<<< HEAD
/*
 * If we've hit a total OOM refilling the Rx ring we poll once a second
 * for some memory.  Otherwise there is no way to restart the rx process.
 */
static void
rx_oom_timer(struct timer_list *t)
{
	struct vortex_private *vp = from_timer(vp, t, rx_oom_timer);
	struct net_device *dev = vp->mii.dev;

	spin_lock_irq(&vp->lock);
	if ((vp->cur_rx - vp->dirty_rx) == RX_RING_SIZE)	/* This test is redundant, but makes me feel good */
		boomerang_rx(dev);
	if (vortex_debug > 1) {
		pr_debug("%s: rx_oom_timer %s\n", dev->name,
			((vp->cur_rx - vp->dirty_rx) != RX_RING_SIZE) ? "succeeded" : "retrying");
	}
	spin_unlock_irq(&vp->lock);
}

=======
>>>>>>> 8f05b9c6
static void
vortex_down(struct net_device *dev, int final_down)
{
	struct vortex_private *vp = netdev_priv(dev);
	void __iomem *ioaddr = vp->ioaddr;

	netdev_reset_queue(dev);
	netif_stop_queue(dev);

	del_timer_sync(&vp->timer);

	/* Turn off statistics ASAP.  We update dev->stats below. */
	iowrite16(StatsDisable, ioaddr + EL3_CMD);

	/* Disable the receiver and transmitter. */
	iowrite16(RxDisable, ioaddr + EL3_CMD);
	iowrite16(TxDisable, ioaddr + EL3_CMD);

	/* Disable receiving 802.1q tagged frames */
	set_8021q_mode(dev, 0);

	if (dev->if_port == XCVR_10base2)
		/* Turn off thinnet power.  Green! */
		iowrite16(StopCoax, ioaddr + EL3_CMD);

	iowrite16(SetIntrEnb | 0x0000, ioaddr + EL3_CMD);

	update_stats(ioaddr, dev);
	if (vp->full_bus_master_rx)
		iowrite32(0, ioaddr + UpListPtr);
	if (vp->full_bus_master_tx)
		iowrite32(0, ioaddr + DownListPtr);

	if (final_down && VORTEX_PCI(vp)) {
		vp->pm_state_valid = 1;
		pci_save_state(VORTEX_PCI(vp));
		acpi_set_WOL(dev);
	}
}

static int
vortex_close(struct net_device *dev)
{
	struct vortex_private *vp = netdev_priv(dev);
	void __iomem *ioaddr = vp->ioaddr;
	int i;

	if (netif_device_present(dev))
		vortex_down(dev, 1);

	if (vortex_debug > 1) {
		pr_debug("%s: vortex_close() status %4.4x, Tx status %2.2x.\n",
			   dev->name, ioread16(ioaddr + EL3_STATUS), ioread8(ioaddr + TxStatus));
		pr_debug("%s: vortex close stats: rx_nocopy %d rx_copy %d"
			   " tx_queued %d Rx pre-checksummed %d.\n",
			   dev->name, vp->rx_nocopy, vp->rx_copy, vp->queued_packet, vp->rx_csumhits);
	}

#if DO_ZEROCOPY
	if (vp->rx_csumhits &&
	    (vp->drv_flags & HAS_HWCKSM) == 0 &&
	    (vp->card_idx >= MAX_UNITS || hw_checksums[vp->card_idx] == -1)) {
		pr_warn("%s supports hardware checksums, and we're not using them!\n",
			dev->name);
	}
#endif

	free_irq(dev->irq, dev);

	if (vp->full_bus_master_rx) { /* Free Boomerang bus master Rx buffers. */
		for (i = 0; i < RX_RING_SIZE; i++)
			if (vp->rx_skbuff[i]) {
				pci_unmap_single(	VORTEX_PCI(vp), le32_to_cpu(vp->rx_ring[i].addr),
									PKT_BUF_SZ, PCI_DMA_FROMDEVICE);
				dev_kfree_skb(vp->rx_skbuff[i]);
				vp->rx_skbuff[i] = NULL;
			}
	}
	if (vp->full_bus_master_tx) { /* Free Boomerang bus master Tx buffers. */
		for (i = 0; i < TX_RING_SIZE; i++) {
			if (vp->tx_skbuff[i]) {
				struct sk_buff *skb = vp->tx_skbuff[i];
#if DO_ZEROCOPY
				int k;

				for (k=0; k<=skb_shinfo(skb)->nr_frags; k++)
						pci_unmap_single(VORTEX_PCI(vp),
										 le32_to_cpu(vp->tx_ring[i].frag[k].addr),
										 le32_to_cpu(vp->tx_ring[i].frag[k].length)&0xFFF,
										 PCI_DMA_TODEVICE);
#else
				pci_unmap_single(VORTEX_PCI(vp), le32_to_cpu(vp->tx_ring[i].addr), skb->len, PCI_DMA_TODEVICE);
#endif
				dev_kfree_skb(skb);
				vp->tx_skbuff[i] = NULL;
			}
		}
	}

	return 0;
}

static void
dump_tx_ring(struct net_device *dev)
{
	if (vortex_debug > 0) {
	struct vortex_private *vp = netdev_priv(dev);
		void __iomem *ioaddr = vp->ioaddr;

		if (vp->full_bus_master_tx) {
			int i;
			int stalled = ioread32(ioaddr + PktStatus) & 0x04;	/* Possible racy. But it's only debug stuff */

			pr_err("  Flags; bus-master %d, dirty %d(%d) current %d(%d)\n",
					vp->full_bus_master_tx,
					vp->dirty_tx, vp->dirty_tx % TX_RING_SIZE,
					vp->cur_tx, vp->cur_tx % TX_RING_SIZE);
			pr_err("  Transmit list %8.8x vs. %p.\n",
				   ioread32(ioaddr + DownListPtr),
				   &vp->tx_ring[vp->dirty_tx % TX_RING_SIZE]);
			issue_and_wait(dev, DownStall);
			for (i = 0; i < TX_RING_SIZE; i++) {
				unsigned int length;

#if DO_ZEROCOPY
				length = le32_to_cpu(vp->tx_ring[i].frag[0].length);
#else
				length = le32_to_cpu(vp->tx_ring[i].length);
#endif
				pr_err("  %d: @%p  length %8.8x status %8.8x\n",
					   i, &vp->tx_ring[i], length,
					   le32_to_cpu(vp->tx_ring[i].status));
			}
			if (!stalled)
				iowrite16(DownUnstall, ioaddr + EL3_CMD);
		}
	}
}

static struct net_device_stats *vortex_get_stats(struct net_device *dev)
{
	struct vortex_private *vp = netdev_priv(dev);
	void __iomem *ioaddr = vp->ioaddr;
	unsigned long flags;

	if (netif_device_present(dev)) {	/* AKPM: Used to be netif_running */
		spin_lock_irqsave (&vp->lock, flags);
		update_stats(ioaddr, dev);
		spin_unlock_irqrestore (&vp->lock, flags);
	}
	return &dev->stats;
}

/*  Update statistics.
	Unlike with the EL3 we need not worry about interrupts changing
	the window setting from underneath us, but we must still guard
	against a race condition with a StatsUpdate interrupt updating the
	table.  This is done by checking that the ASM (!) code generated uses
	atomic updates with '+='.
	*/
static void update_stats(void __iomem *ioaddr, struct net_device *dev)
{
	struct vortex_private *vp = netdev_priv(dev);

	/* Unlike the 3c5x9 we need not turn off stats updates while reading. */
	/* Switch to the stats window, and read everything. */
	dev->stats.tx_carrier_errors		+= window_read8(vp, 6, 0);
	dev->stats.tx_heartbeat_errors		+= window_read8(vp, 6, 1);
	dev->stats.tx_window_errors		+= window_read8(vp, 6, 4);
	dev->stats.rx_fifo_errors		+= window_read8(vp, 6, 5);
	dev->stats.tx_packets			+= window_read8(vp, 6, 6);
	dev->stats.tx_packets			+= (window_read8(vp, 6, 9) &
						    0x30) << 4;
	/* Rx packets	*/			window_read8(vp, 6, 7);   /* Must read to clear */
	/* Don't bother with register 9, an extension of registers 6&7.
	   If we do use the 6&7 values the atomic update assumption above
	   is invalid. */
	dev->stats.rx_bytes 			+= window_read16(vp, 6, 10);
	dev->stats.tx_bytes 			+= window_read16(vp, 6, 12);
	/* Extra stats for get_ethtool_stats() */
	vp->xstats.tx_multiple_collisions	+= window_read8(vp, 6, 2);
	vp->xstats.tx_single_collisions         += window_read8(vp, 6, 3);
	vp->xstats.tx_deferred			+= window_read8(vp, 6, 8);
	vp->xstats.rx_bad_ssd			+= window_read8(vp, 4, 12);

	dev->stats.collisions = vp->xstats.tx_multiple_collisions
		+ vp->xstats.tx_single_collisions
		+ vp->xstats.tx_max_collisions;

	{
		u8 up = window_read8(vp, 4, 13);
		dev->stats.rx_bytes += (up & 0x0f) << 16;
		dev->stats.tx_bytes += (up & 0xf0) << 12;
	}
}

static int vortex_nway_reset(struct net_device *dev)
{
	struct vortex_private *vp = netdev_priv(dev);

	return mii_nway_restart(&vp->mii);
}

static int vortex_get_link_ksettings(struct net_device *dev,
				     struct ethtool_link_ksettings *cmd)
{
	struct vortex_private *vp = netdev_priv(dev);

	mii_ethtool_get_link_ksettings(&vp->mii, cmd);

	return 0;
}

static int vortex_set_link_ksettings(struct net_device *dev,
				     const struct ethtool_link_ksettings *cmd)
{
	struct vortex_private *vp = netdev_priv(dev);

	return mii_ethtool_set_link_ksettings(&vp->mii, cmd);
}

static u32 vortex_get_msglevel(struct net_device *dev)
{
	return vortex_debug;
}

static void vortex_set_msglevel(struct net_device *dev, u32 dbg)
{
	vortex_debug = dbg;
}

static int vortex_get_sset_count(struct net_device *dev, int sset)
{
	switch (sset) {
	case ETH_SS_STATS:
		return VORTEX_NUM_STATS;
	default:
		return -EOPNOTSUPP;
	}
}

static void vortex_get_ethtool_stats(struct net_device *dev,
	struct ethtool_stats *stats, u64 *data)
{
	struct vortex_private *vp = netdev_priv(dev);
	void __iomem *ioaddr = vp->ioaddr;
	unsigned long flags;

	spin_lock_irqsave(&vp->lock, flags);
	update_stats(ioaddr, dev);
	spin_unlock_irqrestore(&vp->lock, flags);

	data[0] = vp->xstats.tx_deferred;
	data[1] = vp->xstats.tx_max_collisions;
	data[2] = vp->xstats.tx_multiple_collisions;
	data[3] = vp->xstats.tx_single_collisions;
	data[4] = vp->xstats.rx_bad_ssd;
}


static void vortex_get_strings(struct net_device *dev, u32 stringset, u8 *data)
{
	switch (stringset) {
	case ETH_SS_STATS:
		memcpy(data, &ethtool_stats_keys, sizeof(ethtool_stats_keys));
		break;
	default:
		WARN_ON(1);
		break;
	}
}

static void vortex_get_drvinfo(struct net_device *dev,
					struct ethtool_drvinfo *info)
{
	struct vortex_private *vp = netdev_priv(dev);

	strlcpy(info->driver, DRV_NAME, sizeof(info->driver));
	if (VORTEX_PCI(vp)) {
		strlcpy(info->bus_info, pci_name(VORTEX_PCI(vp)),
			sizeof(info->bus_info));
	} else {
		if (VORTEX_EISA(vp))
			strlcpy(info->bus_info, dev_name(vp->gendev),
				sizeof(info->bus_info));
		else
			snprintf(info->bus_info, sizeof(info->bus_info),
				"EISA 0x%lx %d", dev->base_addr, dev->irq);
	}
}

static void vortex_get_wol(struct net_device *dev, struct ethtool_wolinfo *wol)
{
	struct vortex_private *vp = netdev_priv(dev);

	if (!VORTEX_PCI(vp))
		return;

	wol->supported = WAKE_MAGIC;

	wol->wolopts = 0;
	if (vp->enable_wol)
		wol->wolopts |= WAKE_MAGIC;
}

static int vortex_set_wol(struct net_device *dev, struct ethtool_wolinfo *wol)
{
	struct vortex_private *vp = netdev_priv(dev);

	if (!VORTEX_PCI(vp))
		return -EOPNOTSUPP;

	if (wol->wolopts & ~WAKE_MAGIC)
		return -EINVAL;

	if (wol->wolopts & WAKE_MAGIC)
		vp->enable_wol = 1;
	else
		vp->enable_wol = 0;
	acpi_set_WOL(dev);

	return 0;
}

static const struct ethtool_ops vortex_ethtool_ops = {
	.get_drvinfo		= vortex_get_drvinfo,
	.get_strings            = vortex_get_strings,
	.get_msglevel           = vortex_get_msglevel,
	.set_msglevel           = vortex_set_msglevel,
	.get_ethtool_stats      = vortex_get_ethtool_stats,
	.get_sset_count		= vortex_get_sset_count,
	.get_link               = ethtool_op_get_link,
	.nway_reset             = vortex_nway_reset,
	.get_wol                = vortex_get_wol,
	.set_wol                = vortex_set_wol,
	.get_ts_info		= ethtool_op_get_ts_info,
	.get_link_ksettings     = vortex_get_link_ksettings,
	.set_link_ksettings     = vortex_set_link_ksettings,
};

#ifdef CONFIG_PCI
/*
 *	Must power the device up to do MDIO operations
 */
static int vortex_ioctl(struct net_device *dev, struct ifreq *rq, int cmd)
{
	int err;
	struct vortex_private *vp = netdev_priv(dev);
	pci_power_t state = 0;

	if(VORTEX_PCI(vp))
		state = VORTEX_PCI(vp)->current_state;

	/* The kernel core really should have pci_get_power_state() */

	if(state != 0)
		pci_set_power_state(VORTEX_PCI(vp), PCI_D0);
	err = generic_mii_ioctl(&vp->mii, if_mii(rq), cmd, NULL);
	if(state != 0)
		pci_set_power_state(VORTEX_PCI(vp), state);

	return err;
}
#endif


/* Pre-Cyclone chips have no documented multicast filter, so the only
   multicast setting is to receive all multicast frames.  At least
   the chip has a very clean way to set the mode, unlike many others. */
static void set_rx_mode(struct net_device *dev)
{
	struct vortex_private *vp = netdev_priv(dev);
	void __iomem *ioaddr = vp->ioaddr;
	int new_mode;

	if (dev->flags & IFF_PROMISC) {
		if (vortex_debug > 3)
			pr_notice("%s: Setting promiscuous mode.\n", dev->name);
		new_mode = SetRxFilter|RxStation|RxMulticast|RxBroadcast|RxProm;
	} else	if (!netdev_mc_empty(dev) || dev->flags & IFF_ALLMULTI) {
		new_mode = SetRxFilter|RxStation|RxMulticast|RxBroadcast;
	} else
		new_mode = SetRxFilter | RxStation | RxBroadcast;

	iowrite16(new_mode, ioaddr + EL3_CMD);
}

#if IS_ENABLED(CONFIG_VLAN_8021Q)
/* Setup the card so that it can receive frames with an 802.1q VLAN tag.
   Note that this must be done after each RxReset due to some backwards
   compatibility logic in the Cyclone and Tornado ASICs */

/* The Ethernet Type used for 802.1q tagged frames */
#define VLAN_ETHER_TYPE 0x8100

static void set_8021q_mode(struct net_device *dev, int enable)
{
	struct vortex_private *vp = netdev_priv(dev);
	int mac_ctrl;

	if ((vp->drv_flags&IS_CYCLONE) || (vp->drv_flags&IS_TORNADO)) {
		/* cyclone and tornado chipsets can recognize 802.1q
		 * tagged frames and treat them correctly */

		int max_pkt_size = dev->mtu+14;	/* MTU+Ethernet header */
		if (enable)
			max_pkt_size += 4;	/* 802.1Q VLAN tag */

		window_write16(vp, max_pkt_size, 3, Wn3_MaxPktSize);

		/* set VlanEtherType to let the hardware checksumming
		   treat tagged frames correctly */
		window_write16(vp, VLAN_ETHER_TYPE, 7, Wn7_VlanEtherType);
	} else {
		/* on older cards we have to enable large frames */

		vp->large_frames = dev->mtu > 1500 || enable;

		mac_ctrl = window_read16(vp, 3, Wn3_MAC_Ctrl);
		if (vp->large_frames)
			mac_ctrl |= 0x40;
		else
			mac_ctrl &= ~0x40;
		window_write16(vp, mac_ctrl, 3, Wn3_MAC_Ctrl);
	}
}
#else

static void set_8021q_mode(struct net_device *dev, int enable)
{
}


#endif

/* MII transceiver control section.
   Read and write the MII registers using software-generated serial
   MDIO protocol.  See the MII specifications or DP83840A data sheet
   for details. */

/* The maximum data clock rate is 2.5 Mhz.  The minimum timing is usually
   met by back-to-back PCI I/O cycles, but we insert a delay to avoid
   "overclocking" issues. */
static void mdio_delay(struct vortex_private *vp)
{
	window_read32(vp, 4, Wn4_PhysicalMgmt);
}

#define MDIO_SHIFT_CLK	0x01
#define MDIO_DIR_WRITE	0x04
#define MDIO_DATA_WRITE0 (0x00 | MDIO_DIR_WRITE)
#define MDIO_DATA_WRITE1 (0x02 | MDIO_DIR_WRITE)
#define MDIO_DATA_READ	0x02
#define MDIO_ENB_IN		0x00

/* Generate the preamble required for initial synchronization and
   a few older transceivers. */
static void mdio_sync(struct vortex_private *vp, int bits)
{
	/* Establish sync by sending at least 32 logic ones. */
	while (-- bits >= 0) {
		window_write16(vp, MDIO_DATA_WRITE1, 4, Wn4_PhysicalMgmt);
		mdio_delay(vp);
		window_write16(vp, MDIO_DATA_WRITE1 | MDIO_SHIFT_CLK,
			       4, Wn4_PhysicalMgmt);
		mdio_delay(vp);
	}
}

static int mdio_read(struct net_device *dev, int phy_id, int location)
{
	int i;
	struct vortex_private *vp = netdev_priv(dev);
	int read_cmd = (0xf6 << 10) | (phy_id << 5) | location;
	unsigned int retval = 0;

	spin_lock_bh(&vp->mii_lock);

	if (mii_preamble_required)
		mdio_sync(vp, 32);

	/* Shift the read command bits out. */
	for (i = 14; i >= 0; i--) {
		int dataval = (read_cmd&(1<<i)) ? MDIO_DATA_WRITE1 : MDIO_DATA_WRITE0;
		window_write16(vp, dataval, 4, Wn4_PhysicalMgmt);
		mdio_delay(vp);
		window_write16(vp, dataval | MDIO_SHIFT_CLK,
			       4, Wn4_PhysicalMgmt);
		mdio_delay(vp);
	}
	/* Read the two transition, 16 data, and wire-idle bits. */
	for (i = 19; i > 0; i--) {
		window_write16(vp, MDIO_ENB_IN, 4, Wn4_PhysicalMgmt);
		mdio_delay(vp);
		retval = (retval << 1) |
			((window_read16(vp, 4, Wn4_PhysicalMgmt) &
			  MDIO_DATA_READ) ? 1 : 0);
		window_write16(vp, MDIO_ENB_IN | MDIO_SHIFT_CLK,
			       4, Wn4_PhysicalMgmt);
		mdio_delay(vp);
	}

	spin_unlock_bh(&vp->mii_lock);

	return retval & 0x20000 ? 0xffff : retval>>1 & 0xffff;
}

static void mdio_write(struct net_device *dev, int phy_id, int location, int value)
{
	struct vortex_private *vp = netdev_priv(dev);
	int write_cmd = 0x50020000 | (phy_id << 23) | (location << 18) | value;
	int i;

	spin_lock_bh(&vp->mii_lock);

	if (mii_preamble_required)
		mdio_sync(vp, 32);

	/* Shift the command bits out. */
	for (i = 31; i >= 0; i--) {
		int dataval = (write_cmd&(1<<i)) ? MDIO_DATA_WRITE1 : MDIO_DATA_WRITE0;
		window_write16(vp, dataval, 4, Wn4_PhysicalMgmt);
		mdio_delay(vp);
		window_write16(vp, dataval | MDIO_SHIFT_CLK,
			       4, Wn4_PhysicalMgmt);
		mdio_delay(vp);
	}
	/* Leave the interface idle. */
	for (i = 1; i >= 0; i--) {
		window_write16(vp, MDIO_ENB_IN, 4, Wn4_PhysicalMgmt);
		mdio_delay(vp);
		window_write16(vp, MDIO_ENB_IN | MDIO_SHIFT_CLK,
			       4, Wn4_PhysicalMgmt);
		mdio_delay(vp);
	}

	spin_unlock_bh(&vp->mii_lock);
}

/* ACPI: Advanced Configuration and Power Interface. */
/* Set Wake-On-LAN mode and put the board into D3 (power-down) state. */
static void acpi_set_WOL(struct net_device *dev)
{
	struct vortex_private *vp = netdev_priv(dev);
	void __iomem *ioaddr = vp->ioaddr;

	device_set_wakeup_enable(vp->gendev, vp->enable_wol);

	if (vp->enable_wol) {
		/* Power up on: 1==Downloaded Filter, 2==Magic Packets, 4==Link Status. */
		window_write16(vp, 2, 7, 0x0c);
		/* The RxFilter must accept the WOL frames. */
		iowrite16(SetRxFilter|RxStation|RxMulticast|RxBroadcast, ioaddr + EL3_CMD);
		iowrite16(RxEnable, ioaddr + EL3_CMD);

		if (pci_enable_wake(VORTEX_PCI(vp), PCI_D3hot, 1)) {
			pr_info("%s: WOL not supported.\n", pci_name(VORTEX_PCI(vp)));

			vp->enable_wol = 0;
			return;
		}

		if (VORTEX_PCI(vp)->current_state < PCI_D3hot)
			return;

		/* Change the power state to D3; RxEnable doesn't take effect. */
		pci_set_power_state(VORTEX_PCI(vp), PCI_D3hot);
	}
}


static void vortex_remove_one(struct pci_dev *pdev)
{
	struct net_device *dev = pci_get_drvdata(pdev);
	struct vortex_private *vp;

	if (!dev) {
		pr_err("vortex_remove_one called for Compaq device!\n");
		BUG();
	}

	vp = netdev_priv(dev);

	if (vp->cb_fn_base)
		pci_iounmap(pdev, vp->cb_fn_base);

	unregister_netdev(dev);

	pci_set_power_state(pdev, PCI_D0);	/* Go active */
	if (vp->pm_state_valid)
		pci_restore_state(pdev);
	pci_disable_device(pdev);

	/* Should really use issue_and_wait() here */
	iowrite16(TotalReset | ((vp->drv_flags & EEPROM_RESET) ? 0x04 : 0x14),
	     vp->ioaddr + EL3_CMD);

	pci_iounmap(pdev, vp->ioaddr);

	pci_free_consistent(pdev,
						sizeof(struct boom_rx_desc) * RX_RING_SIZE
							+ sizeof(struct boom_tx_desc) * TX_RING_SIZE,
						vp->rx_ring,
						vp->rx_ring_dma);

	pci_release_regions(pdev);

	free_netdev(dev);
}


static struct pci_driver vortex_driver = {
	.name		= "3c59x",
	.probe		= vortex_init_one,
	.remove		= vortex_remove_one,
	.id_table	= vortex_pci_tbl,
	.driver.pm	= VORTEX_PM_OPS,
};


static int vortex_have_pci;
static int vortex_have_eisa;


static int __init vortex_init(void)
{
	int pci_rc, eisa_rc;

	pci_rc = pci_register_driver(&vortex_driver);
	eisa_rc = vortex_eisa_init();

	if (pci_rc == 0)
		vortex_have_pci = 1;
	if (eisa_rc > 0)
		vortex_have_eisa = 1;

	return (vortex_have_pci + vortex_have_eisa) ? 0 : -ENODEV;
}


static void __exit vortex_eisa_cleanup(void)
{
	void __iomem *ioaddr;

#ifdef CONFIG_EISA
	/* Take care of the EISA devices */
	eisa_driver_unregister(&vortex_eisa_driver);
#endif

	if (compaq_net_device) {
		ioaddr = ioport_map(compaq_net_device->base_addr,
		                    VORTEX_TOTAL_SIZE);

		unregister_netdev(compaq_net_device);
		iowrite16(TotalReset, ioaddr + EL3_CMD);
		release_region(compaq_net_device->base_addr,
		               VORTEX_TOTAL_SIZE);

		free_netdev(compaq_net_device);
	}
}


static void __exit vortex_cleanup(void)
{
	if (vortex_have_pci)
		pci_unregister_driver(&vortex_driver);
	if (vortex_have_eisa)
		vortex_eisa_cleanup();
}


module_init(vortex_init);
module_exit(vortex_cleanup);<|MERGE_RESOLUTION|>--- conflicted
+++ resolved
@@ -759,10 +759,6 @@
 static int mdio_read(struct net_device *dev, int phy_id, int location);
 static void mdio_write(struct net_device *vp, int phy_id, int location, int value);
 static void vortex_timer(struct timer_list *t);
-<<<<<<< HEAD
-static void rx_oom_timer(struct timer_list *t);
-=======
->>>>>>> 8f05b9c6
 static netdev_tx_t vortex_start_xmit(struct sk_buff *skb,
 				     struct net_device *dev);
 static netdev_tx_t boomerang_start_xmit(struct sk_buff *skb,
@@ -1603,10 +1599,6 @@
 
 	timer_setup(&vp->timer, vortex_timer, 0);
 	mod_timer(&vp->timer, RUN_AT(media_tbl[dev->if_port].wait));
-<<<<<<< HEAD
-	timer_setup(&vp->rx_oom_timer, rx_oom_timer, 0);
-=======
->>>>>>> 8f05b9c6
 
 	if (vortex_debug > 1)
 		pr_debug("%s: Initial media type %s.\n",
@@ -2697,29 +2689,6 @@
 	return 0;
 }
 
-<<<<<<< HEAD
-/*
- * If we've hit a total OOM refilling the Rx ring we poll once a second
- * for some memory.  Otherwise there is no way to restart the rx process.
- */
-static void
-rx_oom_timer(struct timer_list *t)
-{
-	struct vortex_private *vp = from_timer(vp, t, rx_oom_timer);
-	struct net_device *dev = vp->mii.dev;
-
-	spin_lock_irq(&vp->lock);
-	if ((vp->cur_rx - vp->dirty_rx) == RX_RING_SIZE)	/* This test is redundant, but makes me feel good */
-		boomerang_rx(dev);
-	if (vortex_debug > 1) {
-		pr_debug("%s: rx_oom_timer %s\n", dev->name,
-			((vp->cur_rx - vp->dirty_rx) != RX_RING_SIZE) ? "succeeded" : "retrying");
-	}
-	spin_unlock_irq(&vp->lock);
-}
-
-=======
->>>>>>> 8f05b9c6
 static void
 vortex_down(struct net_device *dev, int final_down)
 {
