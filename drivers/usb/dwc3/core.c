// SPDX-License-Identifier: GPL-2.0
/**
 * core.c - DesignWare USB3 DRD Controller Core file
 *
 * Copyright (C) 2010-2011 Texas Instruments Incorporated - http://www.ti.com
 *
 * Authors: Felipe Balbi <balbi@ti.com>,
 *	    Sebastian Andrzej Siewior <bigeasy@linutronix.de>
 */

#include <linux/clk.h>
#include <linux/version.h>
#include <linux/module.h>
#include <linux/kernel.h>
#include <linux/slab.h>
#include <linux/spinlock.h>
#include <linux/platform_device.h>
#include <linux/pm_runtime.h>
#include <linux/interrupt.h>
#include <linux/ioport.h>
#include <linux/io.h>
#include <linux/list.h>
#include <linux/delay.h>
#include <linux/dma-mapping.h>
#include <linux/of.h>
#include <linux/acpi.h>
#include <linux/pinctrl/consumer.h>
#include <linux/reset.h>

#include <linux/usb/ch9.h>
#include <linux/usb/gadget.h>
#include <linux/usb/of.h>
#include <linux/usb/otg.h>
#include <linux/irq.h>

#include "core.h"
#include "gadget.h"
#include "io.h"

#include "debug.h"

#define DWC3_DEFAULT_AUTOSUSPEND_DELAY	500 /* ms */

static int count;
static struct dwc3 *dwc3_instance[DWC_CTRL_COUNT];

static void dwc3_check_params(struct dwc3 *dwc);

void dwc3_usb3_phy_suspend(struct dwc3 *dwc, int suspend)
{
	u32			reg;

	reg = dwc3_readl(dwc->regs, DWC3_GUSB3PIPECTL(0));

	if (suspend)
		reg |= DWC3_GUSB3PIPECTL_SUSPHY;
	else
		reg &= ~DWC3_GUSB3PIPECTL_SUSPHY;

	dwc3_writel(dwc->regs, DWC3_GUSB3PIPECTL(0), reg);
}

/**
 * dwc3_get_dr_mode - Validates and sets dr_mode
 * @dwc: pointer to our context structure
 */
static int dwc3_get_dr_mode(struct dwc3 *dwc)
{
	enum usb_dr_mode mode;
	struct device *dev = dwc->dev;
	unsigned int hw_mode;

	if (dwc->dr_mode == USB_DR_MODE_UNKNOWN) {
		if (dwc3_is_usb31(dwc))
			dwc->dr_mode = USB_DR_MODE_DRD;
		else
			dwc->dr_mode = USB_DR_MODE_OTG;
	}

	mode = dwc->dr_mode;
	hw_mode = DWC3_GHWPARAMS0_MODE(dwc->hwparams.hwparams0);

	switch (hw_mode) {
	case DWC3_GHWPARAMS0_MODE_GADGET:
		if (IS_ENABLED(CONFIG_USB_DWC3_HOST)) {
			dev_err(dev,
				"Controller does not support host mode.\n");
			return -EINVAL;
		}
		mode = USB_DR_MODE_PERIPHERAL;
		break;
	case DWC3_GHWPARAMS0_MODE_HOST:
		if (IS_ENABLED(CONFIG_USB_DWC3_GADGET)) {
			dev_err(dev,
				"Controller does not support device mode.\n");
			return -EINVAL;
		}
		mode = USB_DR_MODE_HOST;
		break;
	default:
		if (IS_ENABLED(CONFIG_USB_DWC3_HOST))
			mode = USB_DR_MODE_HOST;
		else if (IS_ENABLED(CONFIG_USB_DWC3_GADGET))
			mode = USB_DR_MODE_PERIPHERAL;

		/*
		 * dwc_usb31 does not support OTG mode. If the controller
		 * supports DRD but the dr_mode is not specified or set to OTG,
		 * then set the mode to peripheral.
		 */
		if (mode == USB_DR_MODE_OTG && dwc3_is_usb31(dwc))
			mode = USB_DR_MODE_PERIPHERAL;
	}

	if (mode != dwc->dr_mode) {
		dev_warn(dev,
			 "Configuration mismatch. dr_mode forced to %s\n",
			 mode == USB_DR_MODE_HOST ? "host" : "gadget");

		dwc->dr_mode = mode;
	}

	return 0;
}

void dwc3_set_prtcap(struct dwc3 *dwc, u32 mode)
{
	u32 reg;

	reg = dwc3_readl(dwc->regs, DWC3_GCTL);
	reg &= ~(DWC3_GCTL_PRTCAPDIR(DWC3_GCTL_PRTCAP_OTG));
	reg |= DWC3_GCTL_PRTCAPDIR(mode);
	dwc3_writel(dwc->regs, DWC3_GCTL, reg);

	dwc->current_dr_role = mode;
}

void dwc3_en_sleep_mode(struct dwc3 *dwc)
{
	u32 reg;

	if (dwc->dis_enblslpm_quirk)
		return;

	reg = dwc3_readl(dwc->regs, DWC3_GUSB2PHYCFG(0));
	reg |= DWC3_GUSB2PHYCFG_ENBLSLPM;
	dwc3_writel(dwc->regs, DWC3_GUSB2PHYCFG(0), reg);

	reg = dwc3_readl(dwc->regs, DWC3_GUCTL1);
	reg |= DWC3_GUCTL1_L1_SUSP_THRLD_EN_FOR_HOST;
	dwc3_writel(dwc->regs, DWC3_GUCTL1, reg);
}

void dwc3_dis_sleep_mode(struct dwc3 *dwc)
{
	u32 reg;

	reg = dwc3_readl(dwc->regs, DWC3_GUSB2PHYCFG(0));
	reg &= ~DWC3_GUSB2PHYCFG_ENBLSLPM;
	dwc3_writel(dwc->regs, DWC3_GUSB2PHYCFG(0), reg);

	reg = dwc3_readl(dwc->regs, DWC3_GUCTL1);
	reg &= ~DWC3_GUCTL1_L1_SUSP_THRLD_EN_FOR_HOST;
	dwc3_writel(dwc->regs, DWC3_GUCTL1, reg);
}

void dwc3_set_mode(struct dwc3 *dwc, u32 mode)
{
	unsigned long flags;

	spin_lock_irqsave(&dwc->lock, flags);
	dwc->desired_dr_role = mode;
	spin_unlock_irqrestore(&dwc->lock, flags);

	queue_work(system_freezable_wq, &dwc->drd_work);
}

u32 dwc3_core_fifo_space(struct dwc3_ep *dep, u8 type)
{
	struct dwc3		*dwc = dep->dwc;
	u32			reg;

	dwc3_writel(dwc->regs, DWC3_GDBGFIFOSPACE,
			DWC3_GDBGFIFOSPACE_NUM(dep->number) |
			DWC3_GDBGFIFOSPACE_TYPE(type));

	reg = dwc3_readl(dwc->regs, DWC3_GDBGFIFOSPACE);

	return DWC3_GDBGFIFOSPACE_SPACE_AVAILABLE(reg);
}

/**
 * dwc3_core_soft_reset - Issues core soft reset and PHY reset
 * @dwc: pointer to our context structure
 */
static int dwc3_core_soft_reset(struct dwc3 *dwc)
{
	u32		reg;
	int		retries = 1000;
	int		ret;

	/* Reset and initialize PHYs */
	usb_phy_reset(dwc->usb2_phy);
	ret = usb_phy_init(dwc->usb2_phy);
	if (ret) {
		pr_err("%s: usb_phy_init(dwc->usb2_phy) returned %d\n",
				__func__, ret);
		return ret;
	}

	if (dwc->maximum_speed <= USB_SPEED_HIGH)
		goto generic_phy_init;

	usb_phy_reset(dwc->usb3_phy);
	ret = usb_phy_init(dwc->usb3_phy);
	if (ret == -EBUSY) {
		/*
		 * Setting Max speed as high when USB3 PHY initialiation
		 * is failing and USB superspeed can't be supported.
		 */
		dwc->maximum_speed = USB_SPEED_HIGH;
	} else if (ret) {
		pr_err("%s: usb_phy_init(dwc->usb3_phy) returned %d\n",
				__func__, ret);
		return ret;
	}

generic_phy_init:
	ret = phy_init(dwc->usb2_generic_phy);
	if (ret < 0)
		return ret;

	ret = phy_init(dwc->usb3_generic_phy);
	if (ret < 0) {
		phy_exit(dwc->usb2_generic_phy);
		return ret;
	}

	/*
	 * We're resetting only the device side because, if we're in host mode,
	 * XHCI driver will reset the host block. If dwc3 was configured for
	 * host-only mode or current role is host, then we can return early.
	 */
	if (dwc->current_dr_role == DWC3_GCTL_PRTCAP_HOST)
		return 0;

	/*
	 * If the dr_mode is host and the dwc->current_dr_role is not the
	 * corresponding DWC3_GCTL_PRTCAP_HOST, then the dwc3_core_init_mode
	 * isn't executed yet. Ensure the phy is ready before the controller
	 * updates the GCTL.PRTCAPDIR or other settings by soft-resetting
	 * the phy.
	 *
	 * Note: GUSB3PIPECTL[n] and GUSB2PHYCFG[n] are port settings where n
	 * is port index. If this is a multiport host, then we need to reset
	 * all active ports.
	 */
	if (dwc->dr_mode == USB_DR_MODE_HOST) {
		u32 usb3_port;
		u32 usb2_port;

		usb3_port = dwc3_readl(dwc->regs, DWC3_GUSB3PIPECTL(0));
		usb3_port |= DWC3_GUSB3PIPECTL_PHYSOFTRST;
		dwc3_writel(dwc->regs, DWC3_GUSB3PIPECTL(0), usb3_port);

		usb2_port = dwc3_readl(dwc->regs, DWC3_GUSB2PHYCFG(0));
		usb2_port |= DWC3_GUSB2PHYCFG_PHYSOFTRST;
		dwc3_writel(dwc->regs, DWC3_GUSB2PHYCFG(0), usb2_port);

		/* Small delay for phy reset assertion */
		usleep_range(1000, 2000);

		usb3_port &= ~DWC3_GUSB3PIPECTL_PHYSOFTRST;
		dwc3_writel(dwc->regs, DWC3_GUSB3PIPECTL(0), usb3_port);

		usb2_port &= ~DWC3_GUSB2PHYCFG_PHYSOFTRST;
		dwc3_writel(dwc->regs, DWC3_GUSB2PHYCFG(0), usb2_port);

		/* Wait for clock synchronization */
		msleep(50);
		return 0;
	}

	reg = dwc3_readl(dwc->regs, DWC3_DCTL);
	reg |= DWC3_DCTL_CSFTRST;
	dwc3_writel(dwc->regs, DWC3_DCTL, reg);

	do {
		reg = dwc3_readl(dwc->regs, DWC3_DCTL);
		if (!(reg & DWC3_DCTL_CSFTRST))
			goto done;

		udelay(1);
	} while (--retries);

	phy_exit(dwc->usb3_generic_phy);
	phy_exit(dwc->usb2_generic_phy);

	return -ETIMEDOUT;

done:
	/*
	 * For DWC_usb31 controller, once DWC3_DCTL_CSFTRST bit is cleared,
	 * we must wait at least 50ms before accessing the PHY domain
	 * (synchronization delay). DWC_usb31 programming guide section 1.3.2.
	 */
	if (dwc3_is_usb31(dwc))
		msleep(50);

	return 0;
}

static const struct clk_bulk_data dwc3_core_clks[] = {
	{ .id = "ref" },
	{ .id = "bus_early" },
	{ .id = "suspend" },
};

/*
 * dwc3_frame_length_adjustment - Adjusts frame length if required
 * @dwc3: Pointer to our controller context structure
 */
static void dwc3_frame_length_adjustment(struct dwc3 *dwc)
{
	u32 reg;
	u32 dft;

	if (dwc->revision < DWC3_REVISION_250A)
		return;

	if (dwc->fladj == 0)
		return;

	reg = dwc3_readl(dwc->regs, DWC3_GFLADJ);
	dft = reg & DWC3_GFLADJ_30MHZ_MASK;
	if (dft != dwc->fladj) {
		reg &= ~DWC3_GFLADJ_30MHZ_MASK;
		reg |= DWC3_GFLADJ_30MHZ_SDBND_SEL | dwc->fladj;
		dwc3_writel(dwc->regs, DWC3_GFLADJ, reg);
	}
}

/**
 * dwc3_free_one_event_buffer - Frees one event buffer
 * @dwc: Pointer to our controller context structure
 * @evt: Pointer to event buffer to be freed
 */
static void dwc3_free_one_event_buffer(struct dwc3 *dwc,
		struct dwc3_event_buffer *evt)
{
	dma_free_coherent(dwc->sysdev, evt->length, evt->buf, evt->dma);
}

/**
 * dwc3_alloc_one_event_buffer - Allocates one event buffer structure
 * @dwc: Pointer to our controller context structure
 * @length: size of the event buffer
 *
 * Returns a pointer to the allocated event buffer structure on success
 * otherwise ERR_PTR(errno).
 */
static struct dwc3_event_buffer *dwc3_alloc_one_event_buffer(struct dwc3 *dwc,
		unsigned length)
{
	struct dwc3_event_buffer	*evt;

	evt = devm_kzalloc(dwc->dev, sizeof(*evt), GFP_KERNEL);
	if (!evt)
		return ERR_PTR(-ENOMEM);

	evt->dwc	= dwc;
	evt->length	= length;
	evt->cache	= devm_kzalloc(dwc->dev, length, GFP_KERNEL);
	if (!evt->cache)
		return ERR_PTR(-ENOMEM);

	evt->buf	= dma_alloc_coherent(dwc->sysdev, length,
			&evt->dma, GFP_KERNEL);
	if (!evt->buf)
		return ERR_PTR(-ENOMEM);

	return evt;
}

/**
 * dwc3_free_event_buffers - frees all allocated event buffers
 * @dwc: Pointer to our controller context structure
 */
static void dwc3_free_event_buffers(struct dwc3 *dwc)
{
	struct dwc3_event_buffer	*evt;

	evt = dwc->ev_buf;
	if (evt) {
		dwc3_free_one_event_buffer(dwc, evt);
		dwc->ev_buf = NULL;
	}

	/* free GSI related event buffers */
	dwc3_notify_event(dwc, DWC3_GSI_EVT_BUF_FREE, 0);
}

/**
 * dwc3_alloc_event_buffers - Allocates @num event buffers of size @length
 * @dwc: pointer to our controller context structure
 * @length: size of event buffer
 *
 * Returns 0 on success otherwise negative errno. In the error case, dwc
 * may contain some buffers allocated but not all which were requested.
 */
static int dwc3_alloc_event_buffers(struct dwc3 *dwc, unsigned length)
{
	struct dwc3_event_buffer *evt;

	evt = dwc3_alloc_one_event_buffer(dwc, length);
	if (IS_ERR(evt)) {
		dev_err(dwc->dev, "can't allocate event buffer\n");
		return PTR_ERR(evt);
	}
	dwc->ev_buf = evt;

	/* alloc GSI related event buffers */
	dwc3_notify_event(dwc, DWC3_GSI_EVT_BUF_ALLOC, 0);
	return 0;
}

/**
 * dwc3_event_buffers_setup - setup our allocated event buffers
 * @dwc: pointer to our controller context structure
 *
 * Returns 0 on success otherwise negative errno.
 */
int dwc3_event_buffers_setup(struct dwc3 *dwc)
{
	struct dwc3_event_buffer	*evt;

	evt = dwc->ev_buf;
	evt->lpos = 0;
	dwc3_writel(dwc->regs, DWC3_GEVNTADRLO(0),
			lower_32_bits(evt->dma));
	dwc3_writel(dwc->regs, DWC3_GEVNTADRHI(0),
			upper_32_bits(evt->dma));
	dwc3_writel(dwc->regs, DWC3_GEVNTSIZ(0),
			DWC3_GEVNTSIZ_SIZE(evt->length));
	dwc3_writel(dwc->regs, DWC3_GEVNTCOUNT(0), 0);

	/* setup GSI related event buffers */
	dwc3_notify_event(dwc, DWC3_GSI_EVT_BUF_SETUP, 0);
	return 0;
}

void dwc3_event_buffers_cleanup(struct dwc3 *dwc)
{
	struct dwc3_event_buffer	*evt;

	evt = dwc->ev_buf;

	evt->lpos = 0;

	dwc3_writel(dwc->regs, DWC3_GEVNTADRLO(0), 0);
	dwc3_writel(dwc->regs, DWC3_GEVNTADRHI(0), 0);
	dwc3_writel(dwc->regs, DWC3_GEVNTSIZ(0), DWC3_GEVNTSIZ_INTMASK
			| DWC3_GEVNTSIZ_SIZE(0));
	dwc3_writel(dwc->regs, DWC3_GEVNTCOUNT(0), 0);

	/* cleanup GSI related event buffers */
	dwc3_notify_event(dwc, DWC3_GSI_EVT_BUF_CLEANUP, 0);
}

static int dwc3_alloc_scratch_buffers(struct dwc3 *dwc)
{
	if (!dwc->has_hibernation)
		return 0;

	if (!dwc->nr_scratch)
		return 0;

	dwc->scratchbuf = kmalloc_array(dwc->nr_scratch,
			DWC3_SCRATCHBUF_SIZE, GFP_KERNEL);
	if (!dwc->scratchbuf)
		return -ENOMEM;

	return 0;
}

static int dwc3_setup_scratch_buffers(struct dwc3 *dwc)
{
	dma_addr_t scratch_addr;
	u32 param;
	int ret;

	if (!dwc->has_hibernation)
		return 0;

	if (!dwc->nr_scratch)
		return 0;

	 /* should never fall here */
	if (!WARN_ON(dwc->scratchbuf))
		return 0;

	scratch_addr = dma_map_single(dwc->sysdev, dwc->scratchbuf,
			dwc->nr_scratch * DWC3_SCRATCHBUF_SIZE,
			DMA_BIDIRECTIONAL);
	if (dma_mapping_error(dwc->sysdev, scratch_addr)) {
		dev_err(dwc->sysdev, "failed to map scratch buffer\n");
		ret = -EFAULT;
		goto err0;
	}

	dwc->scratch_addr = scratch_addr;

	param = lower_32_bits(scratch_addr);

	ret = dwc3_send_gadget_generic_command(dwc,
			DWC3_DGCMD_SET_SCRATCHPAD_ADDR_LO, param);
	if (ret < 0)
		goto err1;

	param = upper_32_bits(scratch_addr);

	ret = dwc3_send_gadget_generic_command(dwc,
			DWC3_DGCMD_SET_SCRATCHPAD_ADDR_HI, param);
	if (ret < 0)
		goto err1;

	return 0;

err1:
	dma_unmap_single(dwc->sysdev, dwc->scratch_addr, dwc->nr_scratch *
			DWC3_SCRATCHBUF_SIZE, DMA_BIDIRECTIONAL);

err0:
	return ret;
}

static void dwc3_free_scratch_buffers(struct dwc3 *dwc)
{
	if (!dwc->has_hibernation)
		return;

	if (!dwc->nr_scratch)
		return;

	 /* should never fall here */
	if (!WARN_ON(dwc->scratchbuf))
		return;

	dma_unmap_single(dwc->sysdev, dwc->scratch_addr, dwc->nr_scratch *
			DWC3_SCRATCHBUF_SIZE, DMA_BIDIRECTIONAL);
	kfree(dwc->scratchbuf);
}

static void dwc3_core_num_eps(struct dwc3 *dwc)
{
	struct dwc3_hwparams	*parms = &dwc->hwparams;

	dwc->num_eps = DWC3_NUM_EPS(parms);
}

static void dwc3_cache_hwparams(struct dwc3 *dwc)
{
	struct dwc3_hwparams	*parms = &dwc->hwparams;

	parms->hwparams0 = dwc3_readl(dwc->regs, DWC3_GHWPARAMS0);
	parms->hwparams1 = dwc3_readl(dwc->regs, DWC3_GHWPARAMS1);
	parms->hwparams2 = dwc3_readl(dwc->regs, DWC3_GHWPARAMS2);
	parms->hwparams3 = dwc3_readl(dwc->regs, DWC3_GHWPARAMS3);
	parms->hwparams4 = dwc3_readl(dwc->regs, DWC3_GHWPARAMS4);
	parms->hwparams5 = dwc3_readl(dwc->regs, DWC3_GHWPARAMS5);
	parms->hwparams6 = dwc3_readl(dwc->regs, DWC3_GHWPARAMS6);
	parms->hwparams7 = dwc3_readl(dwc->regs, DWC3_GHWPARAMS7);
	parms->hwparams8 = dwc3_readl(dwc->regs, DWC3_GHWPARAMS8);
}

static int dwc3_core_ulpi_init(struct dwc3 *dwc)
{
	int intf;
	int ret = 0;

	intf = DWC3_GHWPARAMS3_HSPHY_IFC(dwc->hwparams.hwparams3);

	if (intf == DWC3_GHWPARAMS3_HSPHY_IFC_ULPI ||
	    (intf == DWC3_GHWPARAMS3_HSPHY_IFC_UTMI_ULPI &&
	     dwc->hsphy_interface &&
	     !strncmp(dwc->hsphy_interface, "ulpi", 4)))
		ret = dwc3_ulpi_init(dwc);

	return ret;
}

/**
 * dwc3_phy_setup - Configure USB PHY Interface of DWC3 Core
 * @dwc: Pointer to our controller context structure
 *
 * Returns 0 on success. The USB PHY interfaces are configured but not
 * initialized. The PHY interfaces and the PHYs get initialized together with
 * the core in dwc3_core_init.
 */
static int dwc3_phy_setup(struct dwc3 *dwc)
{
	u32 reg;

	reg = dwc3_readl(dwc->regs, DWC3_GUSB3PIPECTL(0));

	/*
	 * Make sure UX_EXIT_PX is cleared as that causes issues with some
	 * PHYs. Also, this bit is not supposed to be used in normal operation.
	 */
	reg &= ~DWC3_GUSB3PIPECTL_UX_EXIT_PX;

	/*
	 * Above 1.94a, it is recommended to set DWC3_GUSB3PIPECTL_SUSPHY
	 * to '0' during coreConsultant configuration. So default value
	 * will be '0' when the core is reset. Application needs to set it
	 * to '1' after the core initialization is completed.
	 */
	if (dwc->revision > DWC3_REVISION_194A)
		reg |= DWC3_GUSB3PIPECTL_SUSPHY;

	if (dwc->u2ss_inp3_quirk)
		reg |= DWC3_GUSB3PIPECTL_U2SSINP3OK;

	if (dwc->dis_rxdet_inp3_quirk)
		reg |= DWC3_GUSB3PIPECTL_DISRXDETINP3;

	if (dwc->req_p1p2p3_quirk)
		reg |= DWC3_GUSB3PIPECTL_REQP1P2P3;

	if (dwc->del_p1p2p3_quirk)
		reg |= DWC3_GUSB3PIPECTL_DEP1P2P3_EN;

	if (dwc->del_phy_power_chg_quirk)
		reg |= DWC3_GUSB3PIPECTL_DEPOCHANGE;

	if (dwc->lfps_filter_quirk)
		reg |= DWC3_GUSB3PIPECTL_LFPSFILT;

	if (dwc->rx_detect_poll_quirk)
		reg |= DWC3_GUSB3PIPECTL_RX_DETOPOLL;

	if (dwc->tx_de_emphasis_quirk)
		reg |= DWC3_GUSB3PIPECTL_TX_DEEPH(dwc->tx_de_emphasis);

	if (dwc->dis_u3_susphy_quirk)
		reg &= ~DWC3_GUSB3PIPECTL_SUSPHY;

	if (dwc->dis_del_phy_power_chg_quirk)
		reg &= ~DWC3_GUSB3PIPECTL_DEPOCHANGE;

	if (dwc->ssp_u3_u0_quirk)
		reg |= (DWC3_GUSB3PIPECTL_UX_EXIT_PX |
				DWC3_GUSB3PIPECTL_P3EXSIGP2);

	dwc3_writel(dwc->regs, DWC3_GUSB3PIPECTL(0), reg);

	reg = dwc3_readl(dwc->regs, DWC3_GUSB2PHYCFG(0));

	/* Select the HS PHY interface */
	switch (DWC3_GHWPARAMS3_HSPHY_IFC(dwc->hwparams.hwparams3)) {
	case DWC3_GHWPARAMS3_HSPHY_IFC_UTMI_ULPI:
		if (dwc->hsphy_interface &&
				!strncmp(dwc->hsphy_interface, "utmi", 4)) {
			reg &= ~DWC3_GUSB2PHYCFG_ULPI_UTMI;
			break;
		} else if (dwc->hsphy_interface &&
				!strncmp(dwc->hsphy_interface, "ulpi", 4)) {
			reg |= DWC3_GUSB2PHYCFG_ULPI_UTMI;
			dwc3_writel(dwc->regs, DWC3_GUSB2PHYCFG(0), reg);
		} else {
			/* Relying on default value. */
			if (!(reg & DWC3_GUSB2PHYCFG_ULPI_UTMI))
				break;
		}
		/* FALLTHROUGH */
	case DWC3_GHWPARAMS3_HSPHY_IFC_ULPI:
		/* FALLTHROUGH */
	default:
		break;
	}

	switch (dwc->hsphy_mode) {
	case USBPHY_INTERFACE_MODE_UTMI:
		reg &= ~(DWC3_GUSB2PHYCFG_PHYIF_MASK |
		       DWC3_GUSB2PHYCFG_USBTRDTIM_MASK);
		reg |= DWC3_GUSB2PHYCFG_PHYIF(UTMI_PHYIF_8_BIT) |
		       DWC3_GUSB2PHYCFG_USBTRDTIM(USBTRDTIM_UTMI_8_BIT);
		break;
	case USBPHY_INTERFACE_MODE_UTMIW:
		reg &= ~(DWC3_GUSB2PHYCFG_PHYIF_MASK |
		       DWC3_GUSB2PHYCFG_USBTRDTIM_MASK);
		reg |= DWC3_GUSB2PHYCFG_PHYIF(UTMI_PHYIF_16_BIT) |
		       DWC3_GUSB2PHYCFG_USBTRDTIM(USBTRDTIM_UTMI_16_BIT);
		break;
	default:
		break;
	}

	/*
	 * Above 1.94a, it is recommended to set DWC3_GUSB2PHYCFG_SUSPHY to
	 * '0' during coreConsultant configuration. So default value will
	 * be '0' when the core is reset. Application needs to set it to
	 * '1' after the core initialization is completed.
	 */
	if (dwc->revision > DWC3_REVISION_194A)
		reg |= DWC3_GUSB2PHYCFG_SUSPHY;

	if (dwc->dis_u2_susphy_quirk)
		reg &= ~DWC3_GUSB2PHYCFG_SUSPHY;

	if (dwc->dis_enblslpm_quirk)
		reg &= ~DWC3_GUSB2PHYCFG_ENBLSLPM;

	if (dwc->dis_u2_freeclk_exists_quirk)
		reg &= ~DWC3_GUSB2PHYCFG_U2_FREECLK_EXISTS;

	dwc3_writel(dwc->regs, DWC3_GUSB2PHYCFG(0), reg);

	return 0;
}

static void dwc3_core_exit(struct dwc3 *dwc)
{
	dwc3_event_buffers_cleanup(dwc);

	usb_phy_set_suspend(dwc->usb2_phy, 1);
	usb_phy_set_suspend(dwc->usb3_phy, 1);
	phy_power_off(dwc->usb2_generic_phy);
	phy_power_off(dwc->usb3_generic_phy);

	usb_phy_shutdown(dwc->usb2_phy);
	usb_phy_shutdown(dwc->usb3_phy);
	phy_exit(dwc->usb2_generic_phy);
	phy_exit(dwc->usb3_generic_phy);

	clk_bulk_disable(dwc->num_clks, dwc->clks);
	clk_bulk_unprepare(dwc->num_clks, dwc->clks);
	reset_control_assert(dwc->reset);
}

static bool dwc3_core_is_valid(struct dwc3 *dwc)
{
	u32 reg;

	reg = dwc3_readl(dwc->regs, DWC3_GSNPSID);

	/* This should read as U3 followed by revision number */
	if ((reg & DWC3_GSNPSID_MASK) == 0x55330000) {
		/* Detected DWC_usb3 IP */
		dwc->revision = reg;
	} else if ((reg & DWC3_GSNPSID_MASK) == 0x33310000) {
		/* Detected DWC_usb31 IP */
		dwc->revision = dwc3_readl(dwc->regs, DWC3_VER_NUMBER);
		dwc->revision |= DWC3_REVISION_IS_DWC31;
		dwc->versiontype = dwc3_readl(dwc->regs, DWC3_VER_TYPE);
	} else {
		return false;
	}

	return true;
}

static void dwc3_core_setup_global_control(struct dwc3 *dwc)
{
	u32 hwparams4 = dwc->hwparams.hwparams4;
	u32 reg;

	reg = dwc3_readl(dwc->regs, DWC3_GCTL);
	reg &= ~DWC3_GCTL_SCALEDOWN_MASK;

	switch (DWC3_GHWPARAMS1_EN_PWROPT(dwc->hwparams.hwparams1)) {
	case DWC3_GHWPARAMS1_EN_PWROPT_CLK:
		/**
		 * WORKAROUND: DWC3 revisions between 2.10a and 2.50a have an
		 * issue which would cause xHCI compliance tests to fail.
		 *
		 * Because of that we cannot enable clock gating on such
		 * configurations.
		 *
		 * Refers to:
		 *
		 * STAR#9000588375: Clock Gating, SOF Issues when ref_clk-Based
		 * SOF/ITP Mode Used
		 */
		if ((dwc->dr_mode == USB_DR_MODE_HOST ||
				dwc3_is_otg_or_drd(dwc)) &&
				(dwc->revision >= DWC3_REVISION_210A &&
				dwc->revision <= DWC3_REVISION_250A))
			reg |= DWC3_GCTL_DSBLCLKGTNG | DWC3_GCTL_SOFITPSYNC;
		else
			reg &= ~DWC3_GCTL_DSBLCLKGTNG;
		break;
	case DWC3_GHWPARAMS1_EN_PWROPT_HIB:
		/* enable hibernation here */
		dwc->nr_scratch = DWC3_GHWPARAMS4_HIBER_SCRATCHBUFS(hwparams4);

		/*
		 * REVISIT Enabling this bit so that host-mode hibernation
		 * will work. Device-mode hibernation is not yet implemented.
		 */
		reg |= DWC3_GCTL_GBLHIBERNATIONEN;
		break;
	default:
		/* nothing */
		break;
	}

	/* check if current dwc3 is on simulation board */
	if (dwc->hwparams.hwparams6 & DWC3_GHWPARAMS6_EN_FPGA) {
		dev_info(dwc->dev, "Running with FPGA optmizations\n");
		dwc->is_fpga = true;
	}

	WARN_ONCE(dwc->disable_scramble_quirk && !dwc->is_fpga,
			"disable_scramble cannot be used on non-FPGA builds\n");

	if (dwc->disable_scramble_quirk && dwc->is_fpga)
		reg |= DWC3_GCTL_DISSCRAMBLE;
	else
		reg &= ~DWC3_GCTL_DISSCRAMBLE;

	if (dwc->u2exit_lfps_quirk)
		reg |= DWC3_GCTL_U2EXIT_LFPS;

	/*
	 * WORKAROUND: DWC3 revisions <1.90a have a bug
	 * where the device can fail to connect at SuperSpeed
	 * and falls back to high-speed mode which causes
	 * the device to enter a Connect/Disconnect loop
	 */
	if (dwc->revision < DWC3_REVISION_190A)
		reg |= DWC3_GCTL_U2RSTECN;

	if (dwc->disable_clk_gating)
		reg |= DWC3_GCTL_DSBLCLKGTNG;

	dwc3_writel(dwc->regs, DWC3_GCTL, reg);
}

static int dwc3_core_get_phy(struct dwc3 *dwc);
static int dwc3_core_ulpi_init(struct dwc3 *dwc);

/* set global incr burst type configuration registers */
static void dwc3_set_incr_burst_type(struct dwc3 *dwc)
{
	struct device *dev = dwc->dev;
	/* incrx_mode : for INCR burst type. */
	bool incrx_mode;
	/* incrx_size : for size of INCRX burst. */
	u32 incrx_size;
	u32 *vals;
	u32 cfg;
	int ntype;
	int ret;
	int i;

	cfg = dwc3_readl(dwc->regs, DWC3_GSBUSCFG0);

	/*
	 * Handle property "snps,incr-burst-type-adjustment".
	 * Get the number of value from this property:
	 * result <= 0, means this property is not supported.
	 * result = 1, means INCRx burst mode supported.
	 * result > 1, means undefined length burst mode supported.
	 */
	ntype = device_property_read_u32_array(dev,
			"snps,incr-burst-type-adjustment", NULL, 0);
	if (ntype <= 0)
		return;

	vals = kcalloc(ntype, sizeof(u32), GFP_KERNEL);
	if (!vals) {
		dev_err(dev, "Error to get memory\n");
		return;
	}

	/* Get INCR burst type, and parse it */
	ret = device_property_read_u32_array(dev,
			"snps,incr-burst-type-adjustment", vals, ntype);
	if (ret) {
		dev_err(dev, "Error to get property\n");
		return;
	}

	incrx_size = *vals;

	if (ntype > 1) {
		/* INCRX (undefined length) burst mode */
		incrx_mode = INCRX_UNDEF_LENGTH_BURST_MODE;
		for (i = 1; i < ntype; i++) {
			if (vals[i] > incrx_size)
				incrx_size = vals[i];
		}
	} else {
		/* INCRX burst mode */
		incrx_mode = INCRX_BURST_MODE;
	}

	/* Enable Undefined Length INCR Burst and Enable INCRx Burst */
	cfg &= ~DWC3_GSBUSCFG0_INCRBRST_MASK;
	if (incrx_mode)
		cfg |= DWC3_GSBUSCFG0_INCRBRSTENA;
	switch (incrx_size) {
	case 256:
		cfg |= DWC3_GSBUSCFG0_INCR256BRSTENA;
		break;
	case 128:
		cfg |= DWC3_GSBUSCFG0_INCR128BRSTENA;
		break;
	case 64:
		cfg |= DWC3_GSBUSCFG0_INCR64BRSTENA;
		break;
	case 32:
		cfg |= DWC3_GSBUSCFG0_INCR32BRSTENA;
		break;
	case 16:
		cfg |= DWC3_GSBUSCFG0_INCR16BRSTENA;
		break;
	case 8:
		cfg |= DWC3_GSBUSCFG0_INCR8BRSTENA;
		break;
	case 4:
		cfg |= DWC3_GSBUSCFG0_INCR4BRSTENA;
		break;
	case 1:
		break;
	default:
		dev_err(dev, "Invalid property\n");
		break;
	}

	dwc3_writel(dwc->regs, DWC3_GSBUSCFG0, cfg);
}

/**
 * dwc3_core_init - Low-level initialization of DWC3 Core
 * @dwc: Pointer to our controller context structure
 *
 * Returns 0 on success otherwise negative errno.
 */
int dwc3_core_init(struct dwc3 *dwc)
{
	u32			reg;
	int			ret;

	if (!dwc3_core_is_valid(dwc)) {
		dev_err(dwc->dev, "this is not a DesignWare USB3 DRD Core\n");
		ret = -ENODEV;
		goto err0;
	}

	dwc3_cache_hwparams(dwc);
	dwc3_check_params(dwc);
	ret = dwc3_get_dr_mode(dwc);
	if (ret) {
		ret = -EINVAL;
		goto err0;
	}

	/*
	 * Write Linux Version Code to our GUID register so it's easy to figure
	 * out which kernel version a bug was found.
	 */
	dwc3_writel(dwc->regs, DWC3_GUID, LINUX_VERSION_CODE);

	/* Handle USB2.0-only core configuration */
	if (DWC3_GHWPARAMS3_SSPHY_IFC(dwc->hwparams.hwparams3) ==
			DWC3_GHWPARAMS3_SSPHY_IFC_DIS) {
		if (dwc->maximum_speed >= USB_SPEED_SUPER)
			dwc->maximum_speed = USB_SPEED_HIGH;
	}

	ret = dwc3_phy_setup(dwc);
	if (ret)
		goto err0;

	if (!dwc->ulpi_ready) {
		ret = dwc3_core_ulpi_init(dwc);
		if (ret) {
			if (ret == -ETIMEDOUT) {
				dwc3_core_soft_reset(dwc);
				ret = -EPROBE_DEFER;
			}
			goto err0;
		}
		dwc->ulpi_ready = true;
	}

	if (!dwc->phys_ready) {
		ret = dwc3_core_get_phy(dwc);
		if (ret)
			goto err0a;
		dwc->phys_ready = true;
	}

	ret = dwc3_core_soft_reset(dwc);
	if (ret)
		goto err0a;

	dwc3_core_setup_global_control(dwc);
	dwc3_core_num_eps(dwc);

	ret = dwc3_setup_scratch_buffers(dwc);
	if (ret)
		goto err1;

	/* Adjust Frame Length */
	dwc3_frame_length_adjustment(dwc);

	dwc3_set_incr_burst_type(dwc);

	usb_phy_set_suspend(dwc->usb2_phy, 0);
	if (dwc->maximum_speed >= USB_SPEED_SUPER)
		usb_phy_set_suspend(dwc->usb3_phy, 0);

	ret = phy_power_on(dwc->usb2_generic_phy);
	if (ret < 0)
		goto err2;

	ret = phy_power_on(dwc->usb3_generic_phy);
	if (ret < 0)
		goto err3;

	/*
	 * ENDXFER polling is available on version 3.10a and later of
	 * the DWC_usb3 controller. It is NOT available in the
	 * DWC_usb31 controller.
	 */
	if (!dwc3_is_usb31(dwc) && dwc->revision >= DWC3_REVISION_310A) {
		reg = dwc3_readl(dwc->regs, DWC3_GUCTL2);
		reg |= DWC3_GUCTL2_RST_ACTBITLATER;
		dwc3_writel(dwc->regs, DWC3_GUCTL2, reg);
	}

	if (dwc->revision >= DWC3_REVISION_250A) {
		reg = dwc3_readl(dwc->regs, DWC3_GUCTL1);

		/*
		 * Enable hardware control of sending remote wakeup
		 * in HS when the device is in the L1 state.
		 */
		if (dwc->revision >= DWC3_REVISION_290A)
			reg |= DWC3_GUCTL1_DEV_L1_EXIT_BY_HW;

		if (dwc->dis_tx_ipgap_linecheck_quirk)
			reg |= DWC3_GUCTL1_TX_IPGAP_LINECHECK_DIS;

		/*
		 * STAR: 9001415732: Host failure when Park mode is enabled:
		 * Disable parkmode for Gen1 controllers to fix the stall
		 * seen during host mode transfers on multiple endpoints.
		 */
		if (!dwc3_is_usb31(dwc)) {
			reg |= DWC3_GUCTL1_PARKMODE_DISABLE_SS;
			reg |= DWC3_GUCTL1_PARKMODE_DISABLE_FSLS;
		}

		dwc3_writel(dwc->regs, DWC3_GUCTL1, reg);
	}

	/*
	 * Must config both number of packets and max burst settings to enable
	 * RX and/or TX threshold.
	 */
	if (dwc3_is_usb31(dwc) && dwc->dr_mode == USB_DR_MODE_HOST) {
		u8 rx_thr_num = dwc->rx_thr_num_pkt_prd;
		u8 rx_maxburst = dwc->rx_max_burst_prd;
		u8 tx_thr_num = dwc->tx_thr_num_pkt_prd;
		u8 tx_maxburst = dwc->tx_max_burst_prd;

		if (rx_thr_num && rx_maxburst) {
			reg = dwc3_readl(dwc->regs, DWC3_GRXTHRCFG);
			reg |= DWC31_RXTHRNUMPKTSEL_PRD;

			reg &= ~DWC31_RXTHRNUMPKT_PRD(~0);
			reg |= DWC31_RXTHRNUMPKT_PRD(rx_thr_num);

			reg &= ~DWC31_MAXRXBURSTSIZE_PRD(~0);
			reg |= DWC31_MAXRXBURSTSIZE_PRD(rx_maxburst);

			dwc3_writel(dwc->regs, DWC3_GRXTHRCFG, reg);
		}

		if (tx_thr_num && tx_maxburst) {
			reg = dwc3_readl(dwc->regs, DWC3_GTXTHRCFG);
			reg |= DWC31_TXTHRNUMPKTSEL_PRD;

			reg &= ~DWC31_TXTHRNUMPKT_PRD(~0);
			reg |= DWC31_TXTHRNUMPKT_PRD(tx_thr_num);

			reg &= ~DWC31_MAXTXBURSTSIZE_PRD(~0);
			reg |= DWC31_MAXTXBURSTSIZE_PRD(tx_maxburst);

			dwc3_writel(dwc->regs, DWC3_GTXTHRCFG, reg);
		}
	}

	/*
	 * STAR: 9001346572:Host stops transfers to other EPs when a single
	 * USB2.0 EP NAKs continuously requires to disable internal retry
	 * feature
	 */
	if ((dwc->revision == DWC3_USB31_REVISION_170A) &&
		(dwc->versiontype == DWC3_USB31_VER_TYPE_GA)) {
		reg = dwc3_readl(dwc->regs, DWC3_GUCTL3);
		reg |= DWC3_GUCTL3_USB20_RETRY_DISABLE;
		dwc3_writel(dwc->regs, DWC3_GUCTL3, reg);
	}

	if (dwc->gen2_tx_de_emph != -1)
		dwc3_writel(dwc->regs, DWC31_LCSR_TX_DEEMPH(0),
			dwc->gen2_tx_de_emph & DWC31_TX_DEEMPH_MASK);
	if (dwc->gen2_tx_de_emph1 != -1)
		dwc3_writel(dwc->regs, DWC31_LCSR_TX_DEEMPH_1(0),
			dwc->gen2_tx_de_emph1 & DWC31_TX_DEEMPH_MASK);
	if (dwc->gen2_tx_de_emph2 != -1)
		dwc3_writel(dwc->regs, DWC31_LCSR_TX_DEEMPH_2(0),
			dwc->gen2_tx_de_emph2 & DWC31_TX_DEEMPH_MASK);
	if (dwc->gen2_tx_de_emph3 != -1)
		dwc3_writel(dwc->regs, DWC31_LCSR_TX_DEEMPH_3(0),
			dwc->gen2_tx_de_emph3 & DWC31_TX_DEEMPH_MASK);

	dwc3_notify_event(dwc, DWC3_CONTROLLER_POST_RESET_EVENT, 0);

	/* set inter-packet gap 199.794ns to improve EL_23 margin */
	if (dwc->revision >= DWC3_USB31_REVISION_170A) {
		reg = dwc3_readl(dwc->regs, DWC3_GUCTL1);
		reg |= DWC3_GUCTL1_IP_GAP_ADD_ON(1);
		dwc3_writel(dwc->regs, DWC3_GUCTL1, reg);
	}

	return 0;

err3:
	phy_power_off(dwc->usb2_generic_phy);

err2:
	usb_phy_set_suspend(dwc->usb2_phy, 1);
	usb_phy_set_suspend(dwc->usb3_phy, 1);
	dwc3_free_scratch_buffers(dwc);

err1:
	usb_phy_shutdown(dwc->usb2_phy);
	usb_phy_shutdown(dwc->usb3_phy);
	phy_exit(dwc->usb2_generic_phy);
	phy_exit(dwc->usb3_generic_phy);

err0a:
	dwc3_ulpi_exit(dwc);

err0:
	return ret;
}

static int dwc3_core_get_phy(struct dwc3 *dwc)
{
	struct device		*dev = dwc->dev;
	struct device_node	*node = dev->of_node;
	int ret;

	if (node) {
		dwc->usb2_phy = devm_usb_get_phy_by_phandle(dev, "usb-phy", 0);
		dwc->usb3_phy = devm_usb_get_phy_by_phandle(dev, "usb-phy", 1);
	} else {
		dwc->usb2_phy = devm_usb_get_phy(dev, USB_PHY_TYPE_USB2);
		dwc->usb3_phy = devm_usb_get_phy(dev, USB_PHY_TYPE_USB3);
	}

	if (IS_ERR(dwc->usb2_phy)) {
		ret = PTR_ERR(dwc->usb2_phy);
		if (ret == -ENXIO || ret == -ENODEV) {
			dwc->usb2_phy = NULL;
		} else if (ret == -EPROBE_DEFER) {
			return ret;
		} else {
			dev_err(dev, "no usb2 phy configured\n");
			return ret;
		}
	}

	if (IS_ERR(dwc->usb3_phy)) {
		ret = PTR_ERR(dwc->usb3_phy);
		if (ret == -ENXIO || ret == -ENODEV) {
			dwc->usb3_phy = NULL;
		} else if (ret == -EPROBE_DEFER) {
			return ret;
		} else {
			dev_err(dev, "no usb3 phy configured\n");
			return ret;
		}
	}

	dwc->usb2_generic_phy = devm_phy_get(dev, "usb2-phy");
	if (IS_ERR(dwc->usb2_generic_phy)) {
		ret = PTR_ERR(dwc->usb2_generic_phy);
		if (ret == -ENOSYS || ret == -ENODEV) {
			dwc->usb2_generic_phy = NULL;
		} else if (ret == -EPROBE_DEFER) {
			return ret;
		} else {
			dev_err(dev, "no usb2 phy configured\n");
			return ret;
		}
	}

	dwc->usb3_generic_phy = devm_phy_get(dev, "usb3-phy");
	if (IS_ERR(dwc->usb3_generic_phy)) {
		ret = PTR_ERR(dwc->usb3_generic_phy);
		if (ret == -ENOSYS || ret == -ENODEV) {
			dwc->usb3_generic_phy = NULL;
		} else if (ret == -EPROBE_DEFER) {
			return ret;
		} else {
			dev_err(dev, "no usb3 phy configured\n");
			return ret;
		}
	}

	return 0;
}

static void __maybe_unused dwc3_core_exit_mode(struct dwc3 *dwc)
{
	switch (dwc->dr_mode) {
	case USB_DR_MODE_PERIPHERAL:
		dwc3_gadget_exit(dwc);
		break;
	case USB_DR_MODE_HOST:
		dwc3_host_exit(dwc);
		break;
	case USB_DR_MODE_OTG:
		dwc3_drd_exit(dwc);
		break;
	default:
		/* do nothing */
		break;
	}

	/* de-assert DRVVBUS for HOST and OTG mode */
	dwc3_set_prtcap(dwc, DWC3_GCTL_PRTCAP_DEVICE);
}

static void (*notify_event)(struct dwc3 *, unsigned int, unsigned int);
void dwc3_set_notifier(void (*notify)(struct dwc3 *, unsigned int,
							unsigned int))
{
	notify_event = notify;
}
EXPORT_SYMBOL(dwc3_set_notifier);

int dwc3_notify_event(struct dwc3 *dwc, unsigned int event, unsigned int value)
{
	int ret = 0;

	if (notify_event)
		notify_event(dwc, event, value);
	else
		ret = -ENODEV;

	return ret;
}
EXPORT_SYMBOL(dwc3_notify_event);

static void dwc3_get_properties(struct dwc3 *dwc)
{
	struct device		*dev = dwc->dev;
	u8			lpm_nyet_threshold;
	u8			tx_de_emphasis;
	u8			hird_threshold;
	u8			rx_thr_num_pkt_prd = 0;
	u8			rx_max_burst_prd = 0;
	u8			tx_thr_num_pkt_prd = 0;
	u8			tx_max_burst_prd = 0;

	/* default to highest possible threshold */
	lpm_nyet_threshold = 0xf;

	/* default to -3.5dB de-emphasis */
	tx_de_emphasis = 1;

	/*
	 * default to assert utmi_sleep_n and use maximum allowed HIRD
	 * threshold value of 0b1100
	 */
	hird_threshold = 12;

	dwc->maximum_speed = usb_get_maximum_speed(dev);
	dwc->max_hw_supp_speed = dwc->maximum_speed;
	dwc->dr_mode = usb_get_dr_mode(dev);
	dwc->hsphy_mode = of_usb_get_phy_mode(dev->of_node);

	dwc->sysdev_is_parent = device_property_read_bool(dev,
				"linux,sysdev_is_parent");
	if (dwc->sysdev_is_parent)
		dwc->sysdev = dwc->dev->parent;
	else
		dwc->sysdev = dwc->dev;

	dwc->has_lpm_erratum = device_property_read_bool(dev,
				"snps,has-lpm-erratum");
	device_property_read_u8(dev, "snps,lpm-nyet-threshold",
				&lpm_nyet_threshold);
	dwc->is_utmi_l1_suspend = device_property_read_bool(dev,
				"snps,is-utmi-l1-suspend");
	device_property_read_u8(dev, "snps,hird-threshold",
				&hird_threshold);

	device_property_read_u32(dev, "snps,xhci-imod-value",
			&dwc->xhci_imod_value);

	dwc->core_id = -1;
	device_property_read_u32(dev, "usb-core-id", &dwc->core_id);

	dwc->usb3_lpm_capable = device_property_read_bool(dev,
				"snps,usb3_lpm_capable");
	device_property_read_u8(dev, "snps,rx-thr-num-pkt-prd",
				&rx_thr_num_pkt_prd);
	device_property_read_u8(dev, "snps,rx-max-burst-prd",
				&rx_max_burst_prd);
	device_property_read_u8(dev, "snps,tx-thr-num-pkt-prd",
				&tx_thr_num_pkt_prd);
	device_property_read_u8(dev, "snps,tx-max-burst-prd",
				&tx_max_burst_prd);

	dwc->needs_fifo_resize = device_property_read_bool(dev,
				"tx-fifo-resize");

	dwc->disable_scramble_quirk = device_property_read_bool(dev,
				"snps,disable_scramble_quirk");
	dwc->u2exit_lfps_quirk = device_property_read_bool(dev,
				"snps,u2exit_lfps_quirk");
	dwc->u2ss_inp3_quirk = device_property_read_bool(dev,
				"snps,u2ss_inp3_quirk");
	dwc->req_p1p2p3_quirk = device_property_read_bool(dev,
				"snps,req_p1p2p3_quirk");
	dwc->del_p1p2p3_quirk = device_property_read_bool(dev,
				"snps,del_p1p2p3_quirk");
	dwc->del_phy_power_chg_quirk = device_property_read_bool(dev,
				"snps,del_phy_power_chg_quirk");
	dwc->lfps_filter_quirk = device_property_read_bool(dev,
				"snps,lfps_filter_quirk");
	dwc->rx_detect_poll_quirk = device_property_read_bool(dev,
				"snps,rx_detect_poll_quirk");
	dwc->dis_u3_susphy_quirk = device_property_read_bool(dev,
				"snps,dis_u3_susphy_quirk");
	dwc->dis_u2_susphy_quirk = device_property_read_bool(dev,
				"snps,dis_u2_susphy_quirk");
	dwc->dis_enblslpm_quirk = device_property_read_bool(dev,
				"snps,dis_enblslpm_quirk");
	dwc->dis_rxdet_inp3_quirk = device_property_read_bool(dev,
				"snps,dis_rxdet_inp3_quirk");
	dwc->dis_u2_freeclk_exists_quirk = device_property_read_bool(dev,
				"snps,dis-u2-freeclk-exists-quirk");
	dwc->dis_del_phy_power_chg_quirk = device_property_read_bool(dev,
				"snps,dis-del-phy-power-chg-quirk");
	dwc->dis_tx_ipgap_linecheck_quirk = device_property_read_bool(dev,
				"snps,dis-tx-ipgap-linecheck-quirk");

	dwc->tx_de_emphasis_quirk = device_property_read_bool(dev,
				"snps,tx_de_emphasis_quirk");
	dwc->ssp_u3_u0_quirk = device_property_read_bool(dev,
				"snps,ssp-u3-u0-quirk");
	device_property_read_u8(dev, "snps,tx_de_emphasis",
				&tx_de_emphasis);
	device_property_read_string(dev, "snps,hsphy_interface",
				    &dwc->hsphy_interface);
	device_property_read_u32(dev, "snps,quirk-frame-length-adjustment",
				 &dwc->fladj);
	dwc->enable_bus_suspend = device_property_read_bool(dev,
					"snps,bus-suspend-enable");
	dwc->usb3_u1u2_disable = device_property_read_bool(dev,
					"snps,usb3-u1u2-disable");
	dwc->disable_clk_gating = device_property_read_bool(dev,
					"snps,disable-clk-gating");

	dwc->dis_metastability_quirk = device_property_read_bool(dev,
				"snps,dis_metastability_quirk");

	dwc->gen2_tx_de_emph = -1;
	device_property_read_u32(dev, "snps,gen2-tx-de-emph",
			&dwc->gen2_tx_de_emph);

	dwc->gen2_tx_de_emph1 = -1;
	device_property_read_u32(dev, "snps,gen2-tx-de-emph1",
			&dwc->gen2_tx_de_emph1);

	dwc->gen2_tx_de_emph2 = -1;
	device_property_read_u32(dev, "snps,gen2-tx-de-emph2",
			&dwc->gen2_tx_de_emph2);

	dwc->gen2_tx_de_emph3 = -1;
	device_property_read_u32(dev, "snps,gen2-tx-de-emph3",
			&dwc->gen2_tx_de_emph3);

	dwc->lpm_nyet_threshold = lpm_nyet_threshold;
	dwc->tx_de_emphasis = tx_de_emphasis;

	dwc->hird_threshold = hird_threshold
		| (dwc->is_utmi_l1_suspend << 4);

	dwc->rx_thr_num_pkt_prd = rx_thr_num_pkt_prd;
	dwc->rx_max_burst_prd = rx_max_burst_prd;

	dwc->tx_thr_num_pkt_prd = tx_thr_num_pkt_prd;
	dwc->tx_max_burst_prd = tx_max_burst_prd;

	dwc->imod_interval = 0;
}

/* check whether the core supports IMOD */
bool dwc3_has_imod(struct dwc3 *dwc)
{
	return ((dwc3_is_usb3(dwc) &&
		 dwc->revision >= DWC3_REVISION_300A) ||
		(dwc3_is_usb31(dwc) &&
		 dwc->revision >= DWC3_USB31_REVISION_120A));
}

static void dwc3_check_params(struct dwc3 *dwc)
{
	struct device *dev = dwc->dev;

	/* Check for proper value of imod_interval */
	if (dwc->imod_interval && !dwc3_has_imod(dwc)) {
		dev_warn(dwc->dev, "Interrupt moderation not supported\n");
		dwc->imod_interval = 0;
	}

	/*
	 * Workaround for STAR 9000961433 which affects only version
	 * 3.00a of the DWC_usb3 core. This prevents the controller
	 * interrupt from being masked while handling events. IMOD
	 * allows us to work around this issue. Enable it for the
	 * affected version.
	 */
	if (!dwc->imod_interval &&
	    (dwc->revision == DWC3_REVISION_300A))
		dwc->imod_interval = 1;

	/* Check the maximum_speed parameter */
	switch (dwc->maximum_speed) {
	case USB_SPEED_LOW:
	case USB_SPEED_FULL:
	case USB_SPEED_HIGH:
	case USB_SPEED_SUPER:
	case USB_SPEED_SUPER_PLUS:
		break;
	default:
		dev_err(dev, "invalid maximum_speed parameter %d\n",
			dwc->maximum_speed);
		/* fall through */
	case USB_SPEED_UNKNOWN:
		/* default to superspeed */
		dwc->maximum_speed = USB_SPEED_SUPER;

		/*
		 * default to superspeed plus if we are capable.
		 */
		if (dwc3_is_usb31(dwc) &&
		    (DWC3_GHWPARAMS3_SSPHY_IFC(dwc->hwparams.hwparams3) ==
		     DWC3_GHWPARAMS3_SSPHY_IFC_GEN2))
			dwc->maximum_speed = USB_SPEED_SUPER_PLUS;

		break;
	}
}

static int dwc3_probe(struct platform_device *pdev)
{
	struct device		*dev = &pdev->dev;
	struct resource		*res, dwc_res;
	struct dwc3		*dwc;

	int			ret;

	void __iomem		*regs;
	int			irq;
	char			dma_ipc_log_ctx_name[40];

	if (count >= DWC_CTRL_COUNT) {
		dev_err(dev, "Err dwc instance %d >= %d available\n",
					count, DWC_CTRL_COUNT);
		ret = -EINVAL;
		return ret;
	}

	dwc = devm_kzalloc(dev, sizeof(*dwc), GFP_KERNEL);
	if (!dwc)
		return -ENOMEM;

	dwc->clks = devm_kmemdup(dev, dwc3_core_clks, sizeof(dwc3_core_clks),
				 GFP_KERNEL);
	if (!dwc->clks)
		return -ENOMEM;

	dwc->dev = dev;
	res = platform_get_resource(pdev, IORESOURCE_MEM, 0);
	if (!res) {
		dev_err(dev, "missing memory resource\n");
		return -ENODEV;
	}

	dwc->reg_phys = res->start;
	dwc->xhci_resources[0].start = res->start;
	dwc->xhci_resources[0].end = dwc->xhci_resources[0].start +
					DWC3_XHCI_REGS_END;
	dwc->xhci_resources[0].flags = res->flags;
	dwc->xhci_resources[0].name = res->name;

	irq = platform_get_irq(to_platform_device(dwc->dev), 0);

	ret = devm_request_irq(dev, irq, dwc3_interrupt, IRQF_SHARED, "dwc3",
			dwc);
	if (ret) {
		dev_err(dwc->dev, "failed to request irq #%d --> %d\n",
				irq, ret);
		return -ENODEV;
	}

	/* will be enabled in dwc3_msm_resume() */
	disable_irq(irq);
	dwc->irq = irq;
	/*
	 * Request memory region but exclude xHCI regs,
	 * since it will be requested by the xhci-plat driver.
	 */
	dwc_res = *res;
	dwc_res.start += DWC3_GLOBALS_REGS_START;

	regs = devm_ioremap_resource(dev, &dwc_res);
	if (IS_ERR(regs))
		return PTR_ERR(regs);

	dwc->dwc_wq = alloc_ordered_workqueue("dwc_wq", WQ_HIGHPRI);
	if (!dwc->dwc_wq) {
		dev_err(dev,
			"%s: Unable to create workqueue dwc_wq\n", __func__);
		goto err0;
	}

	INIT_WORK(&dwc->bh_work, dwc3_bh_work);
	dwc->regs	= regs;
	dwc->regs_size	= resource_size(&dwc_res);

	dwc3_get_properties(dwc);

	dwc->reset = devm_reset_control_get_optional_shared(dev, NULL);
	if (IS_ERR(dwc->reset))
		goto skip_clk_reset;

	if (dev->of_node) {
		dwc->num_clks = ARRAY_SIZE(dwc3_core_clks);

		ret = clk_bulk_get(dev, dwc->num_clks, dwc->clks);
		if (ret == -EPROBE_DEFER)
			return ret;
		/*
		 * Clocks are optional, but new DT platforms should support all
		 * clocks as required by the DT-binding.
		 */
		if (ret)
			dwc->num_clks = 0;
	}

	ret = reset_control_deassert(dwc->reset);
	if (ret)
		goto put_clks;

	ret = clk_bulk_prepare(dwc->num_clks, dwc->clks);
	if (ret)
		goto assert_reset;

	ret = clk_bulk_enable(dwc->num_clks, dwc->clks);
	if (ret)
		goto unprepare_clks;

skip_clk_reset:
	platform_set_drvdata(pdev, dwc);

	init_waitqueue_head(&dwc->wait_linkstate);
	spin_lock_init(&dwc->lock);

	pm_runtime_no_callbacks(dev);
	pm_runtime_set_active(dev);
	if (dwc->enable_bus_suspend) {
		pm_runtime_set_autosuspend_delay(dev,
			DWC3_DEFAULT_AUTOSUSPEND_DELAY);
		pm_runtime_use_autosuspend(dev);
	}
	pm_runtime_enable(dev);
	pm_runtime_forbid(dev);

	ret = dwc3_alloc_event_buffers(dwc, DWC3_EVENT_BUFFERS_SIZE);
	if (ret) {
		dev_err(dwc->dev, "failed to allocate event buffers\n");
		ret = -ENOMEM;
		goto err1;
	}

	ret = dwc3_alloc_scratch_buffers(dwc);
	if (ret)
		goto err2;

	if (dwc3_is_otg_or_drd(dwc) ||
		dwc->dr_mode == USB_DR_MODE_PERIPHERAL) {
		ret = dwc3_gadget_init(dwc);
		if (ret) {
			dev_err(dwc->dev, "gadget init failed %d\n", ret);
			goto err3;
		}
	}

	dwc->dwc_ipc_log_ctxt = ipc_log_context_create(NUM_LOG_PAGES,
					dev_name(dwc->dev), 0);
	if (!dwc->dwc_ipc_log_ctxt)
		dev_err(dwc->dev, "Error getting ipc_log_ctxt\n");

	snprintf(dma_ipc_log_ctx_name, sizeof(dma_ipc_log_ctx_name),
					"%s.ep_events", dev_name(dwc->dev));
	dwc->dwc_dma_ipc_log_ctxt = ipc_log_context_create(2 * NUM_LOG_PAGES,
						dma_ipc_log_ctx_name, 0);
	if (!dwc->dwc_dma_ipc_log_ctxt)
		dev_err(dwc->dev, "Error getting ipc_log_ctxt for ep_events\n");

	dwc3_instance[count] = dwc;
	dwc->index = count;
	count++;

<<<<<<< HEAD
	pm_runtime_allow(dev);
	dwc3_debugfs_init(dwc);
=======
	dma_set_max_seg_size(dev, UINT_MAX);

>>>>>>> 38d95b42
	return 0;

err3:
	dwc3_free_scratch_buffers(dwc);
err2:
	dwc3_free_event_buffers(dwc);
err1:
	if (dwc->num_clks) {
		clk_bulk_disable(dwc->num_clks, dwc->clks);
unprepare_clks:
		clk_bulk_unprepare(dwc->num_clks, dwc->clks);
assert_reset:
		reset_control_assert(dwc->reset);
put_clks:
		clk_bulk_put(dwc->num_clks, dwc->clks);
	}
	destroy_workqueue(dwc->dwc_wq);
err0:

	return ret;
}

static int dwc3_remove(struct platform_device *pdev)
{
	struct dwc3	*dwc = platform_get_drvdata(pdev);

	dwc3_debugfs_exit(dwc);
	dwc3_gadget_exit(dwc);
	pm_runtime_allow(&pdev->dev);
	pm_runtime_disable(&pdev->dev);

	dwc3_free_event_buffers(dwc);
	dwc3_free_scratch_buffers(dwc);
	clk_bulk_put(dwc->num_clks, dwc->clks);

	ipc_log_context_destroy(dwc->dwc_ipc_log_ctxt);
	dwc->dwc_ipc_log_ctxt = NULL;
	ipc_log_context_destroy(dwc->dwc_dma_ipc_log_ctxt);
	dwc->dwc_dma_ipc_log_ctxt = NULL;
	count--;
	dwc3_instance[dwc->index] = NULL;

	return 0;
}

#ifdef CONFIG_PM
static int dwc3_core_init_for_resume(struct dwc3 *dwc)
{
	int ret;

	ret = reset_control_deassert(dwc->reset);
	if (ret)
		return ret;

	ret = clk_bulk_prepare(dwc->num_clks, dwc->clks);
	if (ret)
		goto assert_reset;

	ret = clk_bulk_enable(dwc->num_clks, dwc->clks);
	if (ret)
		goto unprepare_clks;

	ret = dwc3_core_init(dwc);
	if (ret)
		goto disable_clks;

	return 0;

disable_clks:
	clk_bulk_disable(dwc->num_clks, dwc->clks);
unprepare_clks:
	clk_bulk_unprepare(dwc->num_clks, dwc->clks);
assert_reset:
	reset_control_assert(dwc->reset);

	return ret;
}

static int dwc3_suspend_common(struct dwc3 *dwc, pm_message_t msg)
{
	unsigned long	flags;
	u32 reg;

	switch (dwc->current_dr_role) {
	case DWC3_GCTL_PRTCAP_DEVICE:
		spin_lock_irqsave(&dwc->lock, flags);
		dwc3_gadget_suspend(dwc);
		spin_unlock_irqrestore(&dwc->lock, flags);
		synchronize_irq(dwc->irq_gadget);
		dwc3_core_exit(dwc);
		break;
	case DWC3_GCTL_PRTCAP_HOST:
		if (!PMSG_IS_AUTO(msg)) {
			dwc3_core_exit(dwc);
			break;
		}

		/* Let controller to suspend HSPHY before PHY driver suspends */
		if (dwc->dis_u2_susphy_quirk ||
		    dwc->dis_enblslpm_quirk) {
			reg = dwc3_readl(dwc->regs, DWC3_GUSB2PHYCFG(0));
			reg |=  DWC3_GUSB2PHYCFG_ENBLSLPM |
				DWC3_GUSB2PHYCFG_SUSPHY;
			dwc3_writel(dwc->regs, DWC3_GUSB2PHYCFG(0), reg);

			/* Give some time for USB2 PHY to suspend */
			usleep_range(5000, 6000);
		}

		phy_pm_runtime_put_sync(dwc->usb2_generic_phy);
		phy_pm_runtime_put_sync(dwc->usb3_generic_phy);
		break;
	case DWC3_GCTL_PRTCAP_OTG:
		/* do nothing during runtime_suspend */
		if (PMSG_IS_AUTO(msg))
			break;

		if (dwc->current_otg_role == DWC3_OTG_ROLE_DEVICE) {
			spin_lock_irqsave(&dwc->lock, flags);
			dwc3_gadget_suspend(dwc);
			spin_unlock_irqrestore(&dwc->lock, flags);
			synchronize_irq(dwc->irq_gadget);
		}

		dwc3_otg_exit(dwc);
		dwc3_core_exit(dwc);
		break;
	default:
		/* do nothing */
		break;
	}

	return 0;
}

static int dwc3_resume_common(struct dwc3 *dwc, pm_message_t msg)
{
	unsigned long	flags;
	int		ret;
	u32		reg;

	switch (dwc->current_dr_role) {
	case DWC3_GCTL_PRTCAP_DEVICE:
		ret = dwc3_core_init_for_resume(dwc);
		if (ret)
			return ret;

		dwc3_set_prtcap(dwc, DWC3_GCTL_PRTCAP_DEVICE);
		spin_lock_irqsave(&dwc->lock, flags);
		dwc3_gadget_resume(dwc);
		spin_unlock_irqrestore(&dwc->lock, flags);
		break;
	case DWC3_GCTL_PRTCAP_HOST:
		if (!PMSG_IS_AUTO(msg)) {
			ret = dwc3_core_init_for_resume(dwc);
			if (ret)
				return ret;
			dwc3_set_prtcap(dwc, DWC3_GCTL_PRTCAP_HOST);
			break;
		}
		/* Restore GUSB2PHYCFG bits that were modified in suspend */
		reg = dwc3_readl(dwc->regs, DWC3_GUSB2PHYCFG(0));
		if (dwc->dis_u2_susphy_quirk)
			reg &= ~DWC3_GUSB2PHYCFG_SUSPHY;

		if (dwc->dis_enblslpm_quirk)
			reg &= ~DWC3_GUSB2PHYCFG_ENBLSLPM;

		dwc3_writel(dwc->regs, DWC3_GUSB2PHYCFG(0), reg);

		phy_pm_runtime_get_sync(dwc->usb2_generic_phy);
		phy_pm_runtime_get_sync(dwc->usb3_generic_phy);
		break;
	case DWC3_GCTL_PRTCAP_OTG:
		/* nothing to do on runtime_resume */
		if (PMSG_IS_AUTO(msg))
			break;

		ret = dwc3_core_init_for_resume(dwc);
		if (ret)
			return ret;

		dwc3_set_prtcap(dwc, dwc->current_dr_role);

		dwc3_otg_init(dwc);
		if (dwc->current_otg_role == DWC3_OTG_ROLE_HOST) {
			dwc3_otg_host_init(dwc);
		} else if (dwc->current_otg_role == DWC3_OTG_ROLE_DEVICE) {
			spin_lock_irqsave(&dwc->lock, flags);
			dwc3_gadget_resume(dwc);
			spin_unlock_irqrestore(&dwc->lock, flags);
		}

		break;
	default:
		/* do nothing */
		break;
	}

	return 0;
}

static int dwc3_runtime_checks(struct dwc3 *dwc)
{
	switch (dwc->current_dr_role) {
	case DWC3_GCTL_PRTCAP_DEVICE:
		if (dwc->connected)
			return -EBUSY;
		break;
	case DWC3_GCTL_PRTCAP_HOST:
	default:
		/* do nothing */
		break;
	}

	return 0;
}

static int dwc3_runtime_suspend(struct device *dev)
{
	struct dwc3     *dwc = dev_get_drvdata(dev);
	int		ret;

	/* Check if platform glue driver handling PM, if not then handle here */
	if (!dwc3_notify_event(dwc, DWC3_CORE_PM_SUSPEND_EVENT, 0))
		return 0;

	if (dwc3_runtime_checks(dwc))
		return -EBUSY;

	ret = dwc3_suspend_common(dwc, PMSG_AUTO_SUSPEND);
	if (ret)
		return ret;

	device_init_wakeup(dev, true);

	return 0;
}

static int dwc3_runtime_resume(struct device *dev)
{
	struct dwc3     *dwc = dev_get_drvdata(dev);
	int		ret;

	/* Check if platform glue driver handling PM, if not then handle here */
	if (!dwc3_notify_event(dwc, DWC3_CORE_PM_RESUME_EVENT, 0))
		return 0;

	device_init_wakeup(dev, false);

	ret = dwc3_resume_common(dwc, PMSG_AUTO_RESUME);
	if (ret)
		return ret;

	switch (dwc->current_dr_role) {
	case DWC3_GCTL_PRTCAP_DEVICE:
		dwc3_gadget_process_pending_events(dwc);
		break;
	case DWC3_GCTL_PRTCAP_HOST:
	default:
		/* do nothing */
		break;
	}

	pm_runtime_mark_last_busy(dev);

	return 0;
}

static int dwc3_runtime_idle(struct device *dev)
{
	struct dwc3     *dwc = dev_get_drvdata(dev);

	switch (dwc->current_dr_role) {
	case DWC3_GCTL_PRTCAP_DEVICE:
		if (dwc3_runtime_checks(dwc))
			return -EBUSY;
		break;
	case DWC3_GCTL_PRTCAP_HOST:
	default:
		/* do nothing */
		break;
	}

	pm_runtime_mark_last_busy(dev);
	pm_runtime_autosuspend(dev);

	return 0;
}
#endif /* CONFIG_PM */

#ifdef CONFIG_PM_SLEEP
static int dwc3_suspend(struct device *dev)
{
	struct dwc3	*dwc = dev_get_drvdata(dev);
	int		ret;

	/* Check if platform glue driver handling PM, if not then handle here */
	if (!dwc3_notify_event(dwc, DWC3_CORE_PM_SUSPEND_EVENT, 0))
		return 0;

	ret = dwc3_suspend_common(dwc, PMSG_SUSPEND);
	if (ret)
		return ret;

	pinctrl_pm_select_sleep_state(dev);

	return 0;
}

static int dwc3_resume(struct device *dev)
{
	struct dwc3	*dwc = dev_get_drvdata(dev);
	int		ret;

	/* Check if platform glue driver handling PM, if not then handle here */
	if (!dwc3_notify_event(dwc, DWC3_CORE_PM_RESUME_EVENT, 0)) {
		/*
		 * If the core was in host mode during suspend, then set the
		 * runtime PM state as active to reflect actual state of device
		 * which is now out of LPM. This allows runtime_suspend later.
		 */
		if (dwc->current_dr_role == DWC3_GCTL_PRTCAP_HOST &&
		    dwc->ignore_wakeup_src_in_hostmode)
			goto runtime_set_active;

		return 0;
	}

	pinctrl_pm_select_default_state(dev);

	ret = dwc3_resume_common(dwc, PMSG_RESUME);
	if (ret)
		return ret;

runtime_set_active:
	pm_runtime_disable(dev);
	pm_runtime_set_active(dev);
	pm_runtime_enable(dev);

	return 0;
}
#endif /* CONFIG_PM_SLEEP */

static const struct dev_pm_ops dwc3_dev_pm_ops = {
	SET_SYSTEM_SLEEP_PM_OPS(dwc3_suspend, dwc3_resume)
	SET_RUNTIME_PM_OPS(dwc3_runtime_suspend, dwc3_runtime_resume,
			dwc3_runtime_idle)
};

#ifdef CONFIG_OF
static const struct of_device_id of_dwc3_match[] = {
	{
		.compatible = "snps,dwc3"
	},
	{
		.compatible = "synopsys,dwc3"
	},
	{ },
};
MODULE_DEVICE_TABLE(of, of_dwc3_match);
#endif

#ifdef CONFIG_ACPI

#define ACPI_ID_INTEL_BSW	"808622B7"

static const struct acpi_device_id dwc3_acpi_match[] = {
	{ ACPI_ID_INTEL_BSW, 0 },
	{ },
};
MODULE_DEVICE_TABLE(acpi, dwc3_acpi_match);
#endif

static struct platform_driver dwc3_driver = {
	.probe		= dwc3_probe,
	.remove		= dwc3_remove,
	.driver		= {
		.name	= "dwc3",
		.of_match_table	= of_match_ptr(of_dwc3_match),
		.acpi_match_table = ACPI_PTR(dwc3_acpi_match),
		.pm	= &dwc3_dev_pm_ops,
	},
};

module_platform_driver(dwc3_driver);

MODULE_ALIAS("platform:dwc3");
MODULE_AUTHOR("Felipe Balbi <balbi@ti.com>");
MODULE_LICENSE("GPL v2");
MODULE_DESCRIPTION("DesignWare USB3 DRD Controller Driver");<|MERGE_RESOLUTION|>--- conflicted
+++ resolved
@@ -1626,13 +1626,11 @@
 	dwc->index = count;
 	count++;
 
-<<<<<<< HEAD
 	pm_runtime_allow(dev);
 	dwc3_debugfs_init(dwc);
-=======
+
 	dma_set_max_seg_size(dev, UINT_MAX);
 
->>>>>>> 38d95b42
 	return 0;
 
 err3:
