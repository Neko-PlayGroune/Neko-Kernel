--- conflicted
+++ resolved
@@ -47,13 +47,11 @@
 #include "debug.h"
 #include "xhci.h"
 
-<<<<<<< HEAD
 #include "../pd/ps5169.h"
-=======
+
 static bool bc12_compliance;
 module_param(bc12_compliance, bool, 0644);
 MODULE_PARM_DESC(bc12_compliance, "Disable sending dp pulse for CDP");
->>>>>>> cb78c3f5
 
 #define SDP_CONNETION_CHECK_TIME 10000 /* in ms */
 #define EXTCON_SYNC_EVENT_TIMEOUT_MS 1500 /* in ms */
