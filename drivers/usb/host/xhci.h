--- conflicted
+++ resolved
@@ -2071,13 +2071,9 @@
 
 /* xHCI host controller glue */
 typedef void (*xhci_get_quirks_t)(struct device *, struct xhci_hcd *);
-<<<<<<< HEAD
-int xhci_handshake(void __iomem *ptr, u32 mask, u32 done, int usec);
+int xhci_handshake(void __iomem *ptr, u32 mask, u32 done, u64 timeout_us);
 int xhci_handshake_check_state(struct xhci_hcd *xhci,
-		void __iomem *ptr, u32 mask, u32 done, int usec);
-=======
-int xhci_handshake(void __iomem *ptr, u32 mask, u32 done, u64 timeout_us);
->>>>>>> 5d2c9fe6
+		void __iomem *ptr, u32 mask, u32 done, u64 timeout_us);
 void xhci_quiesce(struct xhci_hcd *xhci);
 int xhci_halt(struct xhci_hcd *xhci);
 int xhci_start(struct xhci_hcd *xhci);
