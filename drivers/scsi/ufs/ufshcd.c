/*
 * Universal Flash Storage Host controller driver Core
 *
 * This code is based on drivers/scsi/ufs/ufshcd.c
 * Copyright (C) 2011-2013 Samsung India Software Operations
 * Copyright (c) 2013-2021, The Linux Foundation. All rights reserved.
 *
 * Authors:
 *	Santosh Yaraganavi <santosh.sy@samsung.com>
 *	Vinayak Holikatti <h.vinayak@samsung.com>
 *
 * This program is free software; you can redistribute it and/or
 * modify it under the terms of the GNU General Public License
 * as published by the Free Software Foundation; either version 2
 * of the License, or (at your option) any later version.
 * See the COPYING file in the top-level directory or visit
 * <http://www.gnu.org/licenses/gpl-2.0.html>
 *
 * This program is distributed in the hope that it will be useful,
 * but WITHOUT ANY WARRANTY; without even the implied warranty of
 * MERCHANTABILITY or FITNESS FOR A PARTICULAR PURPOSE.  See the
 * GNU General Public License for more details.
 *
 * This program is provided "AS IS" and "WITH ALL FAULTS" and
 * without warranty of any kind. You are solely responsible for
 * determining the appropriateness of using and distributing
 * the program and assume all risks associated with your exercise
 * of rights with respect to the program, including but not limited
 * to infringement of third party rights, the risks and costs of
 * program errors, damage to or loss of data, programs or equipment,
 * and unavailability or interruption of operations. Under no
 * circumstances will the contributor of this Program be liable for
 * any damages of any kind arising from your use or distribution of
 * this program.
 *
 * The Linux Foundation chooses to take subject only to the GPLv2
 * license terms, and distributes only under these terms.
 */

#include <linux/async.h>
#include <scsi/ufs/ioctl.h>
#include <linux/nls.h>
#include <linux/of.h>
#include <linux/bitfield.h>
#include <linux/blkdev.h>
#include <linux/suspend.h>
#include "ufshcd.h"
#include "ufs_quirks.h"
#include "unipro.h"
#include "ufs-sysfs.h"
#include "ufs-debugfs.h"
#include "ufs-qcom.h"

static bool ufshcd_wb_sup(struct ufs_hba *hba);
static int ufshcd_wb_ctrl(struct ufs_hba *hba, bool enable);
static int ufshcd_wb_buf_flush_enable(struct ufs_hba *hba);
static int ufshcd_wb_buf_flush_disable(struct ufs_hba *hba);
static bool ufshcd_wb_is_buf_flush_needed(struct ufs_hba *hba);
static int ufshcd_wb_toggle_flush_during_h8(struct ufs_hba *hba, bool set);

#ifdef CONFIG_DEBUG_FS

static int ufshcd_tag_req_type(struct request *rq)
{
	int rq_type = TS_WRITE;

	if (!rq)
		rq_type = TS_NOT_SUPPORTED;
	else if (rq->cmd_flags & REQ_PREFLUSH)
		rq_type = TS_FLUSH;
	else if (rq_data_dir(rq) == READ)
		rq_type = (rq->cmd_flags & REQ_URGENT) ?
			TS_URGENT_READ : TS_READ;
	else if (rq->cmd_flags & REQ_URGENT)
		rq_type = TS_URGENT_WRITE;

	return rq_type;
}

static void ufshcd_update_error_stats(struct ufs_hba *hba, int type)
{
	ufsdbg_set_err_state(hba);
	if (type < UFS_ERR_MAX)
		hba->ufs_stats.err_stats[type]++;
}

static void ufshcd_update_tag_stats(struct ufs_hba *hba, int tag)
{
	struct request *rq =
		hba->lrb[tag].cmd ? hba->lrb[tag].cmd->request : NULL;
	u64 **tag_stats = hba->ufs_stats.tag_stats;
	int rq_type;

	if (!hba->ufs_stats.enabled)
		return;

	tag_stats[tag][TS_TAG]++;
	if (!rq)
		return;

	WARN_ON(hba->ufs_stats.q_depth > hba->nutrs);
	rq_type = ufshcd_tag_req_type(rq);
	if (!(rq_type < 0 || rq_type > TS_NUM_STATS))
		tag_stats[hba->ufs_stats.q_depth++][rq_type]++;
}

static void ufshcd_update_tag_stats_completion(struct ufs_hba *hba,
		struct scsi_cmnd *cmd)
{
	struct request *rq = cmd ? cmd->request : NULL;

	if (rq)
		hba->ufs_stats.q_depth--;
}

static void update_req_stats(struct ufs_hba *hba, struct ufshcd_lrb *lrbp)
{
	int rq_type;
	struct request *rq = lrbp->cmd ? lrbp->cmd->request : NULL;
	s64 delta = ktime_us_delta(lrbp->compl_time_stamp,
		lrbp->issue_time_stamp);

	/* update general request statistics */
	if (hba->ufs_stats.req_stats[TS_TAG].count == 0)
		hba->ufs_stats.req_stats[TS_TAG].min = delta;
	hba->ufs_stats.req_stats[TS_TAG].count++;
	hba->ufs_stats.req_stats[TS_TAG].sum += delta;
	if (delta > hba->ufs_stats.req_stats[TS_TAG].max)
		hba->ufs_stats.req_stats[TS_TAG].max = delta;
	if (delta < hba->ufs_stats.req_stats[TS_TAG].min)
		hba->ufs_stats.req_stats[TS_TAG].min = delta;

	rq_type = ufshcd_tag_req_type(rq);
	if (rq_type == TS_NOT_SUPPORTED)
		return;

	/* update request type specific statistics */
	if (hba->ufs_stats.req_stats[rq_type].count == 0)
		hba->ufs_stats.req_stats[rq_type].min = delta;
	hba->ufs_stats.req_stats[rq_type].count++;
	hba->ufs_stats.req_stats[rq_type].sum += delta;
	if (delta > hba->ufs_stats.req_stats[rq_type].max)
		hba->ufs_stats.req_stats[rq_type].max = delta;
	if (delta < hba->ufs_stats.req_stats[rq_type].min)
			hba->ufs_stats.req_stats[rq_type].min = delta;
}

static void
ufshcd_update_query_stats(struct ufs_hba *hba, enum query_opcode opcode, u8 idn)
{
	if (opcode < UPIU_QUERY_OPCODE_MAX && idn < MAX_QUERY_IDN)
		hba->ufs_stats.query_stats_arr[opcode][idn]++;
}

#else
static inline void ufshcd_update_tag_stats(struct ufs_hba *hba, int tag)
{
}

static inline void ufshcd_update_tag_stats_completion(struct ufs_hba *hba,
		struct scsi_cmnd *cmd)
{
}

static inline void ufshcd_update_error_stats(struct ufs_hba *hba, int type)
{
}

static inline
void update_req_stats(struct ufs_hba *hba, struct ufshcd_lrb *lrbp)
{
}

static inline
void ufshcd_update_query_stats(struct ufs_hba *hba,
			       enum query_opcode opcode, u8 idn)
{
}
#endif

static void ufshcd_update_uic_error_cnt(struct ufs_hba *hba, u32 reg, int type)
{
	unsigned long err_bits;
	int ec;

	switch (type) {
	case UFS_UIC_ERROR_PA:
		err_bits = reg & UIC_PHY_ADAPTER_LAYER_ERROR_CODE_MASK;
		for_each_set_bit(ec, &err_bits, UFS_EC_PA_MAX) {
			hba->ufs_stats.pa_err_cnt[ec]++;
			hba->ufs_stats.pa_err_cnt_total++;
		}
		break;
	case UFS_UIC_ERROR_DL:
		err_bits = reg & UIC_DATA_LINK_LAYER_ERROR_CODE_MASK;
		for_each_set_bit(ec, &err_bits, UFS_EC_DL_MAX) {
			hba->ufs_stats.dl_err_cnt[ec]++;
			hba->ufs_stats.dl_err_cnt_total++;
		}
		break;
	case UFS_UIC_ERROR_DME:
		hba->ufs_stats.dme_err_cnt++;
	default:
		break;
	}
}
#include "ufshcd-crypto.h"

#define CREATE_TRACE_POINTS
#include <trace/events/ufs.h>

#define PWR_INFO_MASK	0xF
#define PWR_RX_OFFSET	4

#define UFSHCD_REQ_SENSE_SIZE	18

#define UFSHCD_ENABLE_INTRS	(UTP_TRANSFER_REQ_COMPL |\
				 UTP_TASK_REQ_COMPL |\
				 UFSHCD_ERROR_MASK)
/* UIC command timeout, unit: ms */
#define UIC_CMD_TIMEOUT	500

/* NOP OUT retries waiting for NOP IN response */
#define NOP_OUT_RETRIES    10
/* Timeout after 30 msecs if NOP OUT hangs without response */
#define NOP_OUT_TIMEOUT    30 /* msecs */

/* Query request retries */
#define QUERY_REQ_RETRIES 3
/* Query request timeout */
#define QUERY_REQ_TIMEOUT 1500 /* 1.5 seconds */

/* Task management command timeout */
#define TM_CMD_TIMEOUT	100 /* msecs */

/* maximum number of retries for a general UIC command  */
#define UFS_UIC_COMMAND_RETRIES 3

/* maximum number of link-startup retries */
#define DME_LINKSTARTUP_RETRIES 3

/* Maximum retries for Hibern8 enter */
#define UIC_HIBERN8_ENTER_RETRIES 3

/* maximum number of reset retries before giving up */
#define MAX_HOST_RESET_RETRIES 5

/* Expose the flag value from utp_upiu_query.value */
#define MASK_QUERY_UPIU_FLAG_LOC 0xFF

/* Interrupt aggregation default timeout, unit: 40us */
#define INT_AGGR_DEF_TO	0x02

/* default value of auto suspend is 3 seconds */
#define UFSHCD_AUTO_SUSPEND_DELAY_MS 3000 /* millisecs */

/* default value of ref clock gating wait time is 100 micro seconds */
#define UFSHCD_REF_CLK_GATING_WAIT_US 100 /* microsecs */

#define UFSHCD_CLK_GATING_DELAY_MS_PWR_SAVE	10
#define UFSHCD_CLK_GATING_DELAY_MS_PERF		50

/* IOCTL opcode for command - ufs set device read only */
#define UFS_IOCTL_BLKROSET      BLKROSET

#define ufshcd_toggle_vreg(_dev, _vreg, _on)				\
	({                                                              \
		int _ret;                                               \
		if (_on)                                                \
			_ret = ufshcd_enable_vreg(_dev, _vreg);         \
		else                                                    \
			_ret = ufshcd_disable_vreg(_dev, _vreg);        \
		_ret;                                                   \
	})

static void ufshcd_hex_dump(struct ufs_hba *hba, const char * const str,
			    const void *buf, size_t len)

{
	/*
	 * device name is expected to take up ~20 characters and "str" passed
	 * to this function is expected to be of ~10 character so we would need
	 * ~30 characters string to hold the concatenation of these 2 strings.
	 */
	#define MAX_PREFIX_STR_SIZE 50
	char prefix_str[MAX_PREFIX_STR_SIZE] = {0};

	/* concatenate the device name and "str" */
	snprintf(prefix_str, MAX_PREFIX_STR_SIZE, "%s %s: ",
		 dev_name(hba->dev), str);
	print_hex_dump(KERN_ERR, prefix_str, DUMP_PREFIX_OFFSET,
		       16, 4, buf, len, false);
}

enum {
	UFSHCD_MAX_CHANNEL	= 0,
	UFSHCD_MAX_ID		= 1,
	UFSHCD_CMD_PER_LUN	= 32,
	UFSHCD_CAN_QUEUE	= 32,
};

/* UFSHCD states */
enum {
	UFSHCD_STATE_RESET,
	UFSHCD_STATE_ERROR,
	UFSHCD_STATE_OPERATIONAL,
	UFSHCD_STATE_EH_SCHEDULED,
};

/* UFSHCD error handling flags */
enum {
	UFSHCD_EH_IN_PROGRESS = (1 << 0),
};

/* UFSHCD UIC layer error flags */
enum {
	UFSHCD_UIC_DL_PA_INIT_ERROR = (1 << 0), /* Data link layer error */
	UFSHCD_UIC_DL_NAC_RECEIVED_ERROR = (1 << 1), /* Data link layer error */
	UFSHCD_UIC_DL_TCx_REPLAY_ERROR = (1 << 2), /* Data link layer error */
	UFSHCD_UIC_NL_ERROR = (1 << 3), /* Network layer error */
	UFSHCD_UIC_TL_ERROR = (1 << 4), /* Transport Layer error */
	UFSHCD_UIC_DME_ERROR = (1 << 5), /* DME error */
};

#define DEFAULT_UFSHCD_DBG_PRINT_EN	UFSHCD_DBG_PRINT_ALL

#define ufshcd_set_eh_in_progress(h) \
	((h)->eh_flags |= UFSHCD_EH_IN_PROGRESS)
#define ufshcd_eh_in_progress(h) \
	((h)->eh_flags & UFSHCD_EH_IN_PROGRESS)
#define ufshcd_clear_eh_in_progress(h) \
	((h)->eh_flags &= ~UFSHCD_EH_IN_PROGRESS)

#define ufshcd_set_ufs_dev_active(h) \
	((h)->curr_dev_pwr_mode = UFS_ACTIVE_PWR_MODE)
#define ufshcd_set_ufs_dev_sleep(h) \
	((h)->curr_dev_pwr_mode = UFS_SLEEP_PWR_MODE)
#define ufshcd_set_ufs_dev_poweroff(h) \
	((h)->curr_dev_pwr_mode = UFS_POWERDOWN_PWR_MODE)
#define ufshcd_is_ufs_dev_active(h) \
	((h)->curr_dev_pwr_mode == UFS_ACTIVE_PWR_MODE)
#define ufshcd_is_ufs_dev_sleep(h) \
	((h)->curr_dev_pwr_mode == UFS_SLEEP_PWR_MODE)
#define ufshcd_is_ufs_dev_poweroff(h) \
	((h)->curr_dev_pwr_mode == UFS_POWERDOWN_PWR_MODE)

struct ufs_pm_lvl_states ufs_pm_lvl_states[] = {
	{UFS_ACTIVE_PWR_MODE, UIC_LINK_ACTIVE_STATE},
	{UFS_ACTIVE_PWR_MODE, UIC_LINK_HIBERN8_STATE},
	{UFS_SLEEP_PWR_MODE, UIC_LINK_ACTIVE_STATE},
	{UFS_SLEEP_PWR_MODE, UIC_LINK_HIBERN8_STATE},
	{UFS_POWERDOWN_PWR_MODE, UIC_LINK_HIBERN8_STATE},
	{UFS_POWERDOWN_PWR_MODE, UIC_LINK_OFF_STATE},
};

static inline enum ufs_dev_pwr_mode
ufs_get_pm_lvl_to_dev_pwr_mode(enum ufs_pm_level lvl)
{
	return ufs_pm_lvl_states[lvl].dev_state;
}

static inline enum uic_link_state
ufs_get_pm_lvl_to_link_pwr_state(enum ufs_pm_level lvl)
{
	return ufs_pm_lvl_states[lvl].link_state;
}

static inline void ufshcd_wb_toggle_flush(struct ufs_hba *hba)
{
	/*
	 * Query dAvailableWriteBoosterBufferSize attribute and enable
	 * the Write BoosterBuffer Flush if only 30% Write Booster
	 * Buffer is available.
	 * In reduction case, flush only if 10% is available
	 */
	if (ufshcd_wb_is_buf_flush_needed(hba))
		ufshcd_wb_buf_flush_enable(hba);
	else
		ufshcd_wb_buf_flush_disable(hba);
}

static inline void ufshcd_wb_config(struct ufs_hba *hba)
{
	int ret;

	if (!ufshcd_wb_sup(hba))
		return;

	ret = ufshcd_wb_ctrl(hba, true);
	if (ret)
		dev_err(hba->dev, "%s: Enable WB failed: %d\n", __func__, ret);
	else
		dev_info(hba->dev, "%s: Write Booster Configured\n", __func__);
	ret = ufshcd_wb_toggle_flush_during_h8(hba, true);
	if (ret)
		dev_err(hba->dev, "%s: En WB flush during H8: failed: %d\n",
			__func__, ret);
}

static inline enum ufs_pm_level
ufs_get_desired_pm_lvl_for_dev_link_state(enum ufs_dev_pwr_mode dev_state,
					enum uic_link_state link_state)
{
	enum ufs_pm_level lvl;

	for (lvl = UFS_PM_LVL_0; lvl < UFS_PM_LVL_MAX; lvl++) {
		if ((ufs_pm_lvl_states[lvl].dev_state == dev_state) &&
			(ufs_pm_lvl_states[lvl].link_state == link_state))
			return lvl;
	}

	/* if no match found, return the level 0 */
	return UFS_PM_LVL_0;
}

static inline bool ufshcd_is_valid_pm_lvl(int lvl)
{
	if (lvl >= 0 && lvl < ARRAY_SIZE(ufs_pm_lvl_states))
		return true;
	else
		return false;
}

static struct ufs_dev_fix ufs_fixups[] = {
	/* UFS cards deviations table */
	UFS_FIX(UFS_VENDOR_MICRON, UFS_ANY_MODEL,
		UFS_DEVICE_QUIRK_DELAY_BEFORE_LPM),
	UFS_FIX(UFS_VENDOR_SAMSUNG, UFS_ANY_MODEL,
		UFS_DEVICE_QUIRK_DELAY_BEFORE_LPM),
	UFS_FIX(UFS_ANY_VENDOR, UFS_ANY_MODEL,
		UFS_DEVICE_NO_FASTAUTO),
	UFS_FIX(UFS_VENDOR_SAMSUNG, UFS_ANY_MODEL,
		UFS_DEVICE_QUIRK_HOST_PA_TACTIVATE),
	UFS_FIX(UFS_VENDOR_WDC, UFS_ANY_MODEL,
		UFS_DEVICE_QUIRK_HOST_PA_TACTIVATE),
	UFS_FIX(UFS_VENDOR_SKHYNIX, UFS_ANY_MODEL,
		UFS_DEVICE_QUIRK_HOST_PA_TACTIVATE),
	UFS_FIX(UFS_VENDOR_SAMSUNG, UFS_ANY_MODEL, UFS_DEVICE_NO_VCCQ),
	UFS_FIX(UFS_VENDOR_TOSHIBA, UFS_ANY_MODEL,
		UFS_DEVICE_QUIRK_DELAY_BEFORE_LPM),
	UFS_FIX(UFS_VENDOR_TOSHIBA, UFS_ANY_MODEL,
		UFS_DEVICE_QUIRK_NO_LINK_OFF),
	UFS_FIX(UFS_VENDOR_MICRON, UFS_ANY_MODEL,
		UFS_DEVICE_QUIRK_NO_LINK_OFF),
	UFS_FIX(UFS_VENDOR_TOSHIBA, "THGLF2G9C8KBADG",
		UFS_DEVICE_QUIRK_PA_TACTIVATE),
	UFS_FIX(UFS_VENDOR_TOSHIBA, "THGLF2G9D8KBADG",
		UFS_DEVICE_QUIRK_PA_TACTIVATE),
	UFS_FIX(UFS_VENDOR_SKHYNIX, UFS_ANY_MODEL, UFS_DEVICE_NO_VCCQ),
	UFS_FIX(UFS_VENDOR_SKHYNIX, UFS_ANY_MODEL,
		UFS_DEVICE_QUIRK_HOST_PA_SAVECONFIGTIME),
	UFS_FIX(UFS_VENDOR_SKHYNIX, UFS_ANY_MODEL,
		UFS_DEVICE_QUIRK_WAIT_AFTER_REF_CLK_UNGATE),
	UFS_FIX(UFS_VENDOR_SKHYNIX, "hB8aL1",
		UFS_DEVICE_QUIRK_HS_G1_TO_HS_G3_SWITCH),
	UFS_FIX(UFS_VENDOR_SKHYNIX, "hC8aL1",
		UFS_DEVICE_QUIRK_HS_G1_TO_HS_G3_SWITCH),
	UFS_FIX(UFS_VENDOR_SKHYNIX, "hD8aL1",
		UFS_DEVICE_QUIRK_HS_G1_TO_HS_G3_SWITCH),
	UFS_FIX(UFS_VENDOR_SKHYNIX, "hC8aM1",
		UFS_DEVICE_QUIRK_HS_G1_TO_HS_G3_SWITCH),
	UFS_FIX(UFS_VENDOR_SKHYNIX, "h08aM1",
		UFS_DEVICE_QUIRK_HS_G1_TO_HS_G3_SWITCH),
	UFS_FIX(UFS_VENDOR_SKHYNIX, "hC8GL1",
		UFS_DEVICE_QUIRK_HS_G1_TO_HS_G3_SWITCH),
	UFS_FIX(UFS_VENDOR_SKHYNIX, "hC8HL1",
		UFS_DEVICE_QUIRK_HS_G1_TO_HS_G3_SWITCH),
	UFS_FIX(UFS_VENDOR_SAMSUNG, "KLUEG8UHDB-C2D1",
		UFS_DEVICE_QUIRK_PA_HIBER8TIME),
	UFS_FIX(UFS_VENDOR_SAMSUNG, "KLUDG4UHDB-B2D1",
		UFS_DEVICE_QUIRK_PA_HIBER8TIME),
	END_FIX
};

static irqreturn_t ufshcd_intr(int irq, void *__hba);
static irqreturn_t ufshcd_tmc_handler(struct ufs_hba *hba);
static void ufshcd_async_scan(void *data, async_cookie_t cookie);
static int ufshcd_reset_and_restore(struct ufs_hba *hba);
static int ufshcd_eh_host_reset_handler(struct scsi_cmnd *cmd);
static int ufshcd_clear_tm_cmd(struct ufs_hba *hba, int tag);
static void ufshcd_hba_exit(struct ufs_hba *hba);
static int ufshcd_probe_hba(struct ufs_hba *hba);
static int ufshcd_enable_clocks(struct ufs_hba *hba);
static int ufshcd_disable_clocks(struct ufs_hba *hba,
				 bool is_gating_context);
static int ufshcd_disable_clocks_keep_link_active(struct ufs_hba *hba,
					      bool is_gating_context);
static void ufshcd_hold_all(struct ufs_hba *hba);
static void ufshcd_release_all(struct ufs_hba *hba);
static int ufshcd_set_vccq_rail_unused(struct ufs_hba *hba, bool unused);
static inline void ufshcd_add_delay_before_dme_cmd(struct ufs_hba *hba);
static inline void ufshcd_save_tstamp_of_last_dme_cmd(struct ufs_hba *hba);
static int ufshcd_host_reset_and_restore(struct ufs_hba *hba);
static void ufshcd_resume_clkscaling(struct ufs_hba *hba);
static void ufshcd_suspend_clkscaling(struct ufs_hba *hba);
static void __ufshcd_suspend_clkscaling(struct ufs_hba *hba);
static void ufshcd_hold_all(struct ufs_hba *hba);
static void ufshcd_release_all(struct ufs_hba *hba);
static void ufshcd_hba_vreg_set_lpm(struct ufs_hba *hba);
static void ufshcd_hba_vreg_set_hpm(struct ufs_hba *hba);
static int ufshcd_devfreq_target(struct device *dev,
				unsigned long *freq, u32 flags);
static int ufshcd_devfreq_get_dev_status(struct device *dev,
		struct devfreq_dev_status *stat);
static void __ufshcd_shutdown_clkscaling(struct ufs_hba *hba);
static int ufshcd_set_dev_pwr_mode(struct ufs_hba *hba,
				enum ufs_dev_pwr_mode pwr_mode);
static int ufshcd_config_vreg(struct device *dev,
				struct ufs_vreg *vreg, bool on);
static int ufshcd_enable_vreg(struct device *dev, struct ufs_vreg *vreg);
static int ufshcd_disable_vreg(struct device *dev, struct ufs_vreg *vreg);

#if IS_ENABLED(CONFIG_DEVFREQ_GOV_SIMPLE_ONDEMAND)
static struct devfreq_simple_ondemand_data ufshcd_ondemand_data = {
	.upthreshold = 70,
	.downdifferential = 65,
	.simple_scaling = 1,
};

static void *gov_data = &ufshcd_ondemand_data;
#else
static void *gov_data;
#endif

static inline bool ufshcd_valid_tag(struct ufs_hba *hba, int tag)
{
	return tag >= 0 && tag < hba->nutrs;
}

static inline void ufshcd_enable_irq(struct ufs_hba *hba)
{
	if (!hba->is_irq_enabled) {
		enable_irq(hba->irq);
		hba->is_irq_enabled = true;
	}
}

static inline void ufshcd_disable_irq(struct ufs_hba *hba)
{
	if (hba->is_irq_enabled) {
		disable_irq(hba->irq);
		hba->is_irq_enabled = false;
	}
}

void ufshcd_scsi_unblock_requests(struct ufs_hba *hba)
{
	if (atomic_dec_and_test(&hba->scsi_block_reqs_cnt))
		scsi_unblock_requests(hba->host);
}
EXPORT_SYMBOL(ufshcd_scsi_unblock_requests);

void ufshcd_scsi_block_requests(struct ufs_hba *hba)
{
	if (atomic_inc_return(&hba->scsi_block_reqs_cnt) == 1)
		scsi_block_requests(hba->host);
}
EXPORT_SYMBOL(ufshcd_scsi_block_requests);

static int ufshcd_device_reset_ctrl(struct ufs_hba *hba, bool ctrl)
{
	int ret = 0;

	if (!hba->pctrl)
		return 0;

	/* Assert reset if ctrl == true */
	if (ctrl)
		ret = pinctrl_select_state(hba->pctrl,
			pinctrl_lookup_state(hba->pctrl, "dev-reset-assert"));
	else
		ret = pinctrl_select_state(hba->pctrl,
			pinctrl_lookup_state(hba->pctrl, "dev-reset-deassert"));

	if (ret < 0)
		dev_err(hba->dev, "%s: %s failed with err %d\n",
			__func__, ctrl ? "Assert" : "Deassert", ret);

	return ret;
}

static inline int ufshcd_assert_device_reset(struct ufs_hba *hba)
{
	return ufshcd_device_reset_ctrl(hba, true);
}

static inline int ufshcd_deassert_device_reset(struct ufs_hba *hba)
{
	return ufshcd_device_reset_ctrl(hba, false);
}

static int ufshcd_reset_device(struct ufs_hba *hba)
{
	int ret;

	/* reset the connected UFS device */
	ret = ufshcd_assert_device_reset(hba);
	if (ret)
		goto out;
	/*
	 * The reset signal is active low.
	 * The UFS device shall detect more than or equal to 1us of positive
	 * or negative RST_n pulse width.
	 * To be on safe side, keep the reset low for atleast 10us.
	 */
	usleep_range(10, 15);

	ret = ufshcd_deassert_device_reset(hba);
	if (ret)
		goto out;
	/* same as assert, wait for atleast 10us after deassert */
	usleep_range(10, 15);
out:
	return ret;
}

/* replace non-printable or non-ASCII characters with spaces */
static inline void ufshcd_remove_non_printable(char *val)
{
	if (!val || !*val)
		return;

	if (*val < 0x20 || *val > 0x7e)
		*val = ' ';
}

static void ufshcd_add_cmd_upiu_trace(struct ufs_hba *hba, unsigned int tag,
		const char *str)
{
	struct utp_upiu_req *rq = hba->lrb[tag].ucd_req_ptr;

	trace_ufshcd_upiu(dev_name(hba->dev), str, &rq->header, &rq->sc.cdb);
}

static void ufshcd_add_query_upiu_trace(struct ufs_hba *hba, unsigned int tag,
		const char *str)
{
	struct utp_upiu_req *rq = hba->lrb[tag].ucd_req_ptr;

	trace_ufshcd_upiu(dev_name(hba->dev), str, &rq->header, &rq->qr);
}

static void ufshcd_add_tm_upiu_trace(struct ufs_hba *hba, unsigned int tag,
		const char *str)
{
	int off = (int)tag - hba->nutrs;
	struct utp_task_req_desc *descp = &hba->utmrdl_base_addr[off];

	trace_ufshcd_upiu(dev_name(hba->dev), str, &descp->req_header,
			&descp->input_param1);
}

#define UFSHCD_MAX_CMD_LOGGING	200

#ifdef CONFIG_TRACEPOINTS
static inline void ufshcd_add_command_trace(struct ufs_hba *hba,
			struct ufshcd_cmd_log_entry *entry)
{
	if (trace_ufshcd_command_enabled()) {
		u32 intr = ufshcd_readl(hba, REG_INTERRUPT_STATUS);

		trace_ufshcd_command(dev_name(hba->dev), entry->str, entry->tag,
				     entry->doorbell, entry->transfer_len, intr,
				     entry->lba, entry->cmd_id);
	}
}
#else
static inline void ufshcd_add_command_trace(struct ufs_hba *hba,
			struct ufshcd_cmd_log_entry *entry)
{
}
#endif

#ifdef CONFIG_SCSI_UFSHCD_CMD_LOGGING
static void ufshcd_cmd_log_init(struct ufs_hba *hba)
{
	/* Allocate log entries */
	if (!hba->cmd_log.entries) {
		hba->cmd_log.entries = kcalloc(UFSHCD_MAX_CMD_LOGGING,
			sizeof(struct ufshcd_cmd_log_entry), GFP_KERNEL);
		if (!hba->cmd_log.entries)
			return;
		dev_dbg(hba->dev, "%s: cmd_log.entries initialized\n",
				__func__);
	}
}

static void __ufshcd_cmd_log(struct ufs_hba *hba, char *str, char *cmd_type,
			     unsigned int tag, u8 cmd_id, u8 idn, u8 lun,
			     sector_t lba, int transfer_len)
{
	struct ufshcd_cmd_log_entry *entry;

	if (!hba->cmd_log.entries)
		return;

	entry = &hba->cmd_log.entries[hba->cmd_log.pos];
	entry->lun = lun;
	entry->str = str;
	entry->cmd_type = cmd_type;
	entry->cmd_id = cmd_id;
	entry->lba = lba;
	entry->transfer_len = transfer_len;
	entry->idn = idn;
	entry->doorbell = ufshcd_readl(hba, REG_UTP_TRANSFER_REQ_DOOR_BELL);
	entry->tag = tag;
	entry->tstamp = ktime_get();
	entry->outstanding_reqs = hba->outstanding_reqs;
	entry->seq_num = hba->cmd_log.seq_num;
	hba->cmd_log.seq_num++;
	hba->cmd_log.pos =
			(hba->cmd_log.pos + 1) % UFSHCD_MAX_CMD_LOGGING;

	ufshcd_add_command_trace(hba, entry);
}

static void ufshcd_cmd_log(struct ufs_hba *hba, char *str, char *cmd_type,
	unsigned int tag, u8 cmd_id, u8 idn)
{
	__ufshcd_cmd_log(hba, str, cmd_type, tag, cmd_id, idn, 0, 0, 0);
}

static void ufshcd_dme_cmd_log(struct ufs_hba *hba, char *str, u8 cmd_id)
{
	ufshcd_cmd_log(hba, str, "dme", 0, cmd_id, 0);
}

static void ufshcd_custom_cmd_log(struct ufs_hba *hba, char *str)
{
	ufshcd_cmd_log(hba, str, "custom", 0, 0, 0);
}

static void ufshcd_print_cmd_log(struct ufs_hba *hba)
{
	int i;
	int pos;
	struct ufshcd_cmd_log_entry *p;

	if (!hba->cmd_log.entries)
		return;

	pos = hba->cmd_log.pos;
	for (i = 0; i < UFSHCD_MAX_CMD_LOGGING; i++) {
		p = &hba->cmd_log.entries[pos];
		pos = (pos + 1) % UFSHCD_MAX_CMD_LOGGING;

		if (ktime_to_us(p->tstamp)) {
			pr_err("%s: %s: seq_no=%u lun=0x%x cmd_id=0x%02x lba=0x%llx txfer_len=%d tag=%u, doorbell=0x%x outstanding=0x%x idn=%d time=%lld us\n",
				p->cmd_type, p->str, p->seq_num,
				p->lun, p->cmd_id, (unsigned long long)p->lba,
				p->transfer_len, p->tag, p->doorbell,
				p->outstanding_reqs, p->idn,
				ktime_to_us(p->tstamp));
				usleep_range(1000, 1100);
		}
	}
}
#else
static void ufshcd_cmd_log_init(struct ufs_hba *hba)
{
}

static void __ufshcd_cmd_log(struct ufs_hba *hba, char *str, char *cmd_type,
			     unsigned int tag, u8 cmd_id, u8 idn, u8 lun,
			     sector_t lba, int transfer_len)
{
	struct ufshcd_cmd_log_entry entry;

	entry.str = str;
	entry.lba = lba;
	entry.cmd_id = cmd_id;
	entry.transfer_len = transfer_len;
	entry.doorbell = ufshcd_readl(hba, REG_UTP_TRANSFER_REQ_DOOR_BELL);
	entry.tag = tag;

	ufshcd_add_command_trace(hba, &entry);
}

static void ufshcd_dme_cmd_log(struct ufs_hba *hba, char *str, u8 cmd_id)
{
}

static void ufshcd_custom_cmd_log(struct ufs_hba *hba, char *str)
{
}

static void ufshcd_print_cmd_log(struct ufs_hba *hba)
{
}
#endif

#ifdef CONFIG_TRACEPOINTS
static inline void ufshcd_cond_add_cmd_trace(struct ufs_hba *hba,
					unsigned int tag, const char *str)
{
	struct ufshcd_lrb *lrbp = &hba->lrb[tag];
	char *cmd_type = NULL;
	u8 opcode = 0;
	u8 cmd_id = 0, idn = 0;
	sector_t lba = 0;
	struct scsi_cmnd *cmd = lrbp->cmd;
	int transfer_len = 0;

	if (cmd) { /* data phase exists */
		/* trace UPIU also */
		ufshcd_add_cmd_upiu_trace(hba, tag, str);
		opcode = cmd->cmnd[0];
		if ((opcode == READ_10) || (opcode == WRITE_10)) {
			/*
			 * Currently we only fully trace read(10) and write(10)
			 * commands
			 */
			if (cmd->request && cmd->request->bio)
				lba = cmd->request->bio->bi_iter.bi_sector;
			transfer_len = be32_to_cpu(
				lrbp->ucd_req_ptr->sc.exp_data_transfer_len);
		}
	}

	if (lrbp->cmd && ((lrbp->command_type == UTP_CMD_TYPE_SCSI) ||
			  (lrbp->command_type == UTP_CMD_TYPE_UFS_STORAGE))) {
		cmd_type = "scsi";
		cmd_id = (u8)(*lrbp->cmd->cmnd);
	} else if (lrbp->command_type == UTP_CMD_TYPE_DEV_MANAGE) {
		if (hba->dev_cmd.type == DEV_CMD_TYPE_NOP) {
			cmd_type = "nop";
			cmd_id = 0;
		} else if (hba->dev_cmd.type == DEV_CMD_TYPE_QUERY) {
			cmd_type = "query";
			cmd_id = hba->dev_cmd.query.request.upiu_req.opcode;
			idn = hba->dev_cmd.query.request.upiu_req.idn;
		}
	}

	__ufshcd_cmd_log(hba, (char *) str, cmd_type, tag, cmd_id, idn,
			 lrbp->lun, lba, transfer_len);
}
#else
static inline void ufshcd_cond_add_cmd_trace(struct ufs_hba *hba,
					unsigned int tag, const char *str)
{
}
#endif

static void ufshcd_print_clk_freqs(struct ufs_hba *hba)
{
	struct ufs_clk_info *clki;
	struct list_head *head = &hba->clk_list_head;

	if (!(hba->ufshcd_dbg_print & UFSHCD_DBG_PRINT_CLK_FREQ_EN))
		return;

	if (list_empty(head))
		return;

	list_for_each_entry(clki, head, list) {
		if (!IS_ERR_OR_NULL(clki->clk) && clki->min_freq &&
				clki->max_freq)
			dev_err(hba->dev, "clk: %s, rate: %u\n",
					clki->name, clki->curr_freq);
	}
}

static void ufshcd_print_uic_err_hist(struct ufs_hba *hba,
		struct ufs_uic_err_reg_hist *err_hist, char *err_name)
{
	int i;

	if (!(hba->ufshcd_dbg_print & UFSHCD_DBG_PRINT_UIC_ERR_HIST_EN))
		return;

	for (i = 0; i < UIC_ERR_REG_HIST_LENGTH; i++) {
		int p = (i + err_hist->pos - 1) % UIC_ERR_REG_HIST_LENGTH;

		if (err_hist->reg[p] == 0)
			continue;
		dev_err(hba->dev, "%s[%d] = 0x%x at %lld us\n", err_name, i,
			err_hist->reg[p], ktime_to_us(err_hist->tstamp[p]));
	}
}

static inline void __ufshcd_print_host_regs(struct ufs_hba *hba, bool no_sleep)
{
	if (!(hba->ufshcd_dbg_print & UFSHCD_DBG_PRINT_HOST_REGS_EN))
		return;

	ufshcd_hex_dump(hba, "host regs", hba->mmio_base,
			UFSHCI_REG_SPACE_SIZE);
	dev_err(hba->dev, "hba->ufs_version = 0x%x, hba->capabilities = 0x%x\n",
		hba->ufs_version, hba->capabilities);
	dev_err(hba->dev,
		"hba->outstanding_reqs = 0x%x, hba->outstanding_tasks = 0x%x\n",
		(u32)hba->outstanding_reqs, (u32)hba->outstanding_tasks);
	dev_err(hba->dev,
		"last_hibern8_exit_tstamp at %lld us, hibern8_exit_cnt = %d\n",
		ktime_to_us(hba->ufs_stats.last_hibern8_exit_tstamp),
		hba->ufs_stats.hibern8_exit_cnt);

	ufshcd_print_uic_err_hist(hba, &hba->ufs_stats.pa_err, "pa_err");
	ufshcd_print_uic_err_hist(hba, &hba->ufs_stats.dl_err, "dl_err");
	ufshcd_print_uic_err_hist(hba, &hba->ufs_stats.nl_err, "nl_err");
	ufshcd_print_uic_err_hist(hba, &hba->ufs_stats.tl_err, "tl_err");
	ufshcd_print_uic_err_hist(hba, &hba->ufs_stats.dme_err, "dme_err");

	ufshcd_print_clk_freqs(hba);

	ufshcd_vops_dbg_register_dump(hba, no_sleep);
}

static void ufshcd_print_host_regs(struct ufs_hba *hba)
{
	__ufshcd_print_host_regs(hba, false);

	ufshcd_crypto_debug(hba);
}

static
void ufshcd_print_trs(struct ufs_hba *hba, unsigned long bitmap, bool pr_prdt)
{
	struct ufshcd_lrb *lrbp;
	int prdt_length;
	int tag;

	if (!(hba->ufshcd_dbg_print & UFSHCD_DBG_PRINT_TRS_EN))
		return;

	for_each_set_bit(tag, &bitmap, hba->nutrs) {
		lrbp = &hba->lrb[tag];

		dev_err(hba->dev, "UPIU[%d] - issue time %lld us\n",
				tag, ktime_to_us(lrbp->issue_time_stamp));
		dev_err(hba->dev, "UPIU[%d] - complete time %lld us\n",
				tag, ktime_to_us(lrbp->compl_time_stamp));
		dev_err(hba->dev,
			"UPIU[%d] - Transfer Request Descriptor phys@0x%llx\n",
			tag, (u64)lrbp->utrd_dma_addr);

		ufshcd_hex_dump(hba, "UPIU TRD", lrbp->utr_descriptor_ptr,
				sizeof(struct utp_transfer_req_desc));
		dev_err(hba->dev, "UPIU[%d] - Request UPIU phys@0x%llx\n", tag,
			(u64)lrbp->ucd_req_dma_addr);
		ufshcd_hex_dump(hba, "UPIU REQ", lrbp->ucd_req_ptr,
				sizeof(struct utp_upiu_req));
		dev_err(hba->dev, "UPIU[%d] - Response UPIU phys@0x%llx\n", tag,
			(u64)lrbp->ucd_rsp_dma_addr);
		ufshcd_hex_dump(hba, "UPIU RSP", lrbp->ucd_rsp_ptr,
				sizeof(struct utp_upiu_rsp));

		prdt_length =
			le16_to_cpu(lrbp->utr_descriptor_ptr->prd_table_length);
		if (hba->quirks & UFSHCD_QUIRK_PRDT_BYTE_GRAN)
			prdt_length /= hba->sg_entry_size;

		dev_err(hba->dev,
			"UPIU[%d] - PRDT - %d entries  phys@0x%llx\n",
			tag, prdt_length,
			(u64)lrbp->ucd_prdt_dma_addr);

		if (pr_prdt)
			ufshcd_hex_dump(hba, "UPIU PRDT: ", lrbp->ucd_prdt_ptr,
					hba->sg_entry_size * prdt_length);
	}
}

static void ufshcd_print_tmrs(struct ufs_hba *hba, unsigned long bitmap)
{
	int tag;

	if (!(hba->ufshcd_dbg_print & UFSHCD_DBG_PRINT_TMRS_EN))
		return;

	for_each_set_bit(tag, &bitmap, hba->nutmrs) {
		struct utp_task_req_desc *tmrdp = &hba->utmrdl_base_addr[tag];

		dev_err(hba->dev, "TM[%d] - Task Management Header\n", tag);
<<<<<<< HEAD
		ufshcd_hex_dump(hba, "TM TRD", &tmrdp->header,
				sizeof(struct request_desc_header));
		dev_err(hba->dev, "TM[%d] - Task Management Request UPIU\n",
				tag);
		ufshcd_hex_dump(hba, "TM REQ", tmrdp->task_req_upiu,
				sizeof(struct utp_upiu_req));
		dev_err(hba->dev, "TM[%d] - Task Management Response UPIU\n",
				tag);
		ufshcd_hex_dump(hba, "TM RSP", tmrdp->task_rsp_upiu,
				sizeof(struct utp_task_req_desc));
=======
		ufshcd_hex_dump("", tmrdp, sizeof(*tmrdp));
>>>>>>> 82f9317b
	}
}

static void ufshcd_print_fsm_state(struct ufs_hba *hba)
{
	int err = 0, tx_fsm_val = 0, rx_fsm_val = 0;

	err = ufshcd_dme_get(hba,
			UIC_ARG_MIB_SEL(MPHY_TX_FSM_STATE,
			UIC_ARG_MPHY_TX_GEN_SEL_INDEX(0)),
			&tx_fsm_val);
	dev_err(hba->dev, "%s: TX_FSM_STATE = %u, err = %d\n", __func__,
			tx_fsm_val, err);
	err = ufshcd_dme_get(hba,
			UIC_ARG_MIB_SEL(MPHY_RX_FSM_STATE,
			UIC_ARG_MPHY_RX_GEN_SEL_INDEX(0)),
			&rx_fsm_val);
	dev_err(hba->dev, "%s: RX_FSM_STATE = %u, err = %d\n", __func__,
			rx_fsm_val, err);
}

static void ufshcd_print_host_state(struct ufs_hba *hba)
{
	if (!(hba->ufshcd_dbg_print & UFSHCD_DBG_PRINT_HOST_STATE_EN))
		return;

	dev_err(hba->dev, "UFS Host state=%d\n", hba->ufshcd_state);
	dev_err(hba->dev, "lrb in use=0x%lx, outstanding reqs=0x%lx tasks=0x%lx\n",
		hba->lrb_in_use, hba->outstanding_reqs, hba->outstanding_tasks);
	dev_err(hba->dev, "saved_err=0x%x, saved_uic_err=0x%x, saved_ce_err=0x%x\n",
		hba->saved_err, hba->saved_uic_err, hba->saved_ce_err);
	dev_err(hba->dev, "Device power mode=%d, UIC link state=%d\n",
		hba->curr_dev_pwr_mode, hba->uic_link_state);
	dev_err(hba->dev, "PM in progress=%d, sys. suspended=%d\n",
		hba->pm_op_in_progress, hba->is_sys_suspended);
	dev_err(hba->dev, "Auto BKOPS=%d, Host self-block=%d\n",
		hba->auto_bkops_enabled, hba->host->host_self_blocked);
	dev_err(hba->dev, "Clk gate=%d, hibern8 on idle=%d\n",
		hba->clk_gating.state, hba->hibern8_on_idle.state);
	dev_err(hba->dev, "error handling flags=0x%x, req. abort count=%d\n",
		hba->eh_flags, hba->req_abort_count);
	dev_err(hba->dev, "Host capabilities=0x%x, caps=0x%x\n",
		hba->capabilities, hba->caps);
	dev_err(hba->dev, "quirks=0x%x, dev. quirks=0x%x\n", hba->quirks,
		hba->dev_info.quirks);
	dev_err(hba->dev, "pa_err_cnt_total=%d, pa_lane_0_err_cnt=%d, pa_lane_1_err_cnt=%d, pa_line_reset_err_cnt=%d\n",
		hba->ufs_stats.pa_err_cnt_total,
		hba->ufs_stats.pa_err_cnt[UFS_EC_PA_LANE_0],
		hba->ufs_stats.pa_err_cnt[UFS_EC_PA_LANE_1],
		hba->ufs_stats.pa_err_cnt[UFS_EC_PA_LINE_RESET]);
	dev_err(hba->dev, "dl_err_cnt_total=%d, dl_nac_received_err_cnt=%d, dl_tcx_replay_timer_expired_err_cnt=%d\n",
		hba->ufs_stats.dl_err_cnt_total,
		hba->ufs_stats.dl_err_cnt[UFS_EC_DL_NAC_RECEIVED],
		hba->ufs_stats.dl_err_cnt[UFS_EC_DL_TCx_REPLAY_TIMER_EXPIRED]);
	dev_err(hba->dev, "dl_afcx_request_timer_expired_err_cnt=%d, dl_fcx_protection_timer_expired_err_cnt=%d, dl_crc_err_cnt=%d\n",
		hba->ufs_stats.dl_err_cnt[UFS_EC_DL_AFCx_REQUEST_TIMER_EXPIRED],
		hba->ufs_stats.dl_err_cnt[UFS_EC_DL_FCx_PROTECT_TIMER_EXPIRED],
		hba->ufs_stats.dl_err_cnt[UFS_EC_DL_CRC_ERROR]);
	dev_err(hba->dev, "dll_rx_buffer_overflow_err_cnt=%d, dl_max_frame_length_exceeded_err_cnt=%d, dl_wrong_sequence_number_err_cnt=%d\n",
		hba->ufs_stats.dl_err_cnt[UFS_EC_DL_RX_BUFFER_OVERFLOW],
		hba->ufs_stats.dl_err_cnt[UFS_EC_DL_MAX_FRAME_LENGTH_EXCEEDED],
		hba->ufs_stats.dl_err_cnt[UFS_EC_DL_WRONG_SEQUENCE_NUMBER]);
	dev_err(hba->dev, "dl_afc_frame_syntax_err_cnt=%d, dl_nac_frame_syntax_err_cnt=%d, dl_eof_syntax_err_cnt=%d\n",
		hba->ufs_stats.dl_err_cnt[UFS_EC_DL_AFC_FRAME_SYNTAX_ERROR],
		hba->ufs_stats.dl_err_cnt[UFS_EC_DL_NAC_FRAME_SYNTAX_ERROR],
		hba->ufs_stats.dl_err_cnt[UFS_EC_DL_EOF_SYNTAX_ERROR]);
	dev_err(hba->dev, "dl_frame_syntax_err_cnt=%d, dl_bad_ctrl_symbol_type_err_cnt=%d, dl_pa_init_err_cnt=%d, dl_pa_error_ind_received=%d\n",
		hba->ufs_stats.dl_err_cnt[UFS_EC_DL_FRAME_SYNTAX_ERROR],
		hba->ufs_stats.dl_err_cnt[UFS_EC_DL_BAD_CTRL_SYMBOL_TYPE],
		hba->ufs_stats.dl_err_cnt[UFS_EC_DL_PA_INIT_ERROR],
		hba->ufs_stats.dl_err_cnt[UFS_EC_DL_PA_ERROR_IND_RECEIVED]);
	dev_err(hba->dev, "dme_err_cnt=%d\n", hba->ufs_stats.dme_err_cnt);
}

/**
 * ufshcd_print_pwr_info - print power params as saved in hba
 * power info
 * @hba: per-adapter instance
 */
static void ufshcd_print_pwr_info(struct ufs_hba *hba)
{
	static const char * const names[] = {
		"INVALID MODE",
		"FAST MODE",
		"SLOW_MODE",
		"INVALID MODE",
		"FASTAUTO_MODE",
		"SLOWAUTO_MODE",
		"INVALID MODE",
	};

	if (!(hba->ufshcd_dbg_print & UFSHCD_DBG_PRINT_PWR_EN))
		return;

	dev_err(hba->dev, "%s:[RX, TX]: gear=[%d, %d], lane[%d, %d], pwr[%s, %s], rate = %d\n",
		 __func__,
		 hba->pwr_info.gear_rx, hba->pwr_info.gear_tx,
		 hba->pwr_info.lane_rx, hba->pwr_info.lane_tx,
		 names[hba->pwr_info.pwr_rx],
		 names[hba->pwr_info.pwr_tx],
		 hba->pwr_info.hs_rate);
}

/*
 * ufshcd_wait_for_register - wait for register value to change
 * @hba - per-adapter interface
 * @reg - mmio register offset
 * @mask - mask to apply to read register value
 * @val - wait condition
 * @interval_us - polling interval in microsecs
 * @timeout_ms - timeout in millisecs
 * @can_sleep - perform sleep or just spin
 *
 * Returns -ETIMEDOUT on error, zero on success
 */
int ufshcd_wait_for_register(struct ufs_hba *hba, u32 reg, u32 mask,
				u32 val, unsigned long interval_us,
				unsigned long timeout_ms, bool can_sleep)
{
	int err = 0;
	unsigned long timeout = jiffies + msecs_to_jiffies(timeout_ms);

	/* ignore bits that we don't intend to wait on */
	val = val & mask;

	while ((ufshcd_readl(hba, reg) & mask) != val) {
		if (can_sleep)
			usleep_range(interval_us, interval_us + 50);
		else
			udelay(interval_us);
		if (time_after(jiffies, timeout)) {
			if ((ufshcd_readl(hba, reg) & mask) != val)
				err = -ETIMEDOUT;
			break;
		}
	}

	return err;
}

/**
 * ufshcd_get_intr_mask - Get the interrupt bit mask
 * @hba: Pointer to adapter instance
 *
 * Returns interrupt bit mask per version
 */
static inline u32 ufshcd_get_intr_mask(struct ufs_hba *hba)
{
	u32 intr_mask = 0;

	switch (hba->ufs_version) {
	case UFSHCI_VERSION_10:
		intr_mask = INTERRUPT_MASK_ALL_VER_10;
		break;
	case UFSHCI_VERSION_11:
	case UFSHCI_VERSION_20:
		intr_mask = INTERRUPT_MASK_ALL_VER_11;
		break;
	case UFSHCI_VERSION_21:
	default:
		intr_mask = INTERRUPT_MASK_ALL_VER_21;
		break;
	}

	if (!ufshcd_is_crypto_supported(hba))
		intr_mask &= ~CRYPTO_ENGINE_FATAL_ERROR;

	return intr_mask;
}

/**
 * ufshcd_get_ufs_version - Get the UFS version supported by the HBA
 * @hba: Pointer to adapter instance
 *
 * Returns UFSHCI version supported by the controller
 */
static inline u32 ufshcd_get_ufs_version(struct ufs_hba *hba)
{
	if (hba->quirks & UFSHCD_QUIRK_BROKEN_UFS_HCI_VERSION)
		return ufshcd_vops_get_ufs_hci_version(hba);

	return ufshcd_readl(hba, REG_UFS_VERSION);
}

/**
 * ufshcd_is_device_present - Check if any device connected to
 *			      the host controller
 * @hba: pointer to adapter instance
 *
 * Returns true if device present, false if no device detected
 */
static inline bool ufshcd_is_device_present(struct ufs_hba *hba)
{
	return (ufshcd_readl(hba, REG_CONTROLLER_STATUS) &
						DEVICE_PRESENT) ? true : false;
}

/**
 * ufshcd_get_tr_ocs - Get the UTRD Overall Command Status
 * @lrbp: pointer to local command reference block
 *
 * This function is used to get the OCS field from UTRD
 * Returns the OCS field in the UTRD
 */
static inline int ufshcd_get_tr_ocs(struct ufshcd_lrb *lrbp)
{
	return le32_to_cpu(lrbp->utr_descriptor_ptr->header.dword_2) & MASK_OCS;
}

/**
 * ufshcd_get_tm_free_slot - get a free slot for task management request
 * @hba: per adapter instance
 * @free_slot: pointer to variable with available slot value
 *
 * Get a free tag and lock it until ufshcd_put_tm_slot() is called.
 * Returns 0 if free slot is not available, else return 1 with tag value
 * in @free_slot.
 */
static bool ufshcd_get_tm_free_slot(struct ufs_hba *hba, int *free_slot)
{
	int tag;
	bool ret = false;

	if (!free_slot)
		goto out;

	do {
		tag = find_first_zero_bit(&hba->tm_slots_in_use, hba->nutmrs);
		if (tag >= hba->nutmrs)
			goto out;
	} while (test_and_set_bit_lock(tag, &hba->tm_slots_in_use));

	*free_slot = tag;
	ret = true;
out:
	return ret;
}

static inline void ufshcd_put_tm_slot(struct ufs_hba *hba, int slot)
{
	clear_bit_unlock(slot, &hba->tm_slots_in_use);
}

/**
 * ufshcd_utrl_clear - Clear a bit in UTRLCLR register
 * @hba: per adapter instance
 * @pos: position of the bit to be cleared
 */
static inline void ufshcd_utrl_clear(struct ufs_hba *hba, u32 pos)
{
	if (hba->quirks & UFSHCI_QUIRK_BROKEN_REQ_LIST_CLR)
		ufshcd_writel(hba, (1 << pos), REG_UTP_TRANSFER_REQ_LIST_CLEAR);
	else
		ufshcd_writel(hba, ~(1 << pos),
				REG_UTP_TRANSFER_REQ_LIST_CLEAR);
}

/**
 * ufshcd_utmrl_clear - Clear a bit in UTRMLCLR register
 * @hba: per adapter instance
 * @pos: position of the bit to be cleared
 */
static inline void ufshcd_utmrl_clear(struct ufs_hba *hba, u32 pos)
{
	if (hba->quirks & UFSHCI_QUIRK_BROKEN_REQ_LIST_CLR)
		ufshcd_writel(hba, (1 << pos), REG_UTP_TASK_REQ_LIST_CLEAR);
	else
		ufshcd_writel(hba, ~(1 << pos), REG_UTP_TASK_REQ_LIST_CLEAR);
}

/**
 * ufshcd_outstanding_req_clear - Clear a bit in outstanding request field
 * @hba: per adapter instance
 * @tag: position of the bit to be cleared
 */
static inline void ufshcd_outstanding_req_clear(struct ufs_hba *hba, int tag)
{
	__clear_bit(tag, &hba->outstanding_reqs);
}

/**
 * ufshcd_get_lists_status - Check UCRDY, UTRLRDY and UTMRLRDY
 * @reg: Register value of host controller status
 *
 * Returns integer, 0 on Success and positive value if failed
 */
static inline int ufshcd_get_lists_status(u32 reg)
{
	return !((reg & UFSHCD_STATUS_READY) == UFSHCD_STATUS_READY);
}

/**
 * ufshcd_get_uic_cmd_result - Get the UIC command result
 * @hba: Pointer to adapter instance
 *
 * This function gets the result of UIC command completion
 * Returns 0 on success, non zero value on error
 */
static inline int ufshcd_get_uic_cmd_result(struct ufs_hba *hba)
{
	return ufshcd_readl(hba, REG_UIC_COMMAND_ARG_2) &
	       MASK_UIC_COMMAND_RESULT;
}

/**
 * ufshcd_get_dme_attr_val - Get the value of attribute returned by UIC command
 * @hba: Pointer to adapter instance
 *
 * This function gets UIC command argument3
 * Returns 0 on success, non zero value on error
 */
static inline u32 ufshcd_get_dme_attr_val(struct ufs_hba *hba)
{
	return ufshcd_readl(hba, REG_UIC_COMMAND_ARG_3);
}

/**
 * ufshcd_get_req_rsp - returns the TR response transaction type
 * @ucd_rsp_ptr: pointer to response UPIU
 */
static inline int
ufshcd_get_req_rsp(struct utp_upiu_rsp *ucd_rsp_ptr)
{
	return be32_to_cpu(ucd_rsp_ptr->header.dword_0) >> 24;
}

/**
 * ufshcd_get_rsp_upiu_result - Get the result from response UPIU
 * @ucd_rsp_ptr: pointer to response UPIU
 *
 * This function gets the response status and scsi_status from response UPIU
 * Returns the response result code.
 */
static inline int
ufshcd_get_rsp_upiu_result(struct utp_upiu_rsp *ucd_rsp_ptr)
{
	return be32_to_cpu(ucd_rsp_ptr->header.dword_1) & MASK_RSP_UPIU_RESULT;
}

/*
 * ufshcd_get_rsp_upiu_data_seg_len - Get the data segment length
 *				from response UPIU
 * @ucd_rsp_ptr: pointer to response UPIU
 *
 * Return the data segment length.
 */
static inline unsigned int
ufshcd_get_rsp_upiu_data_seg_len(struct utp_upiu_rsp *ucd_rsp_ptr)
{
	return be32_to_cpu(ucd_rsp_ptr->header.dword_2) &
		MASK_RSP_UPIU_DATA_SEG_LEN;
}

/**
 * ufshcd_is_exception_event - Check if the device raised an exception event
 * @ucd_rsp_ptr: pointer to response UPIU
 *
 * The function checks if the device raised an exception event indicated in
 * the Device Information field of response UPIU.
 *
 * Returns true if exception is raised, false otherwise.
 */
static inline bool ufshcd_is_exception_event(struct utp_upiu_rsp *ucd_rsp_ptr)
{
	return be32_to_cpu(ucd_rsp_ptr->header.dword_2) &
			MASK_RSP_EXCEPTION_EVENT ? true : false;
}

/**
 * ufshcd_reset_intr_aggr - Reset interrupt aggregation values.
 * @hba: per adapter instance
 */
static inline void
ufshcd_reset_intr_aggr(struct ufs_hba *hba)
{
	ufshcd_writel(hba, INT_AGGR_ENABLE |
		      INT_AGGR_COUNTER_AND_TIMER_RESET,
		      REG_UTP_TRANSFER_REQ_INT_AGG_CONTROL);
}

/**
 * ufshcd_config_intr_aggr - Configure interrupt aggregation values.
 * @hba: per adapter instance
 * @cnt: Interrupt aggregation counter threshold
 * @tmout: Interrupt aggregation timeout value
 */
static inline void
ufshcd_config_intr_aggr(struct ufs_hba *hba, u8 cnt, u8 tmout)
{
	ufshcd_writel(hba, INT_AGGR_ENABLE | INT_AGGR_PARAM_WRITE |
		      INT_AGGR_COUNTER_THLD_VAL(cnt) |
		      INT_AGGR_TIMEOUT_VAL(tmout),
		      REG_UTP_TRANSFER_REQ_INT_AGG_CONTROL);
}

/**
 * ufshcd_disable_intr_aggr - Disables interrupt aggregation.
 * @hba: per adapter instance
 */
static inline void ufshcd_disable_intr_aggr(struct ufs_hba *hba)
{
	ufshcd_writel(hba, 0, REG_UTP_TRANSFER_REQ_INT_AGG_CONTROL);
}

/**
 * ufshcd_enable_run_stop_reg - Enable run-stop registers,
 *			When run-stop registers are set to 1, it indicates the
 *			host controller that it can process the requests
 * @hba: per adapter instance
 */
static void ufshcd_enable_run_stop_reg(struct ufs_hba *hba)
{
	ufshcd_writel(hba, UTP_TASK_REQ_LIST_RUN_STOP_BIT,
		      REG_UTP_TASK_REQ_LIST_RUN_STOP);
	ufshcd_writel(hba, UTP_TRANSFER_REQ_LIST_RUN_STOP_BIT,
		      REG_UTP_TRANSFER_REQ_LIST_RUN_STOP);
}

/**
 * ufshcd_hba_start - Start controller initialization sequence
 * @hba: per adapter instance
 */
static inline void ufshcd_hba_start(struct ufs_hba *hba)
{
	u32 val = CONTROLLER_ENABLE;

	if (ufshcd_hba_is_crypto_supported(hba)) {
		ufshcd_crypto_enable(hba);
		val |= CRYPTO_GENERAL_ENABLE;
	}

	ufshcd_writel(hba, val, REG_CONTROLLER_ENABLE);
}

/**
 * ufshcd_is_hba_active - Get controller state
 * @hba: per adapter instance
 *
 * Returns false if controller is active, true otherwise
 */
static inline bool ufshcd_is_hba_active(struct ufs_hba *hba)
{
	return (ufshcd_readl(hba, REG_CONTROLLER_ENABLE) & CONTROLLER_ENABLE)
		? false : true;
}

u32 ufshcd_get_local_unipro_ver(struct ufs_hba *hba)
{
	/* HCI version 1.0 and 1.1 supports UniPro 1.41 */
	if ((hba->ufs_version == UFSHCI_VERSION_10) ||
	    (hba->ufs_version == UFSHCI_VERSION_11))
		return UFS_UNIPRO_VER_1_41;
	else
		return UFS_UNIPRO_VER_1_6;
}
EXPORT_SYMBOL(ufshcd_get_local_unipro_ver);

static bool ufshcd_is_unipro_pa_params_tuning_req(struct ufs_hba *hba)
{
	/*
	 * If both host and device support UniPro ver1.6 or later, PA layer
	 * parameters tuning happens during link startup itself.
	 *
	 * We can manually tune PA layer parameters if either host or device
	 * doesn't support UniPro ver 1.6 or later. But to keep manual tuning
	 * logic simple, we will only do manual tuning if local unipro version
	 * doesn't support ver1.6 or later.
	 */
	if (ufshcd_get_local_unipro_ver(hba) < UFS_UNIPRO_VER_1_6)
		return true;
	else
		return false;
}

/**
 * ufshcd_set_clk_freq - set UFS controller clock frequencies
 * @hba: per adapter instance
 * @scale_up: If True, set max possible frequency othewise set low frequency
 *
 * Returns 0 if successful
 * Returns < 0 for any other errors
 */
static int ufshcd_set_clk_freq(struct ufs_hba *hba, bool scale_up)
{
	int ret = 0;
	struct ufs_clk_info *clki;
	struct list_head *head = &hba->clk_list_head;

	if (list_empty(head))
		goto out;

	list_for_each_entry(clki, head, list) {
		if (!IS_ERR_OR_NULL(clki->clk)) {
			if (scale_up && clki->max_freq) {
				if ((clki->curr_freq == clki->max_freq) ||
				   (!strcmp(clki->name, "core_clk_ice_hw_ctl")))
					continue;

				ret = clk_set_rate(clki->clk, clki->max_freq);
				if (ret) {
					dev_err(hba->dev, "%s: %s clk set rate(%dHz) failed, %d\n",
						__func__, clki->name,
						clki->max_freq, ret);
					break;
				}
				trace_ufshcd_clk_scaling(dev_name(hba->dev),
						"scaled up", clki->name,
						clki->curr_freq,
						clki->max_freq);

				clki->curr_freq = clki->max_freq;

			} else if (!scale_up && clki->min_freq) {
				if ((clki->curr_freq == clki->min_freq) ||
				   (!strcmp(clki->name, "core_clk_ice_hw_ctl")))
					continue;

				ret = clk_set_rate(clki->clk, clki->min_freq);
				if (ret) {
					dev_err(hba->dev, "%s: %s clk set rate(%dHz) failed, %d\n",
						__func__, clki->name,
						clki->min_freq, ret);
					break;
				}
				trace_ufshcd_clk_scaling(dev_name(hba->dev),
						"scaled down", clki->name,
						clki->curr_freq,
						clki->min_freq);
				clki->curr_freq = clki->min_freq;
			}
		}
		dev_dbg(hba->dev, "%s: clk: %s, rate: %lu\n", __func__,
				clki->name, clk_get_rate(clki->clk));
	}

out:
	return ret;
}

/**
 * ufshcd_scale_clks - scale up or scale down UFS controller clocks
 * @hba: per adapter instance
 * @scale_up: True if scaling up and false if scaling down
 *
 * Returns 0 if successful
 * Returns < 0 for any other errors
 */
int ufshcd_scale_clks(struct ufs_hba *hba, bool scale_up)
{
	int ret = 0;

	ret = ufshcd_vops_clk_scale_notify(hba, scale_up, PRE_CHANGE);
	if (ret)
		return ret;

	ret = ufshcd_set_clk_freq(hba, scale_up);
	if (ret)
		return ret;

	ret = ufshcd_vops_clk_scale_notify(hba, scale_up, POST_CHANGE);
	if (ret) {
		ufshcd_set_clk_freq(hba, !scale_up);
		return ret;
	}

	return ret;
}

static inline void ufshcd_cancel_gate_work(struct ufs_hba *hba)
{
	hrtimer_cancel(&hba->clk_gating.gate_hrtimer);
	cancel_work_sync(&hba->clk_gating.gate_work);
}

/**
 * ufshcd_is_devfreq_scaling_required - check if scaling is required or not
 * @hba: per adapter instance
 * @scale_up: True if scaling up and false if scaling down
 *
 * Returns true if scaling is required, false otherwise.
 */
static bool ufshcd_is_devfreq_scaling_required(struct ufs_hba *hba,
					       bool scale_up)
{
	struct ufs_clk_info *clki;
	struct list_head *head = &hba->clk_list_head;

	if (list_empty(head))
		return false;

	list_for_each_entry(clki, head, list) {
		if (!IS_ERR_OR_NULL(clki->clk)) {
			if (scale_up && clki->max_freq) {
				if (clki->curr_freq == clki->max_freq)
					continue;
				return true;
			} else if (!scale_up && clki->min_freq) {
				if (clki->curr_freq == clki->min_freq)
					continue;
				return true;
			}
		}
	}

	return false;
}

int ufshcd_wait_for_doorbell_clr(struct ufs_hba *hba,
					u64 wait_timeout_us)
{
	unsigned long flags;
	int ret = 0;
	u32 tm_doorbell;
	u32 tr_doorbell;
	bool timeout = false, do_last_check = false;
	ktime_t start;

	ufshcd_hold_all(hba);
	spin_lock_irqsave(hba->host->host_lock, flags);
	/*
	 * Wait for all the outstanding tasks/transfer requests.
	 * Verify by checking the doorbell registers are clear.
	 */
	start = ktime_get();
	do {
		if (hba->ufshcd_state != UFSHCD_STATE_OPERATIONAL) {
			ret = -EBUSY;
			goto out;
		}

		tm_doorbell = ufshcd_readl(hba, REG_UTP_TASK_REQ_DOOR_BELL);
		tr_doorbell = ufshcd_readl(hba, REG_UTP_TRANSFER_REQ_DOOR_BELL);
		if (!tm_doorbell && !tr_doorbell) {
			timeout = false;
			break;
		} else if (do_last_check) {
			break;
		}

		spin_unlock_irqrestore(hba->host->host_lock, flags);
		schedule();
		if (ktime_to_us(ktime_sub(ktime_get(), start)) >
		    wait_timeout_us) {
			timeout = true;
			/*
			 * We might have scheduled out for long time so make
			 * sure to check if doorbells are cleared by this time
			 * or not.
			 */
			do_last_check = true;
		}
		spin_lock_irqsave(hba->host->host_lock, flags);
	} while (tm_doorbell || tr_doorbell);

	if (timeout) {
		dev_err(hba->dev,
			"%s: timedout waiting for doorbell to clear (tm=0x%x, tr=0x%x)\n",
			__func__, tm_doorbell, tr_doorbell);
		ret = -EBUSY;
	}
out:
	spin_unlock_irqrestore(hba->host->host_lock, flags);
	ufshcd_release_all(hba);
	return ret;
}

/**
 * ufshcd_scale_gear - scale up/down UFS gear
 * @hba: per adapter instance
 * @scale_up: True for scaling up gear and false for scaling down
 *
 * Returns 0 for success,
 * Returns -EBUSY if scaling can't happen at this time
 * Returns non-zero for any other errors
 */
static int ufshcd_scale_gear(struct ufs_hba *hba, bool scale_up)
{
	int ret = 0;
	struct ufs_pa_layer_attr new_pwr_info;
	u32 scale_down_gear = ufshcd_vops_get_scale_down_gear(hba);

	WARN_ON(!hba->clk_scaling.saved_pwr_info.is_valid);

	if (scale_up) {
		memcpy(&new_pwr_info, &hba->clk_scaling.saved_pwr_info.info,
		       sizeof(struct ufs_pa_layer_attr));
		/*
		 * Some UFS devices may stop responding after switching from
		 * HS-G1 to HS-G3. Also, it is found that these devices work
		 * fine if we do 2 steps switch: HS-G1 to HS-G2 followed by
		 * HS-G2 to HS-G3. If UFS_DEVICE_QUIRK_HS_G1_TO_HS_G3_SWITCH
		 * quirk is enabled for such devices, this 2 steps gear switch
		 * workaround will be applied.
		 */
		if ((hba->dev_info.quirks &
		     UFS_DEVICE_QUIRK_HS_G1_TO_HS_G3_SWITCH)
		    && (hba->pwr_info.gear_tx == UFS_HS_G1)
		    && (new_pwr_info.gear_tx == UFS_HS_G3)) {
			/* scale up to G2 first */
			new_pwr_info.gear_tx = UFS_HS_G2;
			new_pwr_info.gear_rx = UFS_HS_G2;
			ret = ufshcd_change_power_mode(hba, &new_pwr_info);
			if (ret)
				goto out;

			/* scale up to G3 now */
			new_pwr_info.gear_tx = UFS_HS_G3;
			new_pwr_info.gear_rx = UFS_HS_G3;
			/* now, fall through to set the HS-G3 */
		}
		ret = ufshcd_change_power_mode(hba, &new_pwr_info);
		if (ret)
			goto out;
	} else {
		memcpy(&new_pwr_info, &hba->pwr_info,
		       sizeof(struct ufs_pa_layer_attr));

		if (hba->pwr_info.gear_tx > scale_down_gear
		    || hba->pwr_info.gear_rx > scale_down_gear) {
			/* save the current power mode */
			memcpy(&hba->clk_scaling.saved_pwr_info.info,
				&hba->pwr_info,
				sizeof(struct ufs_pa_layer_attr));

			/* scale down gear */
			new_pwr_info.gear_tx = scale_down_gear;
			new_pwr_info.gear_rx = scale_down_gear;
			if (!(hba->dev_info.quirks & UFS_DEVICE_NO_FASTAUTO)) {
				new_pwr_info.pwr_tx = FASTAUTO_MODE;
				new_pwr_info.pwr_rx = FASTAUTO_MODE;
			}
		}
		ret = ufshcd_change_power_mode(hba, &new_pwr_info);
	}

out:
	if (ret)
		dev_err(hba->dev, "%s: failed err %d, old gear: (tx %d rx %d), new gear: (tx %d rx %d), scale_up = %d\n",
			__func__, ret,
			hba->pwr_info.gear_tx, hba->pwr_info.gear_rx,
			new_pwr_info.gear_tx, new_pwr_info.gear_rx,
			scale_up);

	return ret;
}

static int ufshcd_clock_scaling_prepare(struct ufs_hba *hba)
{
	#define DOORBELL_CLR_TOUT_US		(1000 * 1000) /* 1 sec */
	int ret = 0;
	/*
	 * make sure that there are no outstanding requests when
	 * clock scaling is in progress
	 */
	down_write(&hba->lock);
	ufshcd_scsi_block_requests(hba);
	if (ufshcd_wait_for_doorbell_clr(hba, DOORBELL_CLR_TOUT_US)) {
		ret = -EBUSY;
		up_write(&hba->lock);
		ufshcd_scsi_unblock_requests(hba);
	}

	return ret;
}

static void ufshcd_clock_scaling_unprepare(struct ufs_hba *hba)
{
	up_write(&hba->lock);
	ufshcd_scsi_unblock_requests(hba);
}

/**
 * ufshcd_devfreq_scale - scale up/down UFS clocks and gear
 * @hba: per adapter instance
 * @scale_up: True for scaling up and false for scalin down
 *
 * Returns 0 for success,
 * Returns -EBUSY if scaling can't happen at this time
 * Returns non-zero for any other errors
 */
static int ufshcd_devfreq_scale(struct ufs_hba *hba, bool scale_up)
{
	int ret = 0;

	/* let's not get into low power until clock scaling is completed */
	hba->ufs_stats.clk_hold.ctx = CLK_SCALE_WORK;
	ufshcd_hold_all(hba);

	ret = ufshcd_clock_scaling_prepare(hba);
	if (ret)
		goto out;

	ufshcd_custom_cmd_log(hba, "waited-for-DB-clear");

	/* scale down the gear before scaling down clocks */
	if (!scale_up) {
		ret = ufshcd_scale_gear(hba, false);
		if (ret)
			goto clk_scaling_unprepare;
		ufshcd_custom_cmd_log(hba, "Gear-scaled-down");
	}

	/* Enter hibern8 before scaling clocks */
	ret = ufshcd_uic_hibern8_enter(hba);
	if (ret)
		/* link will be bad state so no need to scale_up_gear */
		goto clk_scaling_unprepare;
	ufshcd_custom_cmd_log(hba, "Hibern8-entered");

	ret = ufshcd_scale_clks(hba, scale_up);
	if (ret) {
		dev_err(hba->dev, "%s: scaling %s clks failed %d\n", __func__,
			scale_up ? "up" : "down", ret);
		goto scale_up_gear;
	}
	ufshcd_custom_cmd_log(hba, "Clk-freq-switched");

	/* Exit hibern8 after scaling clocks */
	ret = ufshcd_uic_hibern8_exit(hba);
	if (ret)
		/* link will be bad state so no need to scale_up_gear */
		goto clk_scaling_unprepare;
	ufshcd_custom_cmd_log(hba, "Hibern8-Exited");

	/* scale up the gear after scaling up clocks */
	if (scale_up) {
		ret = ufshcd_scale_gear(hba, true);
		if (ret) {
			ufshcd_scale_clks(hba, false);
			goto clk_scaling_unprepare;
		}
		ufshcd_custom_cmd_log(hba, "Gear-scaled-up");
	}

	if (!ret) {
		hba->clk_scaling.is_scaled_up = scale_up;
		if (scale_up)
			hba->clk_gating.delay_ms =
				hba->clk_gating.delay_ms_perf;
		else
			hba->clk_gating.delay_ms =
				hba->clk_gating.delay_ms_pwr_save;
	}

	/* Enable Write Booster if we have scaled up else disable it */
	up_write(&hba->lock);
	ufshcd_wb_ctrl(hba, scale_up);
	down_write(&hba->lock);
	goto clk_scaling_unprepare;

scale_up_gear:
	if (ufshcd_uic_hibern8_exit(hba))
		goto clk_scaling_unprepare;
	if (!scale_up)
		ufshcd_scale_gear(hba, true);
clk_scaling_unprepare:
	ufshcd_clock_scaling_unprepare(hba);
out:
	hba->ufs_stats.clk_rel.ctx = CLK_SCALE_WORK;
	ufshcd_release_all(hba);
	return ret;
}

static void ufshcd_clk_scaling_suspend_work(struct work_struct *work)
{
	struct ufs_hba *hba = container_of(work, struct ufs_hba,
					   clk_scaling.suspend_work);
	unsigned long irq_flags;

	spin_lock_irqsave(hba->host->host_lock, irq_flags);
	if (hba->clk_scaling.active_reqs || hba->clk_scaling.is_suspended) {
		spin_unlock_irqrestore(hba->host->host_lock, irq_flags);
		return;
	}
	hba->clk_scaling.is_suspended = true;
	spin_unlock_irqrestore(hba->host->host_lock, irq_flags);

	__ufshcd_suspend_clkscaling(hba);
}

static void ufshcd_clk_scaling_resume_work(struct work_struct *work)
{
	struct ufs_hba *hba = container_of(work, struct ufs_hba,
					   clk_scaling.resume_work);
	unsigned long irq_flags;

	spin_lock_irqsave(hba->host->host_lock, irq_flags);
	if (!hba->clk_scaling.is_suspended) {
		spin_unlock_irqrestore(hba->host->host_lock, irq_flags);
		return;
	}
	hba->clk_scaling.is_suspended = false;
	spin_unlock_irqrestore(hba->host->host_lock, irq_flags);

	devfreq_resume_device(hba->devfreq);
}

static int ufshcd_devfreq_target(struct device *dev,
				unsigned long *freq, u32 flags)
{
	int ret = 0;
	struct ufs_hba *hba = dev_get_drvdata(dev);
	ktime_t start;
	bool scale_up, sched_clk_scaling_suspend_work = false;
	struct list_head *clk_list = &hba->clk_list_head;
	struct ufs_clk_info *clki;
	unsigned long irq_flags;

	if (!ufshcd_is_clkscaling_supported(hba))
		return -EINVAL;

	spin_lock_irqsave(hba->host->host_lock, irq_flags);
	if (ufshcd_eh_in_progress(hba)) {
		spin_unlock_irqrestore(hba->host->host_lock, irq_flags);
		return 0;
	}

	if (!hba->clk_scaling.active_reqs)
		sched_clk_scaling_suspend_work = true;

	if (list_empty(clk_list)) {
		spin_unlock_irqrestore(hba->host->host_lock, irq_flags);
		goto out;
	}

	clki = list_first_entry(&hba->clk_list_head, struct ufs_clk_info, list);
	scale_up = (*freq == clki->max_freq) ? true : false;
	if (!ufshcd_is_devfreq_scaling_required(hba, scale_up)) {
		spin_unlock_irqrestore(hba->host->host_lock, irq_flags);
		ret = 0;
		goto out; /* no state change required */
	}
	spin_unlock_irqrestore(hba->host->host_lock, irq_flags);

	pm_runtime_get_noresume(hba->dev);
	if (!pm_runtime_active(hba->dev)) {
		pm_runtime_put_noidle(hba->dev);
		ret = -EAGAIN;
		goto out;
	}
	start = ktime_get();
	ret = ufshcd_devfreq_scale(hba, scale_up);
	pm_runtime_put(hba->dev);

	trace_ufshcd_profile_clk_scaling(dev_name(hba->dev),
		(scale_up ? "up" : "down"),
		ktime_to_us(ktime_sub(ktime_get(), start)), ret);

out:
	if (sched_clk_scaling_suspend_work)
		queue_work(hba->clk_scaling.workq,
			   &hba->clk_scaling.suspend_work);

	return ret;
}


static int ufshcd_devfreq_get_dev_status(struct device *dev,
		struct devfreq_dev_status *stat)
{
	struct ufs_hba *hba = dev_get_drvdata(dev);
	struct ufs_clk_scaling *scaling = &hba->clk_scaling;
	unsigned long flags;

	if (!ufshcd_is_clkscaling_supported(hba))
		return -EINVAL;

	memset(stat, 0, sizeof(*stat));

	spin_lock_irqsave(hba->host->host_lock, flags);
	if (!scaling->window_start_t)
		goto start_window;

	if (scaling->is_busy_started)
		scaling->tot_busy_t += ktime_to_us(ktime_sub(ktime_get(),
					scaling->busy_start_t));

	stat->total_time = jiffies_to_usecs((long)jiffies -
				(long)scaling->window_start_t);
	stat->busy_time = scaling->tot_busy_t;
start_window:
	scaling->window_start_t = jiffies;
	scaling->tot_busy_t = 0;

	if (hba->outstanding_reqs) {
		scaling->busy_start_t = ktime_get();
		scaling->is_busy_started = true;
	} else {
		scaling->busy_start_t = 0;
		scaling->is_busy_started = false;
	}
	spin_unlock_irqrestore(hba->host->host_lock, flags);
	return 0;
}

static int ufshcd_devfreq_init(struct ufs_hba *hba)
{
	struct list_head *clk_list = &hba->clk_list_head;
	struct ufs_clk_info *clki;
	struct devfreq *devfreq;
	struct ufs_clk_scaling *scaling = &hba->clk_scaling;
	int ret;

	/* Skip devfreq if we don't have any clocks in the list */
	if (list_empty(clk_list))
		return 0;

	clki = list_first_entry(clk_list, struct ufs_clk_info, list);
	dev_pm_opp_add(hba->dev, clki->min_freq, 0);
	dev_pm_opp_add(hba->dev, clki->max_freq, 0);

	scaling->profile.polling_ms = 60;
	scaling->profile.target = ufshcd_devfreq_target;
	scaling->profile.get_dev_status = ufshcd_devfreq_get_dev_status;

	devfreq = devfreq_add_device(hba->dev,
			&scaling->profile,
			DEVFREQ_GOV_SIMPLE_ONDEMAND,
			gov_data);
	if (IS_ERR(devfreq)) {
		ret = PTR_ERR(devfreq);
		dev_err(hba->dev, "Unable to register with devfreq %d\n", ret);

		dev_pm_opp_remove(hba->dev, clki->min_freq);
		dev_pm_opp_remove(hba->dev, clki->max_freq);
		return ret;
	}

	hba->devfreq = devfreq;

	return 0;
}

static void ufshcd_devfreq_remove(struct ufs_hba *hba)
{
	struct list_head *clk_list = &hba->clk_list_head;
	struct ufs_clk_info *clki;

	if (!hba->devfreq)
		return;

	devfreq_remove_device(hba->devfreq);
	hba->devfreq = NULL;

	clki = list_first_entry(clk_list, struct ufs_clk_info, list);
	dev_pm_opp_remove(hba->dev, clki->min_freq);
	dev_pm_opp_remove(hba->dev, clki->max_freq);
}

static void __ufshcd_suspend_clkscaling(struct ufs_hba *hba)
{
	unsigned long flags;

	devfreq_suspend_device(hba->devfreq);
	spin_lock_irqsave(hba->host->host_lock, flags);
	hba->clk_scaling.window_start_t = 0;
	spin_unlock_irqrestore(hba->host->host_lock, flags);
}

static void ufshcd_suspend_clkscaling(struct ufs_hba *hba)
{
	unsigned long flags;
	bool suspend = false;

	if (!ufshcd_is_clkscaling_supported(hba))
		return;

	spin_lock_irqsave(hba->host->host_lock, flags);
	if (!hba->clk_scaling.is_suspended) {
		suspend = true;
		hba->clk_scaling.is_suspended = true;
	}
	spin_unlock_irqrestore(hba->host->host_lock, flags);

	if (suspend)
		__ufshcd_suspend_clkscaling(hba);
}

static void ufshcd_resume_clkscaling(struct ufs_hba *hba)
{
	unsigned long flags;
	bool resume = false;

	if (!ufshcd_is_clkscaling_supported(hba))
		return;

	spin_lock_irqsave(hba->host->host_lock, flags);
	if (hba->clk_scaling.is_suspended) {
		resume = true;
		hba->clk_scaling.is_suspended = false;
	}
	spin_unlock_irqrestore(hba->host->host_lock, flags);

	if (resume)
		devfreq_resume_device(hba->devfreq);
}

static ssize_t ufshcd_clkscale_enable_show(struct device *dev,
		struct device_attribute *attr, char *buf)
{
	struct ufs_hba *hba = dev_get_drvdata(dev);

	return snprintf(buf, PAGE_SIZE, "%d\n", hba->clk_scaling.is_allowed);
}

static ssize_t ufshcd_clkscale_enable_store(struct device *dev,
		struct device_attribute *attr, const char *buf, size_t count)
{
	struct ufs_hba *hba = dev_get_drvdata(dev);
	u32 value;
	int err;

	if (kstrtou32(buf, 0, &value))
		return -EINVAL;

	value = !!value;
	if (value == hba->clk_scaling.is_allowed)
		goto out;

	pm_runtime_get_sync(hba->dev);
	ufshcd_hold(hba, false);

	cancel_work_sync(&hba->clk_scaling.suspend_work);
	cancel_work_sync(&hba->clk_scaling.resume_work);

	hba->clk_scaling.is_allowed = value;

	if (value) {
		ufshcd_resume_clkscaling(hba);
	} else {
		ufshcd_suspend_clkscaling(hba);
		err = ufshcd_devfreq_scale(hba, true);
		if (err)
			dev_err(hba->dev, "%s: failed to scale clocks up %d\n",
					__func__, err);
	}

	ufshcd_release(hba, false);
	pm_runtime_put_sync(hba->dev);
out:
	return count;
}

static void ufshcd_clkscaling_init_sysfs(struct ufs_hba *hba)
{
	hba->clk_scaling.enable_attr.show = ufshcd_clkscale_enable_show;
	hba->clk_scaling.enable_attr.store = ufshcd_clkscale_enable_store;
	sysfs_attr_init(&hba->clk_scaling.enable_attr.attr);
	hba->clk_scaling.enable_attr.attr.name = "clkscale_enable";
	hba->clk_scaling.enable_attr.attr.mode = 0644;
	if (device_create_file(hba->dev, &hba->clk_scaling.enable_attr))
		dev_err(hba->dev, "Failed to create sysfs for clkscale_enable\n");
}

static void ufshcd_ungate_work(struct work_struct *work)
{
	int ret;
	unsigned long flags;
	struct ufs_hba *hba = container_of(work, struct ufs_hba,
			clk_gating.ungate_work);

	ufshcd_cancel_gate_work(hba);

	spin_lock_irqsave(hba->host->host_lock, flags);
	if (hba->clk_gating.state == CLKS_ON) {
		spin_unlock_irqrestore(hba->host->host_lock, flags);
		goto unblock_reqs;
	}

	spin_unlock_irqrestore(hba->host->host_lock, flags);
	ufshcd_hba_vreg_set_hpm(hba);
	ufshcd_enable_clocks(hba);

	/* Exit from hibern8 */
	if (ufshcd_can_hibern8_during_gating(hba)) {
		/* Prevent gating in this path */
		hba->clk_gating.is_suspended = true;
		if (ufshcd_is_link_hibern8(hba)) {
			ret = ufshcd_uic_hibern8_exit(hba);
			if (ret)
				dev_err(hba->dev, "%s: hibern8 exit failed %d\n",
					__func__, ret);
			else
				ufshcd_set_link_active(hba);
		}
		hba->clk_gating.is_suspended = false;
	}
unblock_reqs:
	ufshcd_scsi_unblock_requests(hba);
}

/**
 * ufshcd_hold - Enable clocks that were gated earlier due to ufshcd_release.
 * Also, exit from hibern8 mode and set the link as active.
 * @hba: per adapter instance
 * @async: This indicates whether caller should ungate clocks asynchronously.
 */
int ufshcd_hold(struct ufs_hba *hba, bool async)
{
	int rc = 0;
	bool flush_result;
	unsigned long flags;

	if (!ufshcd_is_clkgating_allowed(hba))
		goto out;
	spin_lock_irqsave(hba->host->host_lock, flags);
	hba->clk_gating.active_reqs++;

	if (ufshcd_eh_in_progress(hba)) {
		spin_unlock_irqrestore(hba->host->host_lock, flags);
		return 0;
	}

start:
	switch (hba->clk_gating.state) {
	case CLKS_ON:
		/*
		 * Wait for the ungate work to complete if in progress.
		 * Though the clocks may be in ON state, the link could
		 * still be in hibner8 state if hibern8 is allowed
		 * during clock gating.
		 * Make sure we exit hibern8 state also in addition to
		 * clocks being ON.
		 */
		if (ufshcd_can_hibern8_during_gating(hba) &&
		    ufshcd_is_link_hibern8(hba)) {
			if (async) {
				rc = -EAGAIN;
				hba->clk_gating.active_reqs--;
				break;
			}

			spin_unlock_irqrestore(hba->host->host_lock, flags);
			flush_result = flush_work(&hba->clk_gating.ungate_work);
			if (hba->clk_gating.is_suspended && !flush_result)
				goto out;
			spin_lock_irqsave(hba->host->host_lock, flags);
			if (hba->ufshcd_state == UFSHCD_STATE_OPERATIONAL)
				goto start;
		}
		break;
	case REQ_CLKS_OFF:
		/*
		 * If the timer was active but the callback was not running
		 * we have nothing to do, just change state and return.
		 */
		if ((hrtimer_try_to_cancel(&hba->clk_gating.gate_hrtimer) == 1)
			&& !(work_pending(&hba->clk_gating.gate_work))
			&& !hba->clk_gating.gate_wk_in_process) {
			hba->clk_gating.state = CLKS_ON;
			trace_ufshcd_clk_gating(dev_name(hba->dev),
						hba->clk_gating.state);
			break;
		}
		/*
		 * If we are here, it means gating work is either done or
		 * currently running. Hence, fall through to cancel gating
		 * work and to enable clocks.
		 */
	case CLKS_OFF:
		hba->clk_gating.state = REQ_CLKS_ON;
		trace_ufshcd_clk_gating(dev_name(hba->dev),
					hba->clk_gating.state);
		if (queue_work(hba->clk_gating.clk_gating_workq,
			       &hba->clk_gating.ungate_work))
			ufshcd_scsi_block_requests(hba);
		/*
		 * fall through to check if we should wait for this
		 * work to be done or not.
		 */
	case REQ_CLKS_ON:
		if (async) {
			rc = -EAGAIN;
			hba->clk_gating.active_reqs--;
			break;
		}

		spin_unlock_irqrestore(hba->host->host_lock, flags);
		flush_work(&hba->clk_gating.ungate_work);
		/* Make sure state is CLKS_ON before returning */
		spin_lock_irqsave(hba->host->host_lock, flags);
		goto start;
	default:
		dev_err(hba->dev, "%s: clk gating is in invalid state %d\n",
				__func__, hba->clk_gating.state);
		break;
	}
	spin_unlock_irqrestore(hba->host->host_lock, flags);
out:
	hba->ufs_stats.clk_hold.ts = ktime_get();
	return rc;
}
EXPORT_SYMBOL_GPL(ufshcd_hold);

static void ufshcd_gate_work(struct work_struct *work)
{
	struct ufs_hba *hba = container_of(work, struct ufs_hba,
						clk_gating.gate_work);
	unsigned long flags;

	hba->clk_gating.gate_wk_in_process = true;
	spin_lock_irqsave(hba->host->host_lock, flags);

	if (hba->clk_gating.state == CLKS_OFF)
		goto rel_lock;
	/*
	 * In case you are here to cancel this work the gating state
	 * would be marked as REQ_CLKS_ON. In this case save time by
	 * skipping the gating work and exit after changing the clock
	 * state to CLKS_ON.
	 */
	if (hba->clk_gating.is_suspended ||
		(hba->clk_gating.state != REQ_CLKS_OFF)) {
		hba->clk_gating.state = CLKS_ON;
		trace_ufshcd_clk_gating(dev_name(hba->dev),
					hba->clk_gating.state);
		goto rel_lock;
	}

	if (hba->clk_gating.active_reqs
		|| hba->ufshcd_state != UFSHCD_STATE_OPERATIONAL
		|| hba->lrb_in_use || hba->outstanding_tasks
		|| hba->active_uic_cmd || hba->uic_async_done)
		goto rel_lock;

	spin_unlock_irqrestore(hba->host->host_lock, flags);

	if (ufshcd_is_hibern8_on_idle_allowed(hba) &&
	    hba->hibern8_on_idle.is_enabled)
		/*
		 * Hibern8 enter work (on Idle) needs clocks to be ON hence
		 * make sure that it is flushed before turning off the clocks.
		 */
		flush_delayed_work(&hba->hibern8_on_idle.enter_work);

	/* put the link into hibern8 mode before turning off clocks */
	if (ufshcd_can_hibern8_during_gating(hba)) {
		if (ufshcd_uic_hibern8_enter(hba)) {
			hba->clk_gating.state = CLKS_ON;
			trace_ufshcd_clk_gating(dev_name(hba->dev),
						hba->clk_gating.state);
			goto out;
		}
		ufshcd_set_link_hibern8(hba);
	}

	/*
	 * If auto hibern8 is enabled then the link will already
	 * be in hibern8 state and the ref clock can be gated.
	 */
	if ((ufshcd_is_auto_hibern8_enabled(hba) ||
	     !ufshcd_is_link_active(hba)) && !hba->no_ref_clk_gating)
		ufshcd_disable_clocks(hba, true);
	else
		/* If link is active, device ref_clk can't be switched off */
		ufshcd_disable_clocks_keep_link_active(hba, true);

	/* Put the host controller in low power mode if possible */
	ufshcd_hba_vreg_set_lpm(hba);

	/*
	 * In case you are here to cancel this work the gating state
	 * would be marked as REQ_CLKS_ON. In this case keep the state
	 * as REQ_CLKS_ON which would anyway imply that clocks are off
	 * and a request to turn them on is pending. By doing this way,
	 * we keep the state machine in tact and this would ultimately
	 * prevent from doing cancel work multiple times when there are
	 * new requests arriving before the current cancel work is done.
	 */
	spin_lock_irqsave(hba->host->host_lock, flags);
	if (hba->clk_gating.state == REQ_CLKS_OFF) {
		hba->clk_gating.state = CLKS_OFF;
		trace_ufshcd_clk_gating(dev_name(hba->dev),
					hba->clk_gating.state);
	}
rel_lock:
	spin_unlock_irqrestore(hba->host->host_lock, flags);
out:
	hba->clk_gating.gate_wk_in_process = false;
	return;
}

/* host lock must be held before calling this variant */
static void __ufshcd_release(struct ufs_hba *hba, bool no_sched)
{
	if (!ufshcd_is_clkgating_allowed(hba))
		return;

	hba->clk_gating.active_reqs--;

	if (hba->clk_gating.active_reqs || hba->clk_gating.is_suspended
		|| hba->ufshcd_state != UFSHCD_STATE_OPERATIONAL
		|| hba->lrb_in_use || hba->outstanding_tasks
		|| hba->active_uic_cmd || hba->uic_async_done
		|| ufshcd_eh_in_progress(hba) || no_sched)
		return;

	hba->clk_gating.state = REQ_CLKS_OFF;
	trace_ufshcd_clk_gating(dev_name(hba->dev), hba->clk_gating.state);
	hba->ufs_stats.clk_rel.ts = ktime_get();

	hrtimer_start(&hba->clk_gating.gate_hrtimer,
			ms_to_ktime(hba->clk_gating.delay_ms),
			HRTIMER_MODE_REL);
}

void ufshcd_release(struct ufs_hba *hba, bool no_sched)
{
	unsigned long flags;

	spin_lock_irqsave(hba->host->host_lock, flags);
	__ufshcd_release(hba, no_sched);
	spin_unlock_irqrestore(hba->host->host_lock, flags);
}
EXPORT_SYMBOL_GPL(ufshcd_release);

static ssize_t ufshcd_clkgate_delay_show(struct device *dev,
		struct device_attribute *attr, char *buf)
{
	struct ufs_hba *hba = dev_get_drvdata(dev);

	return snprintf(buf, PAGE_SIZE, "%lu\n", hba->clk_gating.delay_ms);
}

static ssize_t ufshcd_clkgate_delay_store(struct device *dev,
		struct device_attribute *attr, const char *buf, size_t count)
{
	struct ufs_hba *hba = dev_get_drvdata(dev);
	unsigned long flags, value;

	if (kstrtoul(buf, 0, &value))
		return -EINVAL;

	spin_lock_irqsave(hba->host->host_lock, flags);
	hba->clk_gating.delay_ms = value;
	spin_unlock_irqrestore(hba->host->host_lock, flags);
	return count;
}

static ssize_t ufshcd_clkgate_delay_pwr_save_show(struct device *dev,
		struct device_attribute *attr, char *buf)
{
	struct ufs_hba *hba = dev_get_drvdata(dev);

	return snprintf(buf, PAGE_SIZE, "%lu\n",
			hba->clk_gating.delay_ms_pwr_save);
}

static ssize_t ufshcd_clkgate_delay_pwr_save_store(struct device *dev,
		struct device_attribute *attr, const char *buf, size_t count)
{
	struct ufs_hba *hba = dev_get_drvdata(dev);
	unsigned long flags, value;

	if (kstrtoul(buf, 0, &value))
		return -EINVAL;

	spin_lock_irqsave(hba->host->host_lock, flags);

	hba->clk_gating.delay_ms_pwr_save = value;
	if (ufshcd_is_clkscaling_supported(hba) &&
	    !hba->clk_scaling.is_scaled_up)
		hba->clk_gating.delay_ms = hba->clk_gating.delay_ms_pwr_save;

	spin_unlock_irqrestore(hba->host->host_lock, flags);
	return count;
}

static ssize_t ufshcd_clkgate_delay_perf_show(struct device *dev,
		struct device_attribute *attr, char *buf)
{
	struct ufs_hba *hba = dev_get_drvdata(dev);

	return snprintf(buf, PAGE_SIZE, "%lu\n", hba->clk_gating.delay_ms_perf);
}

static ssize_t ufshcd_clkgate_delay_perf_store(struct device *dev,
		struct device_attribute *attr, const char *buf, size_t count)
{
	struct ufs_hba *hba = dev_get_drvdata(dev);
	unsigned long flags, value;

	if (kstrtoul(buf, 0, &value))
		return -EINVAL;

	spin_lock_irqsave(hba->host->host_lock, flags);

	hba->clk_gating.delay_ms_perf = value;
	if (ufshcd_is_clkscaling_supported(hba) &&
	    hba->clk_scaling.is_scaled_up)
		hba->clk_gating.delay_ms = hba->clk_gating.delay_ms_perf;

	spin_unlock_irqrestore(hba->host->host_lock, flags);
	return count;
}

static ssize_t ufshcd_clkgate_enable_show(struct device *dev,
		struct device_attribute *attr, char *buf)
{
	struct ufs_hba *hba = dev_get_drvdata(dev);

	return snprintf(buf, PAGE_SIZE, "%d\n", hba->clk_gating.is_enabled);
}

static ssize_t ufshcd_clkgate_enable_store(struct device *dev,
		struct device_attribute *attr, const char *buf, size_t count)
{
	struct ufs_hba *hba = dev_get_drvdata(dev);
	unsigned long flags;
	u32 value;

	if (kstrtou32(buf, 0, &value))
		return -EINVAL;

	value = !!value;

	spin_lock_irqsave(hba->host->host_lock, flags);
	if (value == hba->clk_gating.is_enabled)
		goto out;

	if (value)
		hba->clk_gating.active_reqs--;
	else
		hba->clk_gating.active_reqs++;

	hba->clk_gating.is_enabled = value;
out:
	spin_unlock_irqrestore(hba->host->host_lock, flags);
	return count;
}

static enum hrtimer_restart ufshcd_clkgate_hrtimer_handler(
					struct hrtimer *timer)
{
	struct ufs_hba *hba = container_of(timer, struct ufs_hba,
					   clk_gating.gate_hrtimer);

	queue_work(hba->clk_gating.clk_gating_workq,
				&hba->clk_gating.gate_work);

	return HRTIMER_NORESTART;
}

static void ufshcd_init_clk_scaling(struct ufs_hba *hba)
{
	char wq_name[sizeof("ufs_clkscaling_00")];

	if (!ufshcd_is_clkscaling_supported(hba))
		return;

	INIT_WORK(&hba->clk_scaling.suspend_work,
		  ufshcd_clk_scaling_suspend_work);
	INIT_WORK(&hba->clk_scaling.resume_work,
		  ufshcd_clk_scaling_resume_work);

	snprintf(wq_name, sizeof(wq_name), "ufs_clkscaling_%d",
		 hba->host->host_no);
	hba->clk_scaling.workq = create_singlethread_workqueue(wq_name);

	ufshcd_clkscaling_init_sysfs(hba);
}

static void ufshcd_exit_clk_scaling(struct ufs_hba *hba)
{
	if (!ufshcd_is_clkscaling_supported(hba))
		return;

	destroy_workqueue(hba->clk_scaling.workq);
	ufshcd_devfreq_remove(hba);
}

static void ufshcd_init_clk_gating(struct ufs_hba *hba)
{
	struct ufs_clk_gating *gating = &hba->clk_gating;
	char wq_name[sizeof("ufs_clk_gating_00")];

	hba->clk_gating.state = CLKS_ON;

	if (!ufshcd_is_clkgating_allowed(hba))
		return;

	INIT_WORK(&gating->gate_work, ufshcd_gate_work);
	INIT_WORK(&gating->ungate_work, ufshcd_ungate_work);
	/*
	 * Clock gating work must be executed only after auto hibern8
	 * timeout has expired in the hardware or after aggressive
	 * hibern8 on idle software timeout. Using jiffy based low
	 * resolution delayed work is not reliable to guarantee this,
	 * hence use a high resolution timer to make sure we schedule
	 * the gate work precisely more than hibern8 timeout.
	 *
	 * Always make sure gating->delay_ms > hibern8_on_idle->delay_ms
	 */
	hrtimer_init(&gating->gate_hrtimer, CLOCK_MONOTONIC, HRTIMER_MODE_REL);
	gating->gate_hrtimer.function = ufshcd_clkgate_hrtimer_handler;

	snprintf(wq_name, ARRAY_SIZE(wq_name), "ufs_clk_gating_%d",
		 hba->host->host_no);
	hba->clk_gating.clk_gating_workq = alloc_ordered_workqueue(wq_name,
					WQ_MEM_RECLAIM | WQ_HIGHPRI);

	gating->is_enabled = true;

	gating->delay_ms_pwr_save = UFSHCD_CLK_GATING_DELAY_MS_PWR_SAVE;
	gating->delay_ms_perf = UFSHCD_CLK_GATING_DELAY_MS_PERF;

	/* start with performance mode */
	gating->delay_ms = gating->delay_ms_perf;

	if (!ufshcd_is_clkscaling_supported(hba))
		goto scaling_not_supported;

	gating->delay_pwr_save_attr.show = ufshcd_clkgate_delay_pwr_save_show;
	gating->delay_pwr_save_attr.store = ufshcd_clkgate_delay_pwr_save_store;
	sysfs_attr_init(&gating->delay_pwr_save_attr.attr);
	gating->delay_pwr_save_attr.attr.name = "clkgate_delay_ms_pwr_save";
	gating->delay_pwr_save_attr.attr.mode = 0644;
	if (device_create_file(hba->dev, &gating->delay_pwr_save_attr))
		dev_err(hba->dev, "Failed to create sysfs for clkgate_delay_ms_pwr_save\n");

	gating->delay_perf_attr.show = ufshcd_clkgate_delay_perf_show;
	gating->delay_perf_attr.store = ufshcd_clkgate_delay_perf_store;
	sysfs_attr_init(&gating->delay_perf_attr.attr);
	gating->delay_perf_attr.attr.name = "clkgate_delay_ms_perf";
	gating->delay_perf_attr.attr.mode = 0644;
	if (device_create_file(hba->dev, &gating->delay_perf_attr))
		dev_err(hba->dev, "Failed to create sysfs for clkgate_delay_ms_perf\n");

	goto add_clkgate_enable;

scaling_not_supported:
	hba->clk_gating.delay_attr.show = ufshcd_clkgate_delay_show;
	hba->clk_gating.delay_attr.store = ufshcd_clkgate_delay_store;
	sysfs_attr_init(&hba->clk_gating.delay_attr.attr);
	hba->clk_gating.delay_attr.attr.name = "clkgate_delay_ms";
	hba->clk_gating.delay_attr.attr.mode = 0644;
	if (device_create_file(hba->dev, &hba->clk_gating.delay_attr))
		dev_err(hba->dev, "Failed to create sysfs for clkgate_delay\n");

add_clkgate_enable:
	gating->enable_attr.show = ufshcd_clkgate_enable_show;
	gating->enable_attr.store = ufshcd_clkgate_enable_store;
	sysfs_attr_init(&gating->enable_attr.attr);
	gating->enable_attr.attr.name = "clkgate_enable";
	gating->enable_attr.attr.mode = 0644;
	if (device_create_file(hba->dev, &gating->enable_attr))
		dev_err(hba->dev, "Failed to create sysfs for clkgate_enable\n");
}

static void ufshcd_exit_clk_gating(struct ufs_hba *hba)
{
	if (!ufshcd_is_clkgating_allowed(hba))
		return;
	if (ufshcd_is_clkscaling_supported(hba)) {
		device_remove_file(hba->dev,
				   &hba->clk_gating.delay_pwr_save_attr);
		device_remove_file(hba->dev, &hba->clk_gating.delay_perf_attr);
	} else {
		device_remove_file(hba->dev, &hba->clk_gating.delay_attr);
	}
	device_remove_file(hba->dev, &hba->clk_gating.enable_attr);
	ufshcd_cancel_gate_work(hba);
	cancel_work_sync(&hba->clk_gating.ungate_work);
	destroy_workqueue(hba->clk_gating.clk_gating_workq);
}

/**
 * ufshcd_hibern8_hold - Make sure that link is not in hibern8.
 *
 * @hba: per adapter instance
 * @async: This indicates whether caller wants to exit hibern8 asynchronously.
 *
 * Exit from hibern8 mode and set the link as active.
 *
 * Return 0 on success, non-zero on failure.
 */
static int ufshcd_hibern8_hold(struct ufs_hba *hba, bool async)
{
	int rc = 0;
	unsigned long flags;

	if (!ufshcd_is_hibern8_on_idle_allowed(hba))
		goto out;

	spin_lock_irqsave(hba->host->host_lock, flags);
	hba->hibern8_on_idle.active_reqs++;

	if (ufshcd_eh_in_progress(hba)) {
		spin_unlock_irqrestore(hba->host->host_lock, flags);
		return 0;
	}

start:
	switch (hba->hibern8_on_idle.state) {
	case HIBERN8_EXITED:
		break;
	case REQ_HIBERN8_ENTER:
		if (cancel_delayed_work(&hba->hibern8_on_idle.enter_work)) {
			hba->hibern8_on_idle.state = HIBERN8_EXITED;
			trace_ufshcd_hibern8_on_idle(dev_name(hba->dev),
				hba->hibern8_on_idle.state);
			break;
		}
		/*
		 * If we here, it means Hibern8 enter work is either done or
		 * currently running. Hence, fall through to cancel hibern8
		 * work and exit hibern8.
		 */
	case HIBERN8_ENTERED:
		ufshcd_scsi_block_requests(hba);
		hba->hibern8_on_idle.state = REQ_HIBERN8_EXIT;
		trace_ufshcd_hibern8_on_idle(dev_name(hba->dev),
			hba->hibern8_on_idle.state);
		schedule_work(&hba->hibern8_on_idle.exit_work);
		/*
		 * fall through to check if we should wait for this
		 * work to be done or not.
		 */
	case REQ_HIBERN8_EXIT:
		if (async) {
			rc = -EAGAIN;
			hba->hibern8_on_idle.active_reqs--;
			break;
		} else {
			spin_unlock_irqrestore(hba->host->host_lock, flags);
			flush_work(&hba->hibern8_on_idle.exit_work);
			/* Make sure state is HIBERN8_EXITED before returning */
			spin_lock_irqsave(hba->host->host_lock, flags);
			goto start;
		}
	default:
		dev_err(hba->dev, "%s: H8 is in invalid state %d\n",
				__func__, hba->hibern8_on_idle.state);
		break;
	}
	spin_unlock_irqrestore(hba->host->host_lock, flags);
out:
	return rc;
}

/* host lock must be held before calling this variant */
static void __ufshcd_hibern8_release(struct ufs_hba *hba, bool no_sched)
{
	unsigned long delay_in_jiffies;

	if (!ufshcd_is_hibern8_on_idle_allowed(hba))
		return;

	hba->hibern8_on_idle.active_reqs--;
	BUG_ON(hba->hibern8_on_idle.active_reqs < 0);

	if (hba->hibern8_on_idle.active_reqs
		|| hba->hibern8_on_idle.is_suspended
		|| hba->ufshcd_state != UFSHCD_STATE_OPERATIONAL
		|| hba->lrb_in_use || hba->outstanding_tasks
		|| hba->active_uic_cmd || hba->uic_async_done
		|| ufshcd_eh_in_progress(hba) || no_sched)
		return;

	hba->hibern8_on_idle.state = REQ_HIBERN8_ENTER;
	trace_ufshcd_hibern8_on_idle(dev_name(hba->dev),
		hba->hibern8_on_idle.state);
	/*
	 * Scheduling the delayed work after 1 jiffies will make the work to
	 * get schedule any time from 0ms to 1000/HZ ms which is not desirable
	 * for hibern8 enter work as it may impact the performance if it gets
	 * scheduled almost immediately. Hence make sure that hibern8 enter
	 * work gets scheduled atleast after 2 jiffies (any time between
	 * 1000/HZ ms to 2000/HZ ms).
	 */
	delay_in_jiffies = msecs_to_jiffies(hba->hibern8_on_idle.delay_ms);
	if (delay_in_jiffies == 1)
		delay_in_jiffies++;

	schedule_delayed_work(&hba->hibern8_on_idle.enter_work,
			      delay_in_jiffies);
}

static void ufshcd_hibern8_release(struct ufs_hba *hba, bool no_sched)
{
	unsigned long flags;

	spin_lock_irqsave(hba->host->host_lock, flags);
	__ufshcd_hibern8_release(hba, no_sched);
	spin_unlock_irqrestore(hba->host->host_lock, flags);
}

static void ufshcd_hibern8_enter_work(struct work_struct *work)
{
	struct ufs_hba *hba = container_of(work, struct ufs_hba,
					   hibern8_on_idle.enter_work.work);
	unsigned long flags;

	spin_lock_irqsave(hba->host->host_lock, flags);
	if (hba->hibern8_on_idle.is_suspended) {
		hba->hibern8_on_idle.state = HIBERN8_EXITED;
		trace_ufshcd_hibern8_on_idle(dev_name(hba->dev),
			hba->hibern8_on_idle.state);
		goto rel_lock;
	}

	if (hba->hibern8_on_idle.active_reqs
		|| hba->ufshcd_state != UFSHCD_STATE_OPERATIONAL
		|| hba->lrb_in_use || hba->outstanding_tasks
		|| hba->active_uic_cmd || hba->uic_async_done)
		goto rel_lock;

	spin_unlock_irqrestore(hba->host->host_lock, flags);

	if (ufshcd_is_link_active(hba) && ufshcd_uic_hibern8_enter(hba)) {
		/* Enter failed */
		hba->hibern8_on_idle.state = HIBERN8_EXITED;
		trace_ufshcd_hibern8_on_idle(dev_name(hba->dev),
			hba->hibern8_on_idle.state);
		goto out;
	}
	ufshcd_set_link_hibern8(hba);

	/*
	 * In case you are here to cancel this work the hibern8_on_idle.state
	 * would be marked as REQ_HIBERN8_EXIT. In this case keep the state
	 * as REQ_HIBERN8_EXIT which would anyway imply that we are in hibern8
	 * and a request to exit from it is pending. By doing this way,
	 * we keep the state machine in tact and this would ultimately
	 * prevent from doing cancel work multiple times when there are
	 * new requests arriving before the current cancel work is done.
	 */
	spin_lock_irqsave(hba->host->host_lock, flags);
	if (hba->hibern8_on_idle.state == REQ_HIBERN8_ENTER) {
		hba->hibern8_on_idle.state = HIBERN8_ENTERED;
		trace_ufshcd_hibern8_on_idle(dev_name(hba->dev),
			hba->hibern8_on_idle.state);
	}
rel_lock:
	spin_unlock_irqrestore(hba->host->host_lock, flags);
out:
	return;
}

static void ufshcd_hibern8_exit_work(struct work_struct *work)
{
	int ret;
	unsigned long flags;
	struct ufs_hba *hba = container_of(work, struct ufs_hba,
					   hibern8_on_idle.exit_work);

	cancel_delayed_work_sync(&hba->hibern8_on_idle.enter_work);

	spin_lock_irqsave(hba->host->host_lock, flags);
	if ((hba->hibern8_on_idle.state == HIBERN8_EXITED)
	     || ufshcd_is_link_active(hba)) {
		hba->hibern8_on_idle.state = HIBERN8_EXITED;
		spin_unlock_irqrestore(hba->host->host_lock, flags);
		goto unblock_reqs;
	}
	spin_unlock_irqrestore(hba->host->host_lock, flags);

	/* Exit from hibern8 */
	if (ufshcd_is_link_hibern8(hba)) {
		hba->ufs_stats.clk_hold.ctx = H8_EXIT_WORK;
		ufshcd_hold(hba, false);
		ret = ufshcd_uic_hibern8_exit(hba);
		hba->ufs_stats.clk_rel.ctx = H8_EXIT_WORK;
		ufshcd_release(hba, false);
		if (!ret) {
			spin_lock_irqsave(hba->host->host_lock, flags);
			ufshcd_set_link_active(hba);
			hba->hibern8_on_idle.state = HIBERN8_EXITED;
			trace_ufshcd_hibern8_on_idle(dev_name(hba->dev),
				hba->hibern8_on_idle.state);
			spin_unlock_irqrestore(hba->host->host_lock, flags);
		}
	}
unblock_reqs:
	ufshcd_scsi_unblock_requests(hba);
}

static ssize_t ufshcd_hibern8_on_idle_delay_show(struct device *dev,
		struct device_attribute *attr, char *buf)
{
	struct ufs_hba *hba = dev_get_drvdata(dev);

	return snprintf(buf, PAGE_SIZE, "%lu\n", hba->hibern8_on_idle.delay_ms);
}

static ssize_t ufshcd_hibern8_on_idle_delay_store(struct device *dev,
		struct device_attribute *attr, const char *buf, size_t count)
{
	struct ufs_hba *hba = dev_get_drvdata(dev);
	unsigned long flags, value;
	bool change = true;

	if (kstrtoul(buf, 0, &value))
		return -EINVAL;

	spin_lock_irqsave(hba->host->host_lock, flags);
	if (hba->hibern8_on_idle.delay_ms == value)
		change = false;

	if (value >= hba->clk_gating.delay_ms_pwr_save ||
	    value >= hba->clk_gating.delay_ms_perf) {
		dev_err(hba->dev, "hibern8_on_idle_delay (%lu) can not be >= to clkgate_delay_ms_pwr_save (%lu) and clkgate_delay_ms_perf (%lu)\n",
			value, hba->clk_gating.delay_ms_pwr_save,
			hba->clk_gating.delay_ms_perf);
		spin_unlock_irqrestore(hba->host->host_lock, flags);
		return -EINVAL;
	}

	hba->hibern8_on_idle.delay_ms = value;
	spin_unlock_irqrestore(hba->host->host_lock, flags);

	return count;
}

static ssize_t ufshcd_hibern8_on_idle_enable_show(struct device *dev,
		struct device_attribute *attr, char *buf)
{
	struct ufs_hba *hba = dev_get_drvdata(dev);

	return snprintf(buf, PAGE_SIZE, "%d\n",
			hba->hibern8_on_idle.is_enabled);
}

static ssize_t ufshcd_hibern8_on_idle_enable_store(struct device *dev,
		struct device_attribute *attr, const char *buf, size_t count)
{
	struct ufs_hba *hba = dev_get_drvdata(dev);
	unsigned long flags;
	u32 value;

	if (kstrtou32(buf, 0, &value))
		return -EINVAL;

	value = !!value;
	if (value == hba->hibern8_on_idle.is_enabled)
		goto out;

	if (value) {
		/*
		 * As clock gating work would wait for the hibern8 enter work
		 * to finish, clocks would remain on during hibern8 enter work.
		 */
		ufshcd_hold(hba, false);
		ufshcd_release_all(hba);
	} else {
		spin_lock_irqsave(hba->host->host_lock, flags);
		hba->hibern8_on_idle.active_reqs++;
		spin_unlock_irqrestore(hba->host->host_lock, flags);
	}

	hba->hibern8_on_idle.is_enabled = value;
out:
	return count;
}

static void ufshcd_init_hibern8(struct ufs_hba *hba)
{
	struct ufs_hibern8_on_idle *h8 = &hba->hibern8_on_idle;

	/* initialize the state variable here */
	h8->state = HIBERN8_EXITED;

	if (!ufshcd_is_hibern8_on_idle_allowed(hba) &&
	    !ufshcd_is_auto_hibern8_supported(hba))
		return;

	if (ufshcd_is_auto_hibern8_supported(hba)) {
		/* Set the default auto-hiberate idle timer value to 1 ms */
		hba->ahit = FIELD_PREP(UFSHCI_AHIBERN8_TIMER_MASK, 1) |
			    FIELD_PREP(UFSHCI_AHIBERN8_SCALE_MASK, 3);
		h8->state = AUTO_HIBERN8;
		/*
		 * Disable SW hibern8 enter on idle in case
		 * auto hibern8 is supported
		 */
		hba->caps &= ~UFSHCD_CAP_HIBERN8_ENTER_ON_IDLE;
	} else {
		h8->delay_ms = 10;
		INIT_DELAYED_WORK(&hba->hibern8_on_idle.enter_work,
				  ufshcd_hibern8_enter_work);
		INIT_WORK(&hba->hibern8_on_idle.exit_work,
			  ufshcd_hibern8_exit_work);
		h8->is_enabled = true;

		h8->delay_attr.show = ufshcd_hibern8_on_idle_delay_show;
		h8->delay_attr.store = ufshcd_hibern8_on_idle_delay_store;
		sysfs_attr_init(&h8->delay_attr.attr);
		h8->delay_attr.attr.name = "hibern8_on_idle_delay_ms";
		h8->delay_attr.attr.mode = 0644;
		if (device_create_file(hba->dev, &h8->delay_attr))
			dev_err(hba->dev, "Failed to create sysfs for hibern8_on_idle_delay\n");

		h8->enable_attr.show = ufshcd_hibern8_on_idle_enable_show;
		h8->enable_attr.store = ufshcd_hibern8_on_idle_enable_store;
		sysfs_attr_init(&h8->enable_attr.attr);
		h8->enable_attr.attr.name = "hibern8_on_idle_enable";
		h8->enable_attr.attr.mode = 0644;
		if (device_create_file(hba->dev, &h8->enable_attr))
			dev_err(hba->dev, "Failed to create sysfs for hibern8_on_idle_enable\n");

	}
}

static void ufshcd_exit_hibern8_on_idle(struct ufs_hba *hba)
{
	if (!ufshcd_is_hibern8_on_idle_allowed(hba) &&
	    !ufshcd_is_auto_hibern8_supported(hba))
		return;
	device_remove_file(hba->dev, &hba->hibern8_on_idle.delay_attr);
	device_remove_file(hba->dev, &hba->hibern8_on_idle.enable_attr);
}

static void ufshcd_hold_all(struct ufs_hba *hba)
{
	ufshcd_hold(hba, false);
	ufshcd_hibern8_hold(hba, false);
}

static void ufshcd_release_all(struct ufs_hba *hba)
{
	ufshcd_hibern8_release(hba, false);
	ufshcd_release(hba, false);
}

/* Must be called with host lock acquired */
static void ufshcd_clk_scaling_start_busy(struct ufs_hba *hba)
{
	bool queue_resume_work = false;

	if (!ufshcd_is_clkscaling_supported(hba))
		return;

	if (!hba->clk_scaling.active_reqs++)
		queue_resume_work = true;

	if (!hba->clk_scaling.is_allowed || hba->pm_op_in_progress)
		return;

	if (queue_resume_work)
		queue_work(hba->clk_scaling.workq,
			   &hba->clk_scaling.resume_work);

	if (!hba->clk_scaling.window_start_t) {
		hba->clk_scaling.window_start_t = jiffies;
		hba->clk_scaling.tot_busy_t = 0;
		hba->clk_scaling.is_busy_started = false;
	}

	if (!hba->clk_scaling.is_busy_started) {
		hba->clk_scaling.busy_start_t = ktime_get();
		hba->clk_scaling.is_busy_started = true;
	}
}

static void ufshcd_clk_scaling_update_busy(struct ufs_hba *hba)
{
	struct ufs_clk_scaling *scaling = &hba->clk_scaling;

	if (!ufshcd_is_clkscaling_supported(hba))
		return;

	if (!hba->outstanding_reqs && scaling->is_busy_started) {
		scaling->tot_busy_t += ktime_to_us(ktime_sub(ktime_get(),
					scaling->busy_start_t));
		scaling->busy_start_t = 0;
		scaling->is_busy_started = false;
	}
}
/**
 * ufshcd_send_command - Send SCSI or device management commands
 * @hba: per adapter instance
 * @task_tag: Task tag of the command
 */
static inline
int ufshcd_send_command(struct ufs_hba *hba, unsigned int task_tag)
{
	hba->lrb[task_tag].issue_time_stamp = ktime_get();
	hba->lrb[task_tag].compl_time_stamp = ktime_set(0, 0);
	ufshcd_cond_add_cmd_trace(hba, task_tag,
			hba->lrb[task_tag].cmd ? "scsi_send" : "dev_cmd_send");
	ufshcd_clk_scaling_start_busy(hba);
	__set_bit(task_tag, &hba->outstanding_reqs);
	ufshcd_writel(hba, 1 << task_tag, REG_UTP_TRANSFER_REQ_DOOR_BELL);
	/* Make sure that doorbell is committed immediately */
	wmb();
	ufshcd_update_tag_stats(hba, task_tag);
	return 0;
}

/**
 * ufshcd_copy_sense_data - Copy sense data in case of check condition
 * @lrbp: pointer to local reference block
 */
static inline void ufshcd_copy_sense_data(struct ufshcd_lrb *lrbp)
{
	int len;
	if (lrbp->sense_buffer &&
	    ufshcd_get_rsp_upiu_data_seg_len(lrbp->ucd_rsp_ptr)) {
		int len_to_copy;

		len = be16_to_cpu(lrbp->ucd_rsp_ptr->sr.sense_data_len);
		len_to_copy = min_t(int, RESPONSE_UPIU_SENSE_DATA_LENGTH, len);

		memcpy(lrbp->sense_buffer,
			lrbp->ucd_rsp_ptr->sr.sense_data,
			min_t(int, len_to_copy, UFSHCD_REQ_SENSE_SIZE));
	}
}

/**
 * ufshcd_copy_query_response() - Copy the Query Response and the data
 * descriptor
 * @hba: per adapter instance
 * @lrbp: pointer to local reference block
 */
static
int ufshcd_copy_query_response(struct ufs_hba *hba, struct ufshcd_lrb *lrbp)
{
	struct ufs_query_res *query_res = &hba->dev_cmd.query.response;

	memcpy(&query_res->upiu_res, &lrbp->ucd_rsp_ptr->qr, QUERY_OSF_SIZE);

	/* Get the descriptor */
	if (hba->dev_cmd.query.descriptor &&
	    lrbp->ucd_rsp_ptr->qr.opcode == UPIU_QUERY_OPCODE_READ_DESC) {
		u8 *descp = (u8 *)lrbp->ucd_rsp_ptr +
				GENERAL_UPIU_REQUEST_SIZE;
		u16 resp_len;
		u16 buf_len;

		/* data segment length */
		resp_len = be32_to_cpu(lrbp->ucd_rsp_ptr->header.dword_2) &
						MASK_QUERY_DATA_SEG_LEN;
		buf_len = be16_to_cpu(
				hba->dev_cmd.query.request.upiu_req.length);
		if (likely(buf_len >= resp_len)) {
			memcpy(hba->dev_cmd.query.descriptor, descp, resp_len);
		} else {
			dev_warn(hba->dev,
				"%s: Response size is bigger than buffer",
				__func__);
			return -EINVAL;
		}
	}

	return 0;
}

/**
 * ufshcd_hba_capabilities - Read controller capabilities
 * @hba: per adapter instance
 */
static inline void ufshcd_hba_capabilities(struct ufs_hba *hba)
{
	hba->capabilities = ufshcd_readl(hba, REG_CONTROLLER_CAPABILITIES);

	/* nutrs and nutmrs are 0 based values */
	hba->nutrs = (hba->capabilities & MASK_TRANSFER_REQUESTS_SLOTS) + 1;
	hba->nutmrs =
	((hba->capabilities & MASK_TASK_MANAGEMENT_REQUEST_SLOTS) >> 16) + 1;
}

/**
 * ufshcd_ready_for_uic_cmd - Check if controller is ready
 *                            to accept UIC commands
 * @hba: per adapter instance
 * Return true on success, else false
 */
static inline bool ufshcd_ready_for_uic_cmd(struct ufs_hba *hba)
{
	if (ufshcd_readl(hba, REG_CONTROLLER_STATUS) & UIC_COMMAND_READY)
		return true;
	else
		return false;
}

/**
 * ufshcd_get_upmcrs - Get the power mode change request status
 * @hba: Pointer to adapter instance
 *
 * This function gets the UPMCRS field of HCS register
 * Returns value of UPMCRS field
 */
static inline u8 ufshcd_get_upmcrs(struct ufs_hba *hba)
{
	return (ufshcd_readl(hba, REG_CONTROLLER_STATUS) >> 8) & 0x7;
}

/**
 * ufshcd_dispatch_uic_cmd - Dispatch UIC commands to unipro layers
 * @hba: per adapter instance
 * @uic_cmd: UIC command
 *
 * Mutex must be held.
 */
static inline void
ufshcd_dispatch_uic_cmd(struct ufs_hba *hba, struct uic_command *uic_cmd)
{
	WARN_ON(hba->active_uic_cmd);

	hba->active_uic_cmd = uic_cmd;

	ufshcd_dme_cmd_log(hba, "dme_send", hba->active_uic_cmd->command);
	/* Write Args */
	ufshcd_writel(hba, uic_cmd->argument1, REG_UIC_COMMAND_ARG_1);
	ufshcd_writel(hba, uic_cmd->argument2, REG_UIC_COMMAND_ARG_2);
	ufshcd_writel(hba, uic_cmd->argument3, REG_UIC_COMMAND_ARG_3);

	/* Write UIC Cmd */
	ufshcd_writel(hba, uic_cmd->command & COMMAND_OPCODE_MASK,
		      REG_UIC_COMMAND);
	/* Make sure that UIC command is committed immediately */
	wmb();
}

/**
 * ufshcd_wait_for_uic_cmd - Wait complectioin of UIC command
 * @hba: per adapter instance
 * @uic_cmd: UIC command
 *
 * Must be called with mutex held.
 * Returns 0 only if success.
 */
static int
ufshcd_wait_for_uic_cmd(struct ufs_hba *hba, struct uic_command *uic_cmd)
{
	int ret;
	unsigned long flags;

	if (wait_for_completion_timeout(&uic_cmd->done,
					msecs_to_jiffies(UIC_CMD_TIMEOUT)))
		ret = uic_cmd->argument2 & MASK_UIC_COMMAND_RESULT;
	else
		ret = -ETIMEDOUT;

	if (ret)
		ufsdbg_set_err_state(hba);

	ufshcd_dme_cmd_log(hba, "dme_cmpl_1", hba->active_uic_cmd->command);

	spin_lock_irqsave(hba->host->host_lock, flags);
	hba->active_uic_cmd = NULL;
	spin_unlock_irqrestore(hba->host->host_lock, flags);

	return ret;
}

/**
 * __ufshcd_send_uic_cmd - Send UIC commands and retrieve the result
 * @hba: per adapter instance
 * @uic_cmd: UIC command
 * @completion: initialize the completion only if this is set to true
 *
 * Identical to ufshcd_send_uic_cmd() expect mutex. Must be called
 * with mutex held and host_lock locked.
 * Returns 0 only if success.
 */
static int
__ufshcd_send_uic_cmd(struct ufs_hba *hba, struct uic_command *uic_cmd,
		      bool completion)
{
	if (!ufshcd_ready_for_uic_cmd(hba)) {
		dev_err(hba->dev,
			"Controller not ready to accept UIC commands\n");
		return -EIO;
	}

	if (completion)
		init_completion(&uic_cmd->done);

	ufshcd_dispatch_uic_cmd(hba, uic_cmd);

	return 0;
}

/**
 * ufshcd_send_uic_cmd - Send UIC commands and retrieve the result
 * @hba: per adapter instance
 * @uic_cmd: UIC command
 *
 * Returns 0 only if success.
 */
static int
ufshcd_send_uic_cmd(struct ufs_hba *hba, struct uic_command *uic_cmd)
{
	int ret;
	unsigned long flags;

	hba->ufs_stats.clk_hold.ctx = UIC_CMD_SEND;
	ufshcd_hold_all(hba);
	mutex_lock(&hba->uic_cmd_mutex);
	ufshcd_add_delay_before_dme_cmd(hba);

	spin_lock_irqsave(hba->host->host_lock, flags);
	ret = __ufshcd_send_uic_cmd(hba, uic_cmd, true);
	spin_unlock_irqrestore(hba->host->host_lock, flags);
	if (!ret)
		ret = ufshcd_wait_for_uic_cmd(hba, uic_cmd);

	ufshcd_save_tstamp_of_last_dme_cmd(hba);
	mutex_unlock(&hba->uic_cmd_mutex);
	ufshcd_release_all(hba);
	hba->ufs_stats.clk_rel.ctx = UIC_CMD_SEND;

	ufsdbg_error_inject_dispatcher(hba,
		ERR_INJECT_UIC, 0, &ret);

	return ret;
}

/**
 * ufshcd_map_sg - Map scatter-gather list to prdt
 * @hba: per adapter instance
 * @lrbp: pointer to local reference block
 *
 * Returns 0 in case of success, non-zero value in case of failure
 */
static int ufshcd_map_sg(struct ufs_hba *hba, struct ufshcd_lrb *lrbp)
{
	struct ufshcd_sg_entry *prd;
	struct scatterlist *sg;
	struct scsi_cmnd *cmd;
	int sg_segments;
	int i;

	cmd = lrbp->cmd;
	sg_segments = scsi_dma_map(cmd);
	if (sg_segments < 0)
		return sg_segments;

	if (sg_segments) {
		if (hba->quirks & UFSHCD_QUIRK_PRDT_BYTE_GRAN)
			lrbp->utr_descriptor_ptr->prd_table_length =
				cpu_to_le16((u16)(sg_segments *
						  hba->sg_entry_size));
		else
			lrbp->utr_descriptor_ptr->prd_table_length =
				cpu_to_le16((u16) (sg_segments));

		prd = (struct ufshcd_sg_entry *)lrbp->ucd_prdt_ptr;

		scsi_for_each_sg(cmd, sg, sg_segments, i) {
			prd->size =
				cpu_to_le32(((u32) sg_dma_len(sg))-1);
			prd->base_addr =
				cpu_to_le32(lower_32_bits(sg->dma_address));
			prd->upper_addr =
				cpu_to_le32(upper_32_bits(sg->dma_address));
			prd->reserved = 0;
			prd = (void *)prd + hba->sg_entry_size;
		}
	} else {
		lrbp->utr_descriptor_ptr->prd_table_length = 0;
	}

	return ufshcd_map_sg_crypto(hba, lrbp);
}

/**
 * ufshcd_enable_intr - enable interrupts
 * @hba: per adapter instance
 * @intrs: interrupt bits
 */
static void ufshcd_enable_intr(struct ufs_hba *hba, u32 intrs)
{
	u32 set = ufshcd_readl(hba, REG_INTERRUPT_ENABLE);

	if (hba->ufs_version == UFSHCI_VERSION_10) {
		u32 rw;
		rw = set & INTERRUPT_MASK_RW_VER_10;
		set = rw | ((set ^ intrs) & intrs);
	} else {
		set |= intrs;
	}

	ufshcd_writel(hba, set, REG_INTERRUPT_ENABLE);
}

/**
 * ufshcd_disable_intr - disable interrupts
 * @hba: per adapter instance
 * @intrs: interrupt bits
 */
static void ufshcd_disable_intr(struct ufs_hba *hba, u32 intrs)
{
	u32 set = ufshcd_readl(hba, REG_INTERRUPT_ENABLE);

	if (hba->ufs_version == UFSHCI_VERSION_10) {
		u32 rw;
		rw = (set & INTERRUPT_MASK_RW_VER_10) &
			~(intrs & INTERRUPT_MASK_RW_VER_10);
		set = rw | ((set & intrs) & ~INTERRUPT_MASK_RW_VER_10);

	} else {
		set &= ~intrs;
	}

	ufshcd_writel(hba, set, REG_INTERRUPT_ENABLE);
}

/**
 * ufshcd_prepare_req_desc_hdr() - Fills the requests header
 * descriptor according to request
 * @hba: per adapter instance
 * @lrbp: pointer to local reference block
 * @upiu_flags: flags required in the header
 * @cmd_dir: requests data direction
 */
static int ufshcd_prepare_req_desc_hdr(struct ufs_hba *hba,
	struct ufshcd_lrb *lrbp, u32 *upiu_flags,
	enum dma_data_direction cmd_dir)
{
	struct utp_transfer_req_desc *req_desc = lrbp->utr_descriptor_ptr;
	u32 data_direction;
	u32 dword_0;

	if (cmd_dir == DMA_FROM_DEVICE) {
		data_direction = UTP_DEVICE_TO_HOST;
		*upiu_flags = UPIU_CMD_FLAGS_READ;
	} else if (cmd_dir == DMA_TO_DEVICE) {
		data_direction = UTP_HOST_TO_DEVICE;
		*upiu_flags = UPIU_CMD_FLAGS_WRITE;
	} else {
		data_direction = UTP_NO_DATA_TRANSFER;
		*upiu_flags = UPIU_CMD_FLAGS_NONE;
	}

	dword_0 = data_direction | (lrbp->command_type
				<< UPIU_COMMAND_TYPE_OFFSET);
	if (lrbp->intr_cmd)
		dword_0 |= UTP_REQ_DESC_INT_CMD;

	/* Transfer request descriptor header fields */
	if (ufshcd_lrbp_crypto_enabled(lrbp)) {
#if IS_ENABLED(CONFIG_SCSI_UFS_CRYPTO)
		dword_0 |= UTP_REQ_DESC_CRYPTO_ENABLE_CMD;
		dword_0 |= lrbp->crypto_key_slot;
		req_desc->header.dword_1 =
			cpu_to_le32(lower_32_bits(lrbp->data_unit_num));
		req_desc->header.dword_3 =
			cpu_to_le32(upper_32_bits(lrbp->data_unit_num));
#endif /* CONFIG_SCSI_UFS_CRYPTO */
	} else {
		/* dword_1 and dword_3 are reserved, hence they are set to 0 */
		req_desc->header.dword_1 = 0;
		req_desc->header.dword_3 = 0;
	}

	req_desc->header.dword_0 = cpu_to_le32(dword_0);

	/*
	 * assigning invalid value for command status. Controller
	 * updates OCS on command completion, with the command
	 * status
	 */
	req_desc->header.dword_2 =
		cpu_to_le32(OCS_INVALID_COMMAND_STATUS);

	req_desc->prd_table_length = 0;

	return 0;
}

/**
 * ufshcd_prepare_utp_scsi_cmd_upiu() - fills the utp_transfer_req_desc,
 * for scsi commands
 * @lrbp: local reference block pointer
 * @upiu_flags: flags
 */
static
void ufshcd_prepare_utp_scsi_cmd_upiu(struct ufshcd_lrb *lrbp, u32 upiu_flags)
{
	struct utp_upiu_req *ucd_req_ptr = lrbp->ucd_req_ptr;
	unsigned short cdb_len;

	/* command descriptor fields */
	ucd_req_ptr->header.dword_0 = UPIU_HEADER_DWORD(
				UPIU_TRANSACTION_COMMAND, upiu_flags,
				lrbp->lun, lrbp->task_tag);
	ucd_req_ptr->header.dword_1 = UPIU_HEADER_DWORD(
				UPIU_COMMAND_SET_TYPE_SCSI, 0, 0, 0);

	/* Total EHS length and Data segment length will be zero */
	ucd_req_ptr->header.dword_2 = 0;

	ucd_req_ptr->sc.exp_data_transfer_len =
		cpu_to_be32(lrbp->cmd->sdb.length);

	cdb_len = min_t(unsigned short, lrbp->cmd->cmd_len, MAX_CDB_SIZE);
	memcpy(ucd_req_ptr->sc.cdb, lrbp->cmd->cmnd, cdb_len);
	if (cdb_len < MAX_CDB_SIZE)
		memset(ucd_req_ptr->sc.cdb + cdb_len, 0,
			(MAX_CDB_SIZE - cdb_len));
	memset(lrbp->ucd_rsp_ptr, 0, sizeof(struct utp_upiu_rsp));
}

/**
 * ufshcd_prepare_utp_query_req_upiu() - fills the utp_transfer_req_desc,
 * for query requsts
 * @hba: UFS hba
 * @lrbp: local reference block pointer
 * @upiu_flags: flags
 */
static void ufshcd_prepare_utp_query_req_upiu(struct ufs_hba *hba,
				struct ufshcd_lrb *lrbp, u32 upiu_flags)
{
	struct utp_upiu_req *ucd_req_ptr = lrbp->ucd_req_ptr;
	struct ufs_query *query = &hba->dev_cmd.query;
	u16 len = be16_to_cpu(query->request.upiu_req.length);
	u8 *descp = (u8 *)lrbp->ucd_req_ptr + GENERAL_UPIU_REQUEST_SIZE;

	/* Query request header */
	ucd_req_ptr->header.dword_0 = UPIU_HEADER_DWORD(
			UPIU_TRANSACTION_QUERY_REQ, upiu_flags,
			lrbp->lun, lrbp->task_tag);
	ucd_req_ptr->header.dword_1 = UPIU_HEADER_DWORD(
			0, query->request.query_func, 0, 0);

	/* Data segment length only need for WRITE_DESC */
	if (query->request.upiu_req.opcode == UPIU_QUERY_OPCODE_WRITE_DESC)
		ucd_req_ptr->header.dword_2 =
			UPIU_HEADER_DWORD(0, 0, (len >> 8), (u8)len);
	else
		ucd_req_ptr->header.dword_2 = 0;

	/* Copy the Query Request buffer as is */
	memcpy(&ucd_req_ptr->qr, &query->request.upiu_req,
			QUERY_OSF_SIZE);

	/* Copy the Descriptor */
	if (query->request.upiu_req.opcode == UPIU_QUERY_OPCODE_WRITE_DESC)
		memcpy(descp, query->descriptor, len);

	memset(lrbp->ucd_rsp_ptr, 0, sizeof(struct utp_upiu_rsp));
}

static inline void ufshcd_prepare_utp_nop_upiu(struct ufshcd_lrb *lrbp)
{
	struct utp_upiu_req *ucd_req_ptr = lrbp->ucd_req_ptr;

	memset(ucd_req_ptr, 0, sizeof(struct utp_upiu_req));

	/* command descriptor fields */
	ucd_req_ptr->header.dword_0 =
		UPIU_HEADER_DWORD(
			UPIU_TRANSACTION_NOP_OUT, 0, 0, lrbp->task_tag);
	/* clear rest of the fields of basic header */
	ucd_req_ptr->header.dword_1 = 0;
	ucd_req_ptr->header.dword_2 = 0;

	memset(lrbp->ucd_rsp_ptr, 0, sizeof(struct utp_upiu_rsp));
}

/**
 * ufshcd_comp_devman_upiu - UFS Protocol Information Unit(UPIU)
 *			     for Device Management Purposes
 * @hba: per adapter instance
 * @lrbp: pointer to local reference block
 */
static int ufshcd_comp_devman_upiu(struct ufs_hba *hba, struct ufshcd_lrb *lrbp)
{
	u32 upiu_flags;
	int ret = 0;

	if ((hba->ufs_version == UFSHCI_VERSION_10) ||
	    (hba->ufs_version == UFSHCI_VERSION_11))
		lrbp->command_type = UTP_CMD_TYPE_DEV_MANAGE;
	else
		lrbp->command_type = UTP_CMD_TYPE_UFS_STORAGE;

	ret = ufshcd_prepare_req_desc_hdr(hba, lrbp, &upiu_flags,
			DMA_NONE);
	if (hba->dev_cmd.type == DEV_CMD_TYPE_QUERY)
		ufshcd_prepare_utp_query_req_upiu(hba, lrbp, upiu_flags);
	else if (hba->dev_cmd.type == DEV_CMD_TYPE_NOP)
		ufshcd_prepare_utp_nop_upiu(lrbp);
	else
		ret = -EINVAL;

	return ret;
}

/**
 * ufshcd_comp_scsi_upiu - UFS Protocol Information Unit(UPIU)
 *			   for SCSI Purposes
 * @hba: per adapter instance
 * @lrbp: pointer to local reference block
 */
static int ufshcd_comp_scsi_upiu(struct ufs_hba *hba, struct ufshcd_lrb *lrbp)
{
	u32 upiu_flags;
	int ret = 0;

	if ((hba->ufs_version == UFSHCI_VERSION_10) ||
	    (hba->ufs_version == UFSHCI_VERSION_11))
		lrbp->command_type = UTP_CMD_TYPE_SCSI;
	else
		lrbp->command_type = UTP_CMD_TYPE_UFS_STORAGE;

	if (likely(lrbp->cmd)) {
		ret = ufshcd_prepare_req_desc_hdr(hba, lrbp,
				&upiu_flags, lrbp->cmd->sc_data_direction);
		ufshcd_prepare_utp_scsi_cmd_upiu(lrbp, upiu_flags);
	} else {
		ret = -EINVAL;
	}

	return ret;
}

/**
 * ufshcd_upiu_wlun_to_scsi_wlun - maps UPIU W-LUN id to SCSI W-LUN ID
 * @upiu_wlun_id: UPIU W-LUN id
 *
 * Returns SCSI W-LUN id
 */
static inline u16 ufshcd_upiu_wlun_to_scsi_wlun(u8 upiu_wlun_id)
{
	return (upiu_wlun_id & ~UFS_UPIU_WLUN_ID) | SCSI_W_LUN_BASE;
}

/**
 * ufshcd_get_write_lock - synchronize between shutdown, scaling &
 * arrival of requests
 * @hba: ufs host
 *
 * Lock is predominantly held by shutdown context thus, ensuring
 * that no requests from any other context may sneak through.
 */
static inline void ufshcd_get_write_lock(struct ufs_hba *hba)
{
	down_write(&hba->lock);
}

/**
 * ufshcd_get_read_lock - synchronize between shutdown, scaling &
 * arrival of requests
 * @hba: ufs host
 *
 * Returns 1 if acquired, < 0 on contention
 *
 * After shutdown's initiated, allow requests only directed to the
 * well known device lun. The sync between scaling & issue is maintained
 * as is and this restructuring syncs shutdown with these too.
 */
static int ufshcd_get_read_lock(struct ufs_hba *hba, u64 lun)
{
	int err = 0;

	err = down_read_trylock(&hba->lock);
	if (err > 0)
		goto out;
	/* let requests for well known device lun to go through */
	if (ufshcd_scsi_to_upiu_lun(lun) == UFS_UPIU_UFS_DEVICE_WLUN)
		return 0;
	else if (!ufshcd_is_shutdown_ongoing(hba))
		return -EAGAIN;
	else
		return -EPERM;

out:
	return err;
}

/**
 * ufshcd_put_read_lock - synchronize between shutdown, scaling &
 * arrival of requests
 * @hba: ufs host
 *
 * Returns none
 */
static inline void ufshcd_put_read_lock(struct ufs_hba *hba)
{
	up_read(&hba->lock);
}

/**
 * ufshcd_queuecommand - main entry point for SCSI requests
 * @host: SCSI host pointer
 * @cmd: command from SCSI Midlayer
 *
 * Returns 0 for success, non-zero in case of failure
 */
static int ufshcd_queuecommand(struct Scsi_Host *host, struct scsi_cmnd *cmd)
{
	struct ufshcd_lrb *lrbp;
	struct ufs_hba *hba;
	unsigned long flags;
	int tag;
	int err = 0;
	bool has_read_lock = false;

	hba = shost_priv(host);

	if (!cmd || !cmd->request || !hba)
		return -EINVAL;

	tag = cmd->request->tag;
	if (!ufshcd_valid_tag(hba, tag)) {
		dev_err(hba->dev,
			"%s: invalid command tag %d: cmd=0x%pK, cmd->request=0x%pK\n",
			__func__, tag, cmd, cmd->request);
		BUG_ON(1);
	}

	err = ufshcd_get_read_lock(hba, cmd->device->lun);
	if (unlikely(err < 0)) {
		if (err == -EPERM) {
			set_host_byte(cmd, DID_ERROR);
			cmd->scsi_done(cmd);
			return 0;
		}
		if (err == -EAGAIN) {
			hba->ufs_stats.scsi_blk_reqs.ts = ktime_get();
			hba->ufs_stats.scsi_blk_reqs.busy_ctx = SCALING_BUSY;
			return SCSI_MLQUEUE_HOST_BUSY;
		}
	} else if (err == 1) {
		has_read_lock = true;
	}

	/*
	 * err might be non-zero here but logic later in this function
	 * assumes that err is set to 0.
	 */
	err = 0;

	spin_lock_irqsave(hba->host->host_lock, flags);

	/* if error handling is in progress, return host busy */
	if (ufshcd_eh_in_progress(hba)) {
		err = SCSI_MLQUEUE_HOST_BUSY;
		hba->ufs_stats.scsi_blk_reqs.ts = ktime_get();
		hba->ufs_stats.scsi_blk_reqs.busy_ctx = EH_IN_PROGRESS;
		goto out_unlock;
	}

	switch (hba->ufshcd_state) {
	case UFSHCD_STATE_OPERATIONAL:
		break;
	case UFSHCD_STATE_EH_SCHEDULED:
	case UFSHCD_STATE_RESET:
		err = SCSI_MLQUEUE_HOST_BUSY;
		hba->ufs_stats.scsi_blk_reqs.ts = ktime_get();
		hba->ufs_stats.scsi_blk_reqs.busy_ctx =
			UFS_RESET_OR_EH_SCHEDULED;
		goto out_unlock;
	case UFSHCD_STATE_ERROR:
		set_host_byte(cmd, DID_ERROR);
		cmd->scsi_done(cmd);
		goto out_unlock;
	default:
		dev_WARN_ONCE(hba->dev, 1, "%s: invalid state %d\n",
				__func__, hba->ufshcd_state);
		set_host_byte(cmd, DID_BAD_TARGET);
		cmd->scsi_done(cmd);
		goto out_unlock;
	}
	spin_unlock_irqrestore(hba->host->host_lock, flags);

	hba->req_abort_count = 0;

	/* acquire the tag to make sure device cmds don't use it */
	if (test_and_set_bit_lock(tag, &hba->lrb_in_use)) {
		/*
		 * Dev manage command in progress, requeue the command.
		 * Requeuing the command helps in cases where the request *may*
		 * find different tag instead of waiting for dev manage command
		 * completion.
		 */
		err = SCSI_MLQUEUE_HOST_BUSY;
		hba->ufs_stats.scsi_blk_reqs.ts = ktime_get();
		hba->ufs_stats.scsi_blk_reqs.busy_ctx = LRB_IN_USE;
		goto out;
	}

	hba->ufs_stats.clk_hold.ctx = QUEUE_CMD;
	err = ufshcd_hold(hba, true);
	if (err) {
		err = SCSI_MLQUEUE_HOST_BUSY;
		hba->ufs_stats.scsi_blk_reqs.ts = ktime_get();
		hba->ufs_stats.scsi_blk_reqs.busy_ctx = UFSHCD_HOLD;
		clear_bit_unlock(tag, &hba->lrb_in_use);
		goto out;
	}
	if (ufshcd_is_clkgating_allowed(hba))
		WARN_ON(hba->clk_gating.state != CLKS_ON);

	err = ufshcd_hibern8_hold(hba, true);
	if (err) {
		clear_bit_unlock(tag, &hba->lrb_in_use);
		err = SCSI_MLQUEUE_HOST_BUSY;
		hba->ufs_stats.scsi_blk_reqs.ts = ktime_get();
		hba->ufs_stats.scsi_blk_reqs.busy_ctx = UFSHCD_HIBERN8_HOLD;
		hba->ufs_stats.clk_rel.ctx = QUEUE_CMD;
		ufshcd_release(hba, true);
		goto out;
	}
	if (ufshcd_is_hibern8_on_idle_allowed(hba))
		WARN_ON(hba->hibern8_on_idle.state != HIBERN8_EXITED);

	/* Vote PM QoS for the request */
	ufshcd_vops_pm_qos_req_start(hba, cmd->request);

	WARN_ON(hba->clk_gating.state != CLKS_ON);

	lrbp = &hba->lrb[tag];

	WARN_ON(lrbp->cmd);
	lrbp->cmd = cmd;
	lrbp->sense_bufflen = UFSHCD_REQ_SENSE_SIZE;
	lrbp->sense_buffer = cmd->sense_buffer;
	lrbp->task_tag = tag;
	lrbp->lun = ufshcd_scsi_to_upiu_lun(cmd->device->lun);
	lrbp->intr_cmd = !ufshcd_is_intr_aggr_allowed(hba) ? true : false;

	err = ufshcd_prepare_lrbp_crypto(hba, cmd, lrbp);
	if (err) {
		ufshcd_release(hba, false);
		lrbp->cmd = NULL;
		clear_bit_unlock(tag, &hba->lrb_in_use);
		goto out;
	}
	lrbp->req_abort_skip = false;

	err = ufshcd_comp_scsi_upiu(hba, lrbp);
	if (err) {
		if (err != -EAGAIN)
			dev_err(hba->dev,
				"%s: failed to compose upiu %d\n",
				__func__, err);

		lrbp->cmd = NULL;
		clear_bit_unlock(tag, &hba->lrb_in_use);
		ufshcd_release_all(hba);
		ufshcd_vops_pm_qos_req_end(hba, cmd->request, true);
		goto out;
	}

	err = ufshcd_map_sg(hba, lrbp);
	if (err) {
		lrbp->cmd = NULL;
		clear_bit_unlock(tag, &hba->lrb_in_use);
		ufshcd_release_all(hba);
		ufshcd_vops_pm_qos_req_end(hba, cmd->request, true);
		goto out;
	}


	/* Make sure descriptors are ready before ringing the doorbell */
	wmb();

	/* issue command to the controller */
	spin_lock_irqsave(hba->host->host_lock, flags);
	ufshcd_vops_setup_xfer_req(hba, tag, (lrbp->cmd ? true : false));

	err = ufshcd_send_command(hba, tag);
	if (err) {
		spin_unlock_irqrestore(hba->host->host_lock, flags);
		scsi_dma_unmap(lrbp->cmd);
		lrbp->cmd = NULL;
		clear_bit_unlock(tag, &hba->lrb_in_use);
		ufshcd_release_all(hba);
		ufshcd_vops_pm_qos_req_end(hba, cmd->request, true);
		dev_err(hba->dev, "%s: failed sending command, %d\n",
							__func__, err);
		err = DID_ERROR;
		goto out;
	}

out_unlock:
	spin_unlock_irqrestore(hba->host->host_lock, flags);
out:
	if (has_read_lock)
		ufshcd_put_read_lock(hba);
	return err;
}

static int ufshcd_compose_dev_cmd(struct ufs_hba *hba,
		struct ufshcd_lrb *lrbp, enum dev_cmd_type cmd_type, int tag)
{
	lrbp->cmd = NULL;
	lrbp->sense_bufflen = 0;
	lrbp->sense_buffer = NULL;
	lrbp->task_tag = tag;
	lrbp->lun = 0; /* device management cmd is not specific to any LUN */
	lrbp->intr_cmd = true; /* No interrupt aggregation */
#if IS_ENABLED(CONFIG_SCSI_UFS_CRYPTO)
	lrbp->crypto_enable = false; /* No crypto operations */
#endif
	hba->dev_cmd.type = cmd_type;

	return ufshcd_comp_devman_upiu(hba, lrbp);
}

static int
ufshcd_clear_cmd(struct ufs_hba *hba, int tag)
{
	int err = 0;
	unsigned long flags;
	u32 mask = 1 << tag;

	/* clear outstanding transaction before retry */
	spin_lock_irqsave(hba->host->host_lock, flags);
	ufshcd_utrl_clear(hba, tag);
	spin_unlock_irqrestore(hba->host->host_lock, flags);

	/*
	 * wait for for h/w to clear corresponding bit in door-bell.
	 * max. wait is 1 sec.
	 */
	err = ufshcd_wait_for_register(hba,
			REG_UTP_TRANSFER_REQ_DOOR_BELL,
			mask, ~mask, 1000, 1000, true);

	return err;
}

static int
ufshcd_check_query_response(struct ufs_hba *hba, struct ufshcd_lrb *lrbp)
{
	struct ufs_query_res *query_res = &hba->dev_cmd.query.response;

	/* Get the UPIU response */
	query_res->response = ufshcd_get_rsp_upiu_result(lrbp->ucd_rsp_ptr) >>
				UPIU_RSP_CODE_OFFSET;
	return query_res->response;
}

/**
 * ufshcd_dev_cmd_completion() - handles device management command responses
 * @hba: per adapter instance
 * @lrbp: pointer to local reference block
 */
static int
ufshcd_dev_cmd_completion(struct ufs_hba *hba, struct ufshcd_lrb *lrbp)
{
	int resp;
	int err = 0;

	hba->ufs_stats.last_hibern8_exit_tstamp = ktime_set(0, 0);
	resp = ufshcd_get_req_rsp(lrbp->ucd_rsp_ptr);

	switch (resp) {
	case UPIU_TRANSACTION_NOP_IN:
		if (hba->dev_cmd.type != DEV_CMD_TYPE_NOP) {
			err = -EINVAL;
			dev_err(hba->dev, "%s: unexpected response %x\n",
					__func__, resp);
		}
		break;
	case UPIU_TRANSACTION_QUERY_RSP:
		err = ufshcd_check_query_response(hba, lrbp);
		if (!err)
			err = ufshcd_copy_query_response(hba, lrbp);
		break;
	case UPIU_TRANSACTION_REJECT_UPIU:
		/* TODO: handle Reject UPIU Response */
		err = -EPERM;
		dev_err(hba->dev, "%s: Reject UPIU not fully implemented\n",
				__func__);
		break;
	default:
		err = -EINVAL;
		dev_err(hba->dev, "%s: Invalid device management cmd response: %x\n",
				__func__, resp);
		break;
	}

	return err;
}

static int ufshcd_wait_for_dev_cmd(struct ufs_hba *hba,
		struct ufshcd_lrb *lrbp, int max_timeout)
{
	int err = 0;
	unsigned long time_left;
	unsigned long flags;

	time_left = wait_for_completion_timeout(hba->dev_cmd.complete,
			msecs_to_jiffies(max_timeout));

	/* Make sure descriptors are ready before ringing the doorbell */
	wmb();
	spin_lock_irqsave(hba->host->host_lock, flags);
	hba->dev_cmd.complete = NULL;
	if (likely(time_left)) {
		err = ufshcd_get_tr_ocs(lrbp);
		if (!err)
			err = ufshcd_dev_cmd_completion(hba, lrbp);
	}
	spin_unlock_irqrestore(hba->host->host_lock, flags);

	if (!time_left) {
		err = -ETIMEDOUT;
		dev_dbg(hba->dev, "%s: dev_cmd request timedout, tag %d\n",
			__func__, lrbp->task_tag);
		if (!ufshcd_clear_cmd(hba, lrbp->task_tag))
			/* successfully cleared the command, retry if needed */
			err = -EAGAIN;
		/*
		 * in case of an error, after clearing the doorbell,
		 * we also need to clear the outstanding_request
		 * field in hba
		 */
		ufshcd_outstanding_req_clear(hba, lrbp->task_tag);
	}

	if (err)
		ufsdbg_set_err_state(hba);

	return err;
}

/**
 * ufshcd_get_dev_cmd_tag - Get device management command tag
 * @hba: per-adapter instance
 * @tag_out: pointer to variable with available slot value
 *
 * Get a free slot and lock it until device management command
 * completes.
 *
 * Returns false if free slot is unavailable for locking, else
 * return true with tag value in @tag.
 */
static bool ufshcd_get_dev_cmd_tag(struct ufs_hba *hba, int *tag_out)
{
	int tag;
	bool ret = false;
	unsigned long tmp;

	if (!tag_out)
		goto out;

	do {
		tmp = ~hba->lrb_in_use;
		tag = find_last_bit(&tmp, hba->nutrs);
		if (tag >= hba->nutrs)
			goto out;
	} while (test_and_set_bit_lock(tag, &hba->lrb_in_use));

	*tag_out = tag;
	ret = true;
out:
	return ret;
}

static inline void ufshcd_put_dev_cmd_tag(struct ufs_hba *hba, int tag)
{
	clear_bit_unlock(tag, &hba->lrb_in_use);
}

/**
 * ufshcd_exec_dev_cmd - API for sending device management requests
 * @hba: UFS hba
 * @cmd_type: specifies the type (NOP, Query...)
 * @timeout: time in seconds
 *
 * NOTE: Since there is only one available tag for device management commands,
 * it is expected you hold the hba->dev_cmd.lock mutex.
 */
static int ufshcd_exec_dev_cmd(struct ufs_hba *hba,
		enum dev_cmd_type cmd_type, int timeout)
{
	struct ufshcd_lrb *lrbp;
	int err;
	int tag;
	struct completion wait;
	unsigned long flags;
	bool has_read_lock = false;

	/*
	 * May get invoked from shutdown and IOCTL contexts.
	 * In shutdown context, it comes in with lock acquired.
	 * In error recovery context, it may come with lock acquired.
	 */

	if (!ufshcd_is_shutdown_ongoing(hba) && !ufshcd_eh_in_progress(hba)) {
		down_read(&hba->lock);
		has_read_lock = true;
	}

	/*
	 * Get free slot, sleep if slots are unavailable.
	 * Even though we use wait_event() which sleeps indefinitely,
	 * the maximum wait time is bounded by SCSI request timeout.
	 */
	wait_event(hba->dev_cmd.tag_wq, ufshcd_get_dev_cmd_tag(hba, &tag));

	init_completion(&wait);
	lrbp = &hba->lrb[tag];
	WARN_ON(lrbp->cmd);
	err = ufshcd_compose_dev_cmd(hba, lrbp, cmd_type, tag);
	if (unlikely(err))
		goto out_put_tag;

	hba->dev_cmd.complete = &wait;

	ufshcd_add_query_upiu_trace(hba, tag, "query_send");
	/* Make sure descriptors are ready before ringing the doorbell */
	wmb();
	spin_lock_irqsave(hba->host->host_lock, flags);
	ufshcd_vops_setup_xfer_req(hba, tag, (lrbp->cmd ? true : false));
	err = ufshcd_send_command(hba, tag);
	spin_unlock_irqrestore(hba->host->host_lock, flags);
	if (err) {
		dev_err(hba->dev, "%s: failed sending command, %d\n",
							__func__, err);
		goto out_put_tag;
	}
	err = ufshcd_wait_for_dev_cmd(hba, lrbp, timeout);

	ufshcd_add_query_upiu_trace(hba, tag,
			err ? "query_complete_err" : "query_complete");

out_put_tag:
	ufshcd_put_dev_cmd_tag(hba, tag);
	wake_up(&hba->dev_cmd.tag_wq);
	if (has_read_lock)
		up_read(&hba->lock);
	return err;
}

/**
 * ufshcd_init_query() - init the query response and request parameters
 * @hba: per-adapter instance
 * @request: address of the request pointer to be initialized
 * @response: address of the response pointer to be initialized
 * @opcode: operation to perform
 * @idn: flag idn to access
 * @index: LU number to access
 * @selector: query/flag/descriptor further identification
 */
static inline void ufshcd_init_query(struct ufs_hba *hba,
		struct ufs_query_req **request, struct ufs_query_res **response,
		enum query_opcode opcode, u8 idn, u8 index, u8 selector)
{
	int idn_t = (int)idn;

	ufsdbg_error_inject_dispatcher(hba,
		ERR_INJECT_QUERY, idn_t, (int *)&idn_t);
	idn = idn_t;

	*request = &hba->dev_cmd.query.request;
	*response = &hba->dev_cmd.query.response;
	memset(*request, 0, sizeof(struct ufs_query_req));
	memset(*response, 0, sizeof(struct ufs_query_res));
	(*request)->upiu_req.opcode = opcode;
	(*request)->upiu_req.idn = idn;
	(*request)->upiu_req.index = index;
	(*request)->upiu_req.selector = selector;

	ufshcd_update_query_stats(hba, opcode, idn);
}

static int ufshcd_query_flag_retry(struct ufs_hba *hba,
	enum query_opcode opcode, enum flag_idn idn, bool *flag_res)
{
	int ret;
	int retries;

	for (retries = 0; retries < QUERY_REQ_RETRIES; retries++) {
		ret = ufshcd_query_flag(hba, opcode, idn, flag_res);
		if (ret)
			dev_dbg(hba->dev,
				"%s: failed with error %d, retries %d\n",
				__func__, ret, retries);
		else
			break;
	}

	if (ret)
		dev_err(hba->dev,
			"%s: query attribute, opcode %d, idn %d, failed with error %d after %d retires\n",
			__func__, opcode, idn, ret, retries);
	return ret;
}

/**
 * ufshcd_query_flag() - API function for sending flag query requests
 * @hba: per-adapter instance
 * @opcode: flag query to perform
 * @idn: flag idn to access
 * @flag_res: the flag value after the query request completes
 *
 * Returns 0 for success, non-zero in case of failure
 */
int ufshcd_query_flag(struct ufs_hba *hba, enum query_opcode opcode,
			enum flag_idn idn, bool *flag_res)
{
	struct ufs_query_req *request = NULL;
	struct ufs_query_res *response = NULL;
	int err, index = 0, selector = 0;
	int timeout = QUERY_REQ_TIMEOUT;

	BUG_ON(!hba);

	ufshcd_hold_all(hba);
	mutex_lock(&hba->dev_cmd.lock);
	ufshcd_init_query(hba, &request, &response, opcode, idn, index,
			selector);

	switch (opcode) {
	case UPIU_QUERY_OPCODE_SET_FLAG:
	case UPIU_QUERY_OPCODE_CLEAR_FLAG:
	case UPIU_QUERY_OPCODE_TOGGLE_FLAG:
		request->query_func = UPIU_QUERY_FUNC_STANDARD_WRITE_REQUEST;
		break;
	case UPIU_QUERY_OPCODE_READ_FLAG:
		request->query_func = UPIU_QUERY_FUNC_STANDARD_READ_REQUEST;
		if (!flag_res) {
			/* No dummy reads */
			dev_err(hba->dev, "%s: Invalid argument for read request\n",
					__func__);
			err = -EINVAL;
			goto out_unlock;
		}
		break;
	default:
		dev_err(hba->dev,
			"%s: Expected query flag opcode but got = %d\n",
			__func__, opcode);
		err = -EINVAL;
		goto out_unlock;
	}

	err = ufshcd_exec_dev_cmd(hba, DEV_CMD_TYPE_QUERY, timeout);

	if (err) {
		dev_err(hba->dev,
			"%s: Sending flag query for idn %d failed, err = %d\n",
			__func__, request->upiu_req.idn, err);
		goto out_unlock;
	}

	if (flag_res)
		*flag_res = (be32_to_cpu(response->upiu_res.value) &
				MASK_QUERY_UPIU_FLAG_LOC) & 0x1;

out_unlock:
	mutex_unlock(&hba->dev_cmd.lock);
	ufshcd_release_all(hba);
	return err;
}

/**
 * ufshcd_query_attr - API function for sending attribute requests
 * @hba: per-adapter instance
 * @opcode: attribute opcode
 * @idn: attribute idn to access
 * @index: index field
 * @selector: selector field
 * @attr_val: the attribute value after the query request completes
 *
 * Returns 0 for success, non-zero in case of failure
*/
int ufshcd_query_attr(struct ufs_hba *hba, enum query_opcode opcode,
		      enum attr_idn idn, u8 index, u8 selector, u32 *attr_val)
{
	struct ufs_query_req *request = NULL;
	struct ufs_query_res *response = NULL;
	int err;

	BUG_ON(!hba);

	ufshcd_hold_all(hba);
	if (!attr_val) {
		dev_err(hba->dev, "%s: attribute value required for opcode 0x%x\n",
				__func__, opcode);
		err = -EINVAL;
		goto out;
	}

	mutex_lock(&hba->dev_cmd.lock);
	ufshcd_init_query(hba, &request, &response, opcode, idn, index,
			selector);

	switch (opcode) {
	case UPIU_QUERY_OPCODE_WRITE_ATTR:
		request->query_func = UPIU_QUERY_FUNC_STANDARD_WRITE_REQUEST;
		request->upiu_req.value = cpu_to_be32(*attr_val);
		break;
	case UPIU_QUERY_OPCODE_READ_ATTR:
		request->query_func = UPIU_QUERY_FUNC_STANDARD_READ_REQUEST;
		break;
	default:
		dev_err(hba->dev, "%s: Expected query attr opcode but got = 0x%.2x\n",
				__func__, opcode);
		err = -EINVAL;
		goto out_unlock;
	}

	err = ufshcd_exec_dev_cmd(hba, DEV_CMD_TYPE_QUERY, QUERY_REQ_TIMEOUT);

	if (err) {
		dev_err(hba->dev, "%s: opcode 0x%.2x for idn %d failed, index %d, err = %d\n",
				__func__, opcode,
				request->upiu_req.idn, index, err);
		goto out_unlock;
	}

	*attr_val = be32_to_cpu(response->upiu_res.value);

out_unlock:
	mutex_unlock(&hba->dev_cmd.lock);
out:
	ufshcd_release_all(hba);
	return err;
}

/**
 * ufshcd_query_attr_retry() - API function for sending query
 * attribute with retries
 * @hba: per-adapter instance
 * @opcode: attribute opcode
 * @idn: attribute idn to access
 * @index: index field
 * @selector: selector field
 * @attr_val: the attribute value after the query request
 * completes
 *
 * Returns 0 for success, non-zero in case of failure
*/
static int ufshcd_query_attr_retry(struct ufs_hba *hba,
	enum query_opcode opcode, enum attr_idn idn, u8 index, u8 selector,
	u32 *attr_val)
{
	int ret = 0;
	u32 retries;

	 for (retries = QUERY_REQ_RETRIES; retries > 0; retries--) {
		ret = ufshcd_query_attr(hba, opcode, idn, index,
						selector, attr_val);
		if (ret)
			dev_dbg(hba->dev, "%s: failed with error %d, retries %d\n",
				__func__, ret, retries);
		else
			break;
	}

	if (ret)
		dev_err(hba->dev,
			"%s: query attribute, idn %d, failed with error %d after %d retires\n",
			__func__, idn, ret, retries);
	return ret;
}

static int __ufshcd_query_descriptor(struct ufs_hba *hba,
			enum query_opcode opcode, enum desc_idn idn, u8 index,
			u8 selector, u8 *desc_buf, int *buf_len)
{
	struct ufs_query_req *request = NULL;
	struct ufs_query_res *response = NULL;
	int err;

	BUG_ON(!hba);

	ufshcd_hold_all(hba);
	if (!desc_buf) {
		dev_err(hba->dev, "%s: descriptor buffer required for opcode 0x%x\n",
				__func__, opcode);
		err = -EINVAL;
		goto out;
	}

	if (*buf_len < QUERY_DESC_MIN_SIZE || *buf_len > QUERY_DESC_MAX_SIZE) {
		dev_err(hba->dev, "%s: descriptor buffer size (%d) is out of range\n",
				__func__, *buf_len);
		err = -EINVAL;
		goto out;
	}

	mutex_lock(&hba->dev_cmd.lock);
	ufshcd_init_query(hba, &request, &response, opcode, idn, index,
			selector);
	hba->dev_cmd.query.descriptor = desc_buf;
	request->upiu_req.length = cpu_to_be16(*buf_len);

	switch (opcode) {
	case UPIU_QUERY_OPCODE_WRITE_DESC:
		request->query_func = UPIU_QUERY_FUNC_STANDARD_WRITE_REQUEST;
		break;
	case UPIU_QUERY_OPCODE_READ_DESC:
		request->query_func = UPIU_QUERY_FUNC_STANDARD_READ_REQUEST;
		break;
	default:
		dev_err(hba->dev,
				"%s: Expected query descriptor opcode but got = 0x%.2x\n",
				__func__, opcode);
		err = -EINVAL;
		goto out_unlock;
	}

	err = ufshcd_exec_dev_cmd(hba, DEV_CMD_TYPE_QUERY, QUERY_REQ_TIMEOUT);

	if (err) {
		dev_err(hba->dev, "%s: opcode 0x%.2x for idn %d failed, index %d, err = %d\n",
				__func__, opcode,
				request->upiu_req.idn, index, err);
		goto out_unlock;
	}

	*buf_len = be16_to_cpu(response->upiu_res.length);

out_unlock:
	hba->dev_cmd.query.descriptor = NULL;
	mutex_unlock(&hba->dev_cmd.lock);
out:
	ufshcd_release_all(hba);
	return err;
}

/**
 * ufshcd_query_descriptor_retry - API function for sending descriptor requests
 * @hba: per-adapter instance
 * @opcode: attribute opcode
 * @idn: attribute idn to access
 * @index: index field
 * @selector: selector field
 * @desc_buf: the buffer that contains the descriptor
 * @buf_len: length parameter passed to the device
 *
 * Returns 0 for success, non-zero in case of failure.
 * The buf_len parameter will contain, on return, the length parameter
 * received on the response.
 */
int ufshcd_query_descriptor_retry(struct ufs_hba *hba,
				  enum query_opcode opcode,
				  enum desc_idn idn, u8 index,
				  u8 selector,
				  u8 *desc_buf, int *buf_len)
{
	int err;
	int retries;

	for (retries = QUERY_REQ_RETRIES; retries > 0; retries--) {
		err = __ufshcd_query_descriptor(hba, opcode, idn, index,
						selector, desc_buf, buf_len);
		if (!err || err == -EINVAL)
			break;
	}

	return err;
}
EXPORT_SYMBOL(ufshcd_query_descriptor_retry);

/**
 * ufshcd_read_desc_length - read the specified descriptor length from header
 * @hba: Pointer to adapter instance
 * @desc_id: descriptor idn value
 * @desc_index: descriptor index
 * @desc_length: pointer to variable to read the length of descriptor
 *
 * Return 0 in case of success, non-zero otherwise
 */
static int ufshcd_read_desc_length(struct ufs_hba *hba,
	enum desc_idn desc_id,
	int desc_index,
	int *desc_length)
{
	int ret;
	u8 header[QUERY_DESC_HDR_SIZE];
	int header_len = QUERY_DESC_HDR_SIZE;

	if (desc_id >= QUERY_DESC_IDN_MAX)
		return -EINVAL;

	ret = ufshcd_query_descriptor_retry(hba, UPIU_QUERY_OPCODE_READ_DESC,
					desc_id, desc_index, 0, header,
					&header_len);

	if (ret) {
		dev_err(hba->dev, "%s: Failed to get descriptor header id %d",
			__func__, desc_id);
		return ret;
	} else if (desc_id != header[QUERY_DESC_DESC_TYPE_OFFSET]) {
		dev_warn(hba->dev, "%s: descriptor header id %d and desc_id %d mismatch",
			__func__, header[QUERY_DESC_DESC_TYPE_OFFSET],
			desc_id);
		ret = -EINVAL;
	}

	*desc_length = header[QUERY_DESC_LENGTH_OFFSET];
	return ret;

}

/**
 * ufshcd_map_desc_id_to_length - map descriptor IDN to its length
 * @hba: Pointer to adapter instance
 * @desc_id: descriptor idn value
 * @desc_len: mapped desc length (out)
 *
 * Return 0 in case of success, non-zero otherwise
 */
int ufshcd_map_desc_id_to_length(struct ufs_hba *hba,
	enum desc_idn desc_id, int *desc_len)
{
	switch (desc_id) {
	case QUERY_DESC_IDN_DEVICE:
		*desc_len = hba->desc_size.dev_desc;
		break;
	case QUERY_DESC_IDN_POWER:
		*desc_len = hba->desc_size.pwr_desc;
		break;
	case QUERY_DESC_IDN_GEOMETRY:
		*desc_len = hba->desc_size.geom_desc;
		break;
	case QUERY_DESC_IDN_CONFIGURATION:
		*desc_len = hba->desc_size.conf_desc;
		break;
	case QUERY_DESC_IDN_UNIT:
		*desc_len = hba->desc_size.unit_desc;
		break;
	case QUERY_DESC_IDN_INTERCONNECT:
		*desc_len = hba->desc_size.interc_desc;
		break;
	case QUERY_DESC_IDN_STRING:
		*desc_len = QUERY_DESC_MAX_SIZE;
		break;
	case QUERY_DESC_IDN_HEALTH:
		*desc_len = hba->desc_size.hlth_desc;
		break;
	case QUERY_DESC_IDN_RFU_0:
	case QUERY_DESC_IDN_RFU_1:
		*desc_len = 0;
		break;
	default:
		*desc_len = 0;
		return -EINVAL;
	}
	return 0;
}
EXPORT_SYMBOL(ufshcd_map_desc_id_to_length);

/**
 * ufshcd_read_desc_param - read the specified descriptor parameter
 * @hba: Pointer to adapter instance
 * @desc_id: descriptor idn value
 * @desc_index: descriptor index
 * @param_offset: offset of the parameter to read
 * @param_read_buf: pointer to buffer where parameter would be read
 * @param_size: sizeof(param_read_buf)
 *
 * Return 0 in case of success, non-zero otherwise
 */
int ufshcd_read_desc_param(struct ufs_hba *hba,
			   enum desc_idn desc_id,
			   int desc_index,
			   u8 param_offset,
			   u8 *param_read_buf,
			   u8 param_size)
{
	int ret;
	u8 *desc_buf;
	int buff_len;
	bool is_kmalloc = true;

	/* Safety check */
	if (desc_id >= QUERY_DESC_IDN_MAX || !param_size)
		return -EINVAL;

	/* Get the max length of descriptor from structure filled up at probe
	 * time.
	 */
	ret = ufshcd_map_desc_id_to_length(hba, desc_id, &buff_len);

	/* Sanity checks */
	if (ret || !buff_len) {
		dev_err(hba->dev, "%s: Failed to get full descriptor length\n",
			__func__);
		return ret;
	}

	if (param_offset >= buff_len ||
	    param_offset + param_size > buff_len) {
		dev_err(hba->dev, "%s: Invalid offset 0x%x or size 0x%x in descriptor IDN 0x%x, length 0x%x\n",
			__func__, param_offset, param_size, desc_id, buff_len);
		return -EINVAL;
	}

	/* Check whether we need temp memory */
	if (param_offset != 0 || param_size < buff_len) {
		desc_buf = kzalloc(buff_len, GFP_KERNEL);
		if (!desc_buf)
			return -ENOMEM;
	} else {
		desc_buf = param_read_buf;
		is_kmalloc = false;
	}

	/* Request for full descriptor */
	ret = ufshcd_query_descriptor_retry(hba, UPIU_QUERY_OPCODE_READ_DESC,
					desc_id, desc_index, 0,
					desc_buf, &buff_len);

	if (ret) {
		dev_err(hba->dev, "%s: Failed reading descriptor. desc_id %d, desc_index %d, param_offset %d, ret %d\n",
			__func__, desc_id, desc_index, param_offset, ret);
		goto out;
	}

	/* Sanity check */
	if (desc_buf[QUERY_DESC_DESC_TYPE_OFFSET] != desc_id) {
		dev_err(hba->dev, "%s: invalid desc_id %d in descriptor header\n",
			__func__, desc_buf[QUERY_DESC_DESC_TYPE_OFFSET]);
		ret = -EINVAL;
		goto out;
	}

	/* Check wherher we will not copy more data, than available */
	if (is_kmalloc && param_size > buff_len)
		param_size = buff_len;

	if (is_kmalloc)
		memcpy(param_read_buf, &desc_buf[param_offset], param_size);
out:
	if (is_kmalloc)
		kfree(desc_buf);
	return ret;
}

static inline int ufshcd_read_desc(struct ufs_hba *hba,
				   enum desc_idn desc_id,
				   int desc_index,
				   u8 *buf,
				   u32 size)
{
	return ufshcd_read_desc_param(hba, desc_id, desc_index, 0, buf, size);
}

static inline int ufshcd_read_power_desc(struct ufs_hba *hba,
					 u8 *buf,
					 u32 size)
{
	return ufshcd_read_desc(hba, QUERY_DESC_IDN_POWER, 0, buf, size);
}

int ufshcd_read_device_desc(struct ufs_hba *hba, u8 *buf, u32 size)
{
	return ufshcd_read_desc(hba, QUERY_DESC_IDN_DEVICE, 0, buf, size);
}

/**
 * ufshcd_read_string_desc - read string descriptor
 * @hba: pointer to adapter instance
 * @desc_index: descriptor index
 * @buf: pointer to buffer where descriptor would be read
 * @size: size of buf
 * @ascii: if true convert from unicode to ascii characters
 *
 * Return 0 in case of success, non-zero otherwise
 */
int ufshcd_read_string_desc(struct ufs_hba *hba, int desc_index,
			    u8 *buf, u32 size, bool ascii)
{
	int err = 0;

	err = ufshcd_read_desc(hba,
				QUERY_DESC_IDN_STRING, desc_index, buf, size);

	if (err) {
		dev_err(hba->dev, "%s: reading String Desc failed after %d retries. err = %d\n",
			__func__, QUERY_REQ_RETRIES, err);
		goto out;
	}

	if (ascii) {
		int desc_len;
		int ascii_len;
		int i;
		char *buff_ascii;

		desc_len = buf[0];
		/* remove header and divide by 2 to move from UTF16 to UTF8 */
		ascii_len = (desc_len - QUERY_DESC_HDR_SIZE) / 2 + 1;
		if (size < ascii_len + QUERY_DESC_HDR_SIZE) {
			dev_err(hba->dev, "%s: buffer allocated size is too small\n",
					__func__);
			err = -ENOMEM;
			goto out;
		}

		buff_ascii = kzalloc(ascii_len, GFP_KERNEL);
		if (!buff_ascii) {
			err = -ENOMEM;
			goto out;
		}

		/*
		 * the descriptor contains string in UTF16 format
		 * we need to convert to utf-8 so it can be displayed
		 */
		utf16s_to_utf8s((wchar_t *)&buf[QUERY_DESC_HDR_SIZE],
				desc_len - QUERY_DESC_HDR_SIZE,
				UTF16_BIG_ENDIAN, buff_ascii, ascii_len);

		/* replace non-printable or non-ASCII characters with spaces */
		for (i = 0; i < ascii_len; i++)
			ufshcd_remove_non_printable(&buff_ascii[i]);

		memset(buf + QUERY_DESC_HDR_SIZE, 0,
				size - QUERY_DESC_HDR_SIZE);
		memcpy(buf + QUERY_DESC_HDR_SIZE, buff_ascii, ascii_len);
		buf[QUERY_DESC_LENGTH_OFFSET] = ascii_len + QUERY_DESC_HDR_SIZE;
		kfree(buff_ascii);
	}
out:
	return err;
}

/**
 * ufshcd_read_unit_desc_param - read the specified unit descriptor parameter
 * @hba: Pointer to adapter instance
 * @lun: lun id
 * @param_offset: offset of the parameter to read
 * @param_read_buf: pointer to buffer where parameter would be read
 * @param_size: sizeof(param_read_buf)
 *
 * Return 0 in case of success, non-zero otherwise
 */
static inline int ufshcd_read_unit_desc_param(struct ufs_hba *hba,
					      int lun,
					      enum unit_desc_param param_offset,
					      u8 *param_read_buf,
					      u32 param_size)
{
	/*
	 * Unit descriptors are only available for general purpose LUs (LUN id
	 * from 0 to 7) and RPMB Well known LU.
	 */
	if (!ufs_is_valid_unit_desc_lun(lun))
		return -EOPNOTSUPP;

	return ufshcd_read_desc_param(hba, QUERY_DESC_IDN_UNIT, lun,
				      param_offset, param_read_buf, param_size);
}

/**
 * ufshcd_memory_alloc - allocate memory for host memory space data structures
 * @hba: per adapter instance
 *
 * 1. Allocate DMA memory for Command Descriptor array
 *	Each command descriptor consist of Command UPIU, Response UPIU and PRDT
 * 2. Allocate DMA memory for UTP Transfer Request Descriptor List (UTRDL).
 * 3. Allocate DMA memory for UTP Task Management Request Descriptor List
 *	(UTMRDL)
 * 4. Allocate memory for local reference block(lrb).
 *
 * Returns 0 for success, non-zero in case of failure
 */
static int ufshcd_memory_alloc(struct ufs_hba *hba)
{
	size_t utmrdl_size, utrdl_size, ucdl_size;

	/* Allocate memory for UTP command descriptors */
	ucdl_size = (sizeof_utp_transfer_cmd_desc(hba) * hba->nutrs);
	hba->ucdl_base_addr = dmam_alloc_coherent(hba->dev,
						  ucdl_size,
						  &hba->ucdl_dma_addr,
						  GFP_KERNEL);

	/*
	 * UFSHCI requires UTP command descriptor to be 128 byte aligned.
	 * make sure hba->ucdl_dma_addr is aligned to PAGE_SIZE
	 * if hba->ucdl_dma_addr is aligned to PAGE_SIZE, then it will
	 * be aligned to 128 bytes as well
	 */
	if (!hba->ucdl_base_addr ||
	    WARN_ON(hba->ucdl_dma_addr & (PAGE_SIZE - 1))) {
		dev_err(hba->dev,
			"Command Descriptor Memory allocation failed\n");
		goto out;
	}

	/*
	 * Allocate memory for UTP Transfer descriptors
	 * UFSHCI requires 1024 byte alignment of UTRD
	 */
	utrdl_size = (sizeof(struct utp_transfer_req_desc) * hba->nutrs);
	hba->utrdl_base_addr = dmam_alloc_coherent(hba->dev,
						   utrdl_size,
						   &hba->utrdl_dma_addr,
						   GFP_KERNEL);
	if (!hba->utrdl_base_addr ||
	    WARN_ON(hba->utrdl_dma_addr & (PAGE_SIZE - 1))) {
		dev_err(hba->dev,
			"Transfer Descriptor Memory allocation failed\n");
		goto out;
	}

	/*
	 * Allocate memory for UTP Task Management descriptors
	 * UFSHCI requires 1024 byte alignment of UTMRD
	 */
	utmrdl_size = sizeof(struct utp_task_req_desc) * hba->nutmrs;
	hba->utmrdl_base_addr = dmam_alloc_coherent(hba->dev,
						    utmrdl_size,
						    &hba->utmrdl_dma_addr,
						    GFP_KERNEL);
	if (!hba->utmrdl_base_addr ||
	    WARN_ON(hba->utmrdl_dma_addr & (PAGE_SIZE - 1))) {
		dev_err(hba->dev,
		"Task Management Descriptor Memory allocation failed\n");
		goto out;
	}

	/* Allocate memory for local reference block */
	hba->lrb = devm_kcalloc(hba->dev,
				hba->nutrs, sizeof(struct ufshcd_lrb),
				GFP_KERNEL);
	if (!hba->lrb) {
		dev_err(hba->dev, "LRB Memory allocation failed\n");
		goto out;
	}
	return 0;
out:
	return -ENOMEM;
}

/**
 * ufshcd_host_memory_configure - configure local reference block with
 *				memory offsets
 * @hba: per adapter instance
 *
 * Configure Host memory space
 * 1. Update Corresponding UTRD.UCDBA and UTRD.UCDBAU with UCD DMA
 * address.
 * 2. Update each UTRD with Response UPIU offset, Response UPIU length
 * and PRDT offset.
 * 3. Save the corresponding addresses of UTRD, UCD.CMD, UCD.RSP and UCD.PRDT
 * into local reference block.
 */
static void ufshcd_host_memory_configure(struct ufs_hba *hba)
{
	struct utp_transfer_cmd_desc *cmd_descp;
	struct utp_transfer_req_desc *utrdlp;
	dma_addr_t cmd_desc_dma_addr;
	dma_addr_t cmd_desc_element_addr;
	u16 response_offset;
	u16 prdt_offset;
	int cmd_desc_size;
	int i;

	utrdlp = hba->utrdl_base_addr;
	cmd_descp = hba->ucdl_base_addr;

	response_offset =
		offsetof(struct utp_transfer_cmd_desc, response_upiu);
	prdt_offset =
		offsetof(struct utp_transfer_cmd_desc, prd_table);

	cmd_desc_size = sizeof_utp_transfer_cmd_desc(hba);
	cmd_desc_dma_addr = hba->ucdl_dma_addr;

	for (i = 0; i < hba->nutrs; i++) {
		/* Configure UTRD with command descriptor base address */
		cmd_desc_element_addr =
				(cmd_desc_dma_addr + (cmd_desc_size * i));
		utrdlp[i].command_desc_base_addr_lo =
				cpu_to_le32(lower_32_bits(cmd_desc_element_addr));
		utrdlp[i].command_desc_base_addr_hi =
				cpu_to_le32(upper_32_bits(cmd_desc_element_addr));

		/* Response upiu and prdt offset should be in double words */
		if (hba->quirks & UFSHCD_QUIRK_PRDT_BYTE_GRAN) {
			utrdlp[i].response_upiu_offset =
				cpu_to_le16(response_offset);
			utrdlp[i].prd_table_offset =
				cpu_to_le16(prdt_offset);
			utrdlp[i].response_upiu_length =
				cpu_to_le16(ALIGNED_UPIU_SIZE);
		} else {
			utrdlp[i].response_upiu_offset =
				cpu_to_le16((response_offset >> 2));
			utrdlp[i].prd_table_offset =
				cpu_to_le16((prdt_offset >> 2));
			utrdlp[i].response_upiu_length =
				cpu_to_le16(ALIGNED_UPIU_SIZE >> 2);
		}

		hba->lrb[i].utr_descriptor_ptr = (utrdlp + i);
		hba->lrb[i].utrd_dma_addr = hba->utrdl_dma_addr +
				(i * sizeof(struct utp_transfer_req_desc));
		hba->lrb[i].ucd_req_ptr = (struct utp_upiu_req *)cmd_descp;
		hba->lrb[i].ucd_req_dma_addr = cmd_desc_element_addr;
		hba->lrb[i].ucd_rsp_ptr =
			(struct utp_upiu_rsp *)cmd_descp->response_upiu;
		hba->lrb[i].ucd_rsp_dma_addr = cmd_desc_element_addr +
				response_offset;
		hba->lrb[i].ucd_prdt_ptr =
			(struct ufshcd_sg_entry *)cmd_descp->prd_table;
		hba->lrb[i].ucd_prdt_dma_addr = cmd_desc_element_addr +
				prdt_offset;
		cmd_descp = (void *)cmd_descp + cmd_desc_size;
	}
}

/**
 * ufshcd_dme_link_startup - Notify Unipro to perform link startup
 * @hba: per adapter instance
 *
 * UIC_CMD_DME_LINK_STARTUP command must be issued to Unipro layer,
 * in order to initialize the Unipro link startup procedure.
 * Once the Unipro links are up, the device connected to the controller
 * is detected.
 *
 * Returns 0 on success, non-zero value on failure
 */
static int ufshcd_dme_link_startup(struct ufs_hba *hba)
{
	struct uic_command uic_cmd = {0};
	int ret;

	uic_cmd.command = UIC_CMD_DME_LINK_STARTUP;

	ret = ufshcd_send_uic_cmd(hba, &uic_cmd);
	if (ret)
		dev_dbg(hba->dev,
			"dme-link-startup: error code %d\n", ret);
	return ret;
}
/**
 * ufshcd_dme_reset - UIC command for DME_RESET
 * @hba: per adapter instance
 *
 * DME_RESET command is issued in order to reset UniPro stack.
 * This function now deal with cold reset.
 *
 * Returns 0 on success, non-zero value on failure
 */
static int ufshcd_dme_reset(struct ufs_hba *hba)
{
	struct uic_command uic_cmd = {0};
	int ret;

	uic_cmd.command = UIC_CMD_DME_RESET;

	ret = ufshcd_send_uic_cmd(hba, &uic_cmd);
	if (ret)
		dev_err(hba->dev,
			"dme-reset: error code %d\n", ret);

	return ret;
}

/**
 * ufshcd_dme_enable - UIC command for DME_ENABLE
 * @hba: per adapter instance
 *
 * DME_ENABLE command is issued in order to enable UniPro stack.
 *
 * Returns 0 on success, non-zero value on failure
 */
static int ufshcd_dme_enable(struct ufs_hba *hba)
{
	struct uic_command uic_cmd = {0};
	int ret;

	uic_cmd.command = UIC_CMD_DME_ENABLE;

	ret = ufshcd_send_uic_cmd(hba, &uic_cmd);
	if (ret)
		dev_err(hba->dev,
			"dme-enable: error code %d\n", ret);

	return ret;
}

static inline void ufshcd_add_delay_before_dme_cmd(struct ufs_hba *hba)
{
	#define MIN_DELAY_BEFORE_DME_CMDS_US	1000
	unsigned long min_sleep_time_us;

	if (!(hba->quirks & UFSHCD_QUIRK_DELAY_BEFORE_DME_CMDS))
		return;

	/*
	 * last_dme_cmd_tstamp will be 0 only for 1st call to
	 * this function
	 */
	if (unlikely(!ktime_to_us(hba->last_dme_cmd_tstamp))) {
		min_sleep_time_us = MIN_DELAY_BEFORE_DME_CMDS_US;
	} else {
		unsigned long delta =
			(unsigned long) ktime_to_us(
				ktime_sub(ktime_get(),
				hba->last_dme_cmd_tstamp));

		if (delta < MIN_DELAY_BEFORE_DME_CMDS_US)
			min_sleep_time_us =
				MIN_DELAY_BEFORE_DME_CMDS_US - delta;
		else
			return; /* no more delay required */
	}

	/* allow sleep for extra 50us if needed */
	usleep_range(min_sleep_time_us, min_sleep_time_us + 50);
}

static inline void ufshcd_save_tstamp_of_last_dme_cmd(
			struct ufs_hba *hba)
{
	if (hba->quirks & UFSHCD_QUIRK_DELAY_BEFORE_DME_CMDS)
		hba->last_dme_cmd_tstamp = ktime_get();
}

/**
 * ufshcd_dme_set_attr - UIC command for DME_SET, DME_PEER_SET
 * @hba: per adapter instance
 * @attr_sel: uic command argument1
 * @attr_set: attribute set type as uic command argument2
 * @mib_val: setting value as uic command argument3
 * @peer: indicate whether peer or local
 *
 * Returns 0 on success, non-zero value on failure
 */
int ufshcd_dme_set_attr(struct ufs_hba *hba, u32 attr_sel,
			u8 attr_set, u32 mib_val, u8 peer)
{
	struct uic_command uic_cmd = {0};
	static const char *const action[] = {
		"dme-set",
		"dme-peer-set"
	};
	const char *set = action[!!peer];
	int ret;
	int retries = UFS_UIC_COMMAND_RETRIES;

	ufsdbg_error_inject_dispatcher(hba,
		ERR_INJECT_DME_ATTR, attr_sel, &attr_sel);

	uic_cmd.command = peer ?
		UIC_CMD_DME_PEER_SET : UIC_CMD_DME_SET;
	uic_cmd.argument1 = attr_sel;
	uic_cmd.argument2 = UIC_ARG_ATTR_TYPE(attr_set);
	uic_cmd.argument3 = mib_val;

	do {
		/* for peer attributes we retry upon failure */
		ret = ufshcd_send_uic_cmd(hba, &uic_cmd);
		if (ret)
			dev_dbg(hba->dev, "%s: attr-id 0x%x val 0x%x error code %d\n",
				set, UIC_GET_ATTR_ID(attr_sel), mib_val, ret);
	} while (ret && peer && --retries);

	if (ret)
		dev_err(hba->dev, "%s: attr-id 0x%x val 0x%x failed %d retries\n",
			set, UIC_GET_ATTR_ID(attr_sel), mib_val,
			UFS_UIC_COMMAND_RETRIES - retries);

	return ret;
}
EXPORT_SYMBOL_GPL(ufshcd_dme_set_attr);

/**
 * ufshcd_dme_get_attr - UIC command for DME_GET, DME_PEER_GET
 * @hba: per adapter instance
 * @attr_sel: uic command argument1
 * @mib_val: the value of the attribute as returned by the UIC command
 * @peer: indicate whether peer or local
 *
 * Returns 0 on success, non-zero value on failure
 */
int ufshcd_dme_get_attr(struct ufs_hba *hba, u32 attr_sel,
			u32 *mib_val, u8 peer)
{
	struct uic_command uic_cmd = {0};
	static const char *const action[] = {
		"dme-get",
		"dme-peer-get"
	};
	const char *get = action[!!peer];
	int ret;
	int retries = UFS_UIC_COMMAND_RETRIES;
	struct ufs_pa_layer_attr orig_pwr_info;
	struct ufs_pa_layer_attr temp_pwr_info;
	bool pwr_mode_change = false;

	if (peer && (hba->quirks & UFSHCD_QUIRK_DME_PEER_ACCESS_AUTO_MODE)) {
		orig_pwr_info = hba->pwr_info;
		temp_pwr_info = orig_pwr_info;

		if (orig_pwr_info.pwr_tx == FAST_MODE ||
		    orig_pwr_info.pwr_rx == FAST_MODE) {
			temp_pwr_info.pwr_tx = FASTAUTO_MODE;
			temp_pwr_info.pwr_rx = FASTAUTO_MODE;
			pwr_mode_change = true;
		} else if (orig_pwr_info.pwr_tx == SLOW_MODE ||
		    orig_pwr_info.pwr_rx == SLOW_MODE) {
			temp_pwr_info.pwr_tx = SLOWAUTO_MODE;
			temp_pwr_info.pwr_rx = SLOWAUTO_MODE;
			pwr_mode_change = true;
		}
		if (pwr_mode_change) {
			ret = ufshcd_change_power_mode(hba, &temp_pwr_info);
			if (ret)
				goto out;
		}
	}

	uic_cmd.command = peer ?
		UIC_CMD_DME_PEER_GET : UIC_CMD_DME_GET;

	ufsdbg_error_inject_dispatcher(hba,
		ERR_INJECT_DME_ATTR, attr_sel, &attr_sel);

	uic_cmd.argument1 = attr_sel;

	do {
		/* for peer attributes we retry upon failure */
		ret = ufshcd_send_uic_cmd(hba, &uic_cmd);
		if (ret)
			dev_dbg(hba->dev, "%s: attr-id 0x%x error code %d\n",
				get, UIC_GET_ATTR_ID(attr_sel), ret);
	} while (ret && peer && --retries);

	if (ret)
		dev_err(hba->dev, "%s: attr-id 0x%x failed %d retries\n",
			get, UIC_GET_ATTR_ID(attr_sel),
			UFS_UIC_COMMAND_RETRIES - retries);

	if (mib_val && !ret)
		*mib_val = uic_cmd.argument3;

	if (peer && (hba->quirks & UFSHCD_QUIRK_DME_PEER_ACCESS_AUTO_MODE)
	    && pwr_mode_change)
		ufshcd_change_power_mode(hba, &orig_pwr_info);
out:
	return ret;
}
EXPORT_SYMBOL_GPL(ufshcd_dme_get_attr);

/**
 * ufshcd_uic_pwr_ctrl - executes UIC commands (which affects the link power
 * state) and waits for it to take effect.
 *
 * @hba: per adapter instance
 * @cmd: UIC command to execute
 *
 * DME operations like DME_SET(PA_PWRMODE), DME_HIBERNATE_ENTER &
 * DME_HIBERNATE_EXIT commands take some time to take its effect on both host
 * and device UniPro link and hence it's final completion would be indicated by
 * dedicated status bits in Interrupt Status register (UPMS, UHES, UHXS) in
 * addition to normal UIC command completion Status (UCCS). This function only
 * returns after the relevant status bits indicate the completion.
 *
 * Returns 0 on success, non-zero value on failure
 */
static int ufshcd_uic_pwr_ctrl(struct ufs_hba *hba, struct uic_command *cmd)
{
	struct completion uic_async_done;
	unsigned long flags;
	u8 status;
	int ret;
	bool reenable_intr = false;
	int wait_retries = 6; /* Allows 3secs max wait time */

	mutex_lock(&hba->uic_cmd_mutex);
	init_completion(&uic_async_done);
	ufshcd_add_delay_before_dme_cmd(hba);

	spin_lock_irqsave(hba->host->host_lock, flags);
	hba->uic_async_done = &uic_async_done;

	if (ufshcd_readl(hba, REG_INTERRUPT_ENABLE) & UIC_COMMAND_COMPL) {
		ufshcd_disable_intr(hba, UIC_COMMAND_COMPL);
		/*
		 * Make sure UIC command completion interrupt is disabled before
		 * issuing UIC command.
		 */
		ufshcd_readl(hba, REG_INTERRUPT_ENABLE);
		reenable_intr = true;
	}
	ret = __ufshcd_send_uic_cmd(hba, cmd, false);
	spin_unlock_irqrestore(hba->host->host_lock, flags);
	if (ret) {
		dev_err(hba->dev,
			"pwr ctrl cmd 0x%x with mode 0x%x uic error %d\n",
			cmd->command, cmd->argument3, ret);
		goto out;
	}

more_wait:
	if (!wait_for_completion_timeout(hba->uic_async_done,
					 msecs_to_jiffies(UIC_CMD_TIMEOUT))) {
		u32 intr_status = 0;
		s64 ts_since_last_intr;

		dev_err(hba->dev,
			"pwr ctrl cmd 0x%x with mode 0x%x completion timeout\n",
			cmd->command, cmd->argument3);
		/*
		 * The controller must have triggered interrupt but ISR couldn't
		 * run due to interrupt starvation.
		 * Or ISR must have executed just after the timeout
		 * (which clears IS registers)
		 * If either of these two cases is true, then
		 * wait for little more time for completion.
		 */
		intr_status = ufshcd_readl(hba, REG_INTERRUPT_STATUS);
		ts_since_last_intr = ktime_ms_delta(ktime_get(),
						hba->ufs_stats.last_intr_ts);

		if ((intr_status & UFSHCD_UIC_PWR_MASK) ||
		    ((hba->ufs_stats.last_intr_status & UFSHCD_UIC_PWR_MASK) &&
		     (ts_since_last_intr < (s64)UIC_CMD_TIMEOUT))) {
			dev_info(hba->dev, "IS:0x%08x last_intr_sts:0x%08x last_intr_ts:%lld, retry-cnt:%d\n",
				intr_status, hba->ufs_stats.last_intr_status,
				hba->ufs_stats.last_intr_ts, wait_retries);
			if (wait_retries--)
				goto more_wait;

			/*
			 * If same state continues event after more wait time,
			 * something must be hogging CPU.
			 */
			BUG_ON(hba->crash_on_err);
		}
		ret = -ETIMEDOUT;
		goto out;
	}

	status = ufshcd_get_upmcrs(hba);
	if (status != PWR_LOCAL) {
		dev_err(hba->dev,
			"pwr ctrl cmd 0x%x failed, host upmcrs:0x%x\n",
			cmd->command, status);
		ret = (status != PWR_OK) ? status : -1;
	}
	ufshcd_dme_cmd_log(hba, "dme_cmpl_2", hba->active_uic_cmd->command);

out:
	if (ret) {
		ufsdbg_set_err_state(hba);
		ufshcd_print_host_state(hba);
		ufshcd_print_pwr_info(hba);
		ufshcd_print_host_regs(hba);
		ufshcd_print_cmd_log(hba);
		BUG_ON(hba->crash_on_err);
	}

	ufshcd_save_tstamp_of_last_dme_cmd(hba);
	spin_lock_irqsave(hba->host->host_lock, flags);
	hba->active_uic_cmd = NULL;
	hba->uic_async_done = NULL;
	if (reenable_intr)
		ufshcd_enable_intr(hba, UIC_COMMAND_COMPL);
	spin_unlock_irqrestore(hba->host->host_lock, flags);
	mutex_unlock(&hba->uic_cmd_mutex);
	return ret;
}

/**
 * ufshcd_uic_change_pwr_mode - Perform the UIC power mode chage
 *				using DME_SET primitives.
 * @hba: per adapter instance
 * @mode: powr mode value
 *
 * Returns 0 on success, non-zero value on failure
 */
static int ufshcd_uic_change_pwr_mode(struct ufs_hba *hba, u8 mode)
{
	struct uic_command uic_cmd = {0};
	int ret;

	if (hba->quirks & UFSHCD_QUIRK_BROKEN_PA_RXHSUNTERMCAP) {
		ret = ufshcd_dme_set(hba,
				UIC_ARG_MIB_SEL(PA_RXHSUNTERMCAP, 0), 1);
		if (ret) {
			dev_err(hba->dev, "%s: failed to enable PA_RXHSUNTERMCAP ret %d\n",
						__func__, ret);
			goto out;
		}
	}

	uic_cmd.command = UIC_CMD_DME_SET;
	uic_cmd.argument1 = UIC_ARG_MIB(PA_PWRMODE);
	uic_cmd.argument3 = mode;
	hba->ufs_stats.clk_hold.ctx = PWRCTL_CMD_SEND;
	ufshcd_hold_all(hba);
	ret = ufshcd_uic_pwr_ctrl(hba, &uic_cmd);
	hba->ufs_stats.clk_rel.ctx = PWRCTL_CMD_SEND;
	ufshcd_release_all(hba);
out:
	return ret;
}

static int ufshcd_link_recovery(struct ufs_hba *hba)
{
	int ret = 0;
	unsigned long flags;

	/*
	 * Check if there is any race with fatal error handling.
	 * If so, wait for it to complete. Even though fatal error
	 * handling does reset and restore in some cases, don't assume
	 * anything out of it. We are just avoiding race here.
	 */
	do {
		spin_lock_irqsave(hba->host->host_lock, flags);
		if (!(work_pending(&hba->eh_work) ||
				hba->ufshcd_state == UFSHCD_STATE_RESET))
			break;
		spin_unlock_irqrestore(hba->host->host_lock, flags);
		dev_dbg(hba->dev, "%s: reset in progress\n", __func__);
		flush_work(&hba->eh_work);
	} while (1);


	/*
	 * we don't know if previous reset had really reset the host controller
	 * or not. So let's force reset here to be sure.
	 */
	hba->ufshcd_state = UFSHCD_STATE_ERROR;
	hba->force_host_reset = true;
	ufshcd_set_eh_in_progress(hba);
	queue_work(hba->recovery_wq, &hba->eh_work);

	/* wait for the reset work to finish */
	do {
		if (!(work_pending(&hba->eh_work) ||
				hba->ufshcd_state == UFSHCD_STATE_RESET))
			break;
		spin_unlock_irqrestore(hba->host->host_lock, flags);
		dev_dbg(hba->dev, "%s: reset in progress\n", __func__);
		flush_work(&hba->eh_work);
		spin_lock_irqsave(hba->host->host_lock, flags);
	} while (1);

	if (!((hba->ufshcd_state == UFSHCD_STATE_OPERATIONAL) &&
	      ufshcd_is_link_active(hba)))
		ret = -ENOLINK;
	spin_unlock_irqrestore(hba->host->host_lock, flags);

	return ret;
}

static int __ufshcd_uic_hibern8_enter(struct ufs_hba *hba)
{
	int ret;
	struct uic_command uic_cmd = {0};
	ktime_t start = ktime_get();

	ufshcd_vops_hibern8_notify(hba, UIC_CMD_DME_HIBER_ENTER, PRE_CHANGE);

	uic_cmd.command = UIC_CMD_DME_HIBER_ENTER;
	ret = ufshcd_uic_pwr_ctrl(hba, &uic_cmd);
	trace_ufshcd_profile_hibern8(dev_name(hba->dev), "enter",
			     ktime_to_us(ktime_sub(ktime_get(), start)), ret);

	ufsdbg_error_inject_dispatcher(hba, ERR_INJECT_HIBERN8_ENTER, 0, &ret);

	/*
	 * Do full reinit if enter failed or if LINERESET was detected during
	 * Hibern8 operation. After LINERESET, link moves to default PWM-G1
	 * mode hence full reinit is required to move link to HS speeds.
	 */
	if (ret || hba->full_init_linereset) {
		int err;

		hba->full_init_linereset = false;
		ufshcd_update_error_stats(hba, UFS_ERR_HIBERN8_ENTER);
		dev_err(hba->dev, "%s: hibern8 enter failed. ret = %d\n",
			__func__, ret);

		/*
		 * If link recovery fails then return error code (-ENOLINK)
		 * returned ufshcd_link_recovery().
		 * If link recovery succeeds then return -EAGAIN to attempt
		 * hibern8 enter retry again.
		 */
		err = ufshcd_link_recovery(hba);
		if (err) {
			dev_err(hba->dev, "%s: link recovery failed\n",
				__func__);
			ret = err;
		} else {
			ret = -EAGAIN;
		}
	} else {
		ufshcd_vops_hibern8_notify(hba, UIC_CMD_DME_HIBER_ENTER,
								POST_CHANGE);
		dev_dbg(hba->dev, "%s: Hibern8 Enter at %lld us\n", __func__,
			ktime_to_us(ktime_get()));
	}

	return ret;
}

int ufshcd_uic_hibern8_enter(struct ufs_hba *hba)
{
	int ret = 0, retries;

	for (retries = UIC_HIBERN8_ENTER_RETRIES; retries > 0; retries--) {
		ret = __ufshcd_uic_hibern8_enter(hba);
		if (!ret)
			goto out;
		else if (ret != -EAGAIN)
			/* Unable to recover the link, so no point proceeding */
			BUG_ON(1);
	}
out:
	return ret;
}

int ufshcd_uic_hibern8_exit(struct ufs_hba *hba)
{
	struct uic_command uic_cmd = {0};
	int ret;
	ktime_t start = ktime_get();

	ufshcd_vops_hibern8_notify(hba, UIC_CMD_DME_HIBER_EXIT, PRE_CHANGE);

	uic_cmd.command = UIC_CMD_DME_HIBER_EXIT;
	ret = ufshcd_uic_pwr_ctrl(hba, &uic_cmd);
	trace_ufshcd_profile_hibern8(dev_name(hba->dev), "exit",
			     ktime_to_us(ktime_sub(ktime_get(), start)), ret);

	ufsdbg_error_inject_dispatcher(hba, ERR_INJECT_HIBERN8_EXIT, 0, &ret);

	/* Do full reinit if exit failed */
	if (ret) {
		ufshcd_update_error_stats(hba, UFS_ERR_HIBERN8_EXIT);
		dev_err(hba->dev, "%s: hibern8 exit failed. ret = %d\n",
			__func__, ret);
		ret = ufshcd_link_recovery(hba);
		/* Unable to recover the link, so no point proceeding */
		if (ret)
			BUG_ON(1);
	} else {
		ufshcd_vops_hibern8_notify(hba, UIC_CMD_DME_HIBER_EXIT,
								POST_CHANGE);
		dev_dbg(hba->dev, "%s: Hibern8 Exit at %lld us", __func__,
			ktime_to_us(ktime_get()));
		hba->ufs_stats.last_hibern8_exit_tstamp = ktime_get();
		hba->ufs_stats.hibern8_exit_cnt++;
	}

	return ret;
}

static void ufshcd_set_auto_hibern8_timer(struct ufs_hba *hba)
{
	unsigned long flags;

	if (!ufshcd_is_auto_hibern8_supported(hba))
		return;

	spin_lock_irqsave(hba->host->host_lock, flags);
	ufshcd_writel(hba, hba->ahit, REG_AUTO_HIBERNATE_IDLE_TIMER);
	/* Make sure the timer gets applied before further operations */
	mb();
	spin_unlock_irqrestore(hba->host->host_lock, flags);
}

 /**
 * ufshcd_init_pwr_info - setting the POR (power on reset)
 * values in hba power info
 * @hba: per-adapter instance
 */
static void ufshcd_init_pwr_info(struct ufs_hba *hba)
{
	hba->pwr_info.gear_rx = UFS_PWM_G1;
	hba->pwr_info.gear_tx = UFS_PWM_G1;
	hba->pwr_info.lane_rx = 1;
	hba->pwr_info.lane_tx = 1;
	hba->pwr_info.pwr_rx = SLOWAUTO_MODE;
	hba->pwr_info.pwr_tx = SLOWAUTO_MODE;
	hba->pwr_info.hs_rate = 0;
}

/**
 * ufshcd_get_max_pwr_mode - reads the max power mode negotiated with device
 * @hba: per-adapter instance
 */
static int ufshcd_get_max_pwr_mode(struct ufs_hba *hba)
{
	struct ufs_pa_layer_attr *pwr_info = &hba->max_pwr_info.info;

	if (hba->max_pwr_info.is_valid)
		return 0;

	pwr_info->pwr_tx = FAST_MODE;
	pwr_info->pwr_rx = FAST_MODE;
	pwr_info->hs_rate = PA_HS_MODE_B;

	/* Get the connected lane count */
	ufshcd_dme_get(hba, UIC_ARG_MIB(PA_CONNECTEDRXDATALANES),
			&pwr_info->lane_rx);
	ufshcd_dme_get(hba, UIC_ARG_MIB(PA_CONNECTEDTXDATALANES),
			&pwr_info->lane_tx);

	if (!pwr_info->lane_rx || !pwr_info->lane_tx) {
		dev_err(hba->dev, "%s: invalid connected lanes value. rx=%d, tx=%d\n",
				__func__,
				pwr_info->lane_rx,
				pwr_info->lane_tx);
		return -EINVAL;
	}

	/*
	 * First, get the maximum gears of HS speed.
	 * If a zero value, it means there is no HSGEAR capability.
	 * Then, get the maximum gears of PWM speed.
	 */
	ufshcd_dme_get(hba, UIC_ARG_MIB(PA_MAXRXHSGEAR), &pwr_info->gear_rx);
	if (!pwr_info->gear_rx) {
		ufshcd_dme_get(hba, UIC_ARG_MIB(PA_MAXRXPWMGEAR),
				&pwr_info->gear_rx);
		if (!pwr_info->gear_rx) {
			dev_err(hba->dev, "%s: invalid max pwm rx gear read = %d\n",
				__func__, pwr_info->gear_rx);
			return -EINVAL;
		} else {
			if (hba->limit_rx_pwm_gear > 0 &&
			    (hba->limit_rx_pwm_gear < pwr_info->gear_rx))
				pwr_info->gear_rx = hba->limit_rx_pwm_gear;
		}
		pwr_info->pwr_rx = SLOW_MODE;
	} else {
		if (hba->limit_rx_hs_gear > 0 &&
		    (hba->limit_rx_hs_gear < pwr_info->gear_rx))
			pwr_info->gear_rx = hba->limit_rx_hs_gear;
	}

	ufshcd_dme_peer_get(hba, UIC_ARG_MIB(PA_MAXRXHSGEAR),
			&pwr_info->gear_tx);
	if (!pwr_info->gear_tx) {
		ufshcd_dme_peer_get(hba, UIC_ARG_MIB(PA_MAXRXPWMGEAR),
				&pwr_info->gear_tx);
		if (!pwr_info->gear_tx) {
			dev_err(hba->dev, "%s: invalid max pwm tx gear read = %d\n",
				__func__, pwr_info->gear_tx);
			return -EINVAL;
		} else {
			if (hba->limit_tx_pwm_gear > 0 &&
			    (hba->limit_tx_pwm_gear < pwr_info->gear_tx))
				pwr_info->gear_tx = hba->limit_tx_pwm_gear;
		}
		pwr_info->pwr_tx = SLOW_MODE;
	} else {
		if (hba->limit_tx_hs_gear > 0 &&
		    (hba->limit_tx_hs_gear < pwr_info->gear_tx))
			pwr_info->gear_tx = hba->limit_tx_hs_gear;
	}

	hba->max_pwr_info.is_valid = true;
	return 0;
}

int ufshcd_change_power_mode(struct ufs_hba *hba,
			     struct ufs_pa_layer_attr *pwr_mode)
{
	int ret = 0;
	u32 peer_rx_hs_adapt_initial_cap;

	/* if already configured to the requested pwr_mode */
	if (!hba->restore_needed &&
		pwr_mode->gear_rx == hba->pwr_info.gear_rx &&
		pwr_mode->gear_tx == hba->pwr_info.gear_tx &&
	    pwr_mode->lane_rx == hba->pwr_info.lane_rx &&
	    pwr_mode->lane_tx == hba->pwr_info.lane_tx &&
	    pwr_mode->pwr_rx == hba->pwr_info.pwr_rx &&
	    pwr_mode->pwr_tx == hba->pwr_info.pwr_tx &&
	    pwr_mode->hs_rate == hba->pwr_info.hs_rate) {
		dev_dbg(hba->dev, "%s: power already configured\n", __func__);
		return 0;
	}

	ufsdbg_error_inject_dispatcher(hba, ERR_INJECT_PWR_CHANGE, 0, &ret);
	if (ret)
		return ret;

	/*
	 * Configure attributes for power mode change with below.
	 * - PA_RXGEAR, PA_ACTIVERXDATALANES, PA_RXTERMINATION,
	 * - PA_TXGEAR, PA_ACTIVETXDATALANES, PA_TXTERMINATION,
	 * - PA_HSSERIES
	 */
	ufshcd_dme_set(hba, UIC_ARG_MIB(PA_RXGEAR), pwr_mode->gear_rx);
	ufshcd_dme_set(hba, UIC_ARG_MIB(PA_ACTIVERXDATALANES),
			pwr_mode->lane_rx);
	if (pwr_mode->pwr_rx == FASTAUTO_MODE ||
			pwr_mode->pwr_rx == FAST_MODE)
		ufshcd_dme_set(hba, UIC_ARG_MIB(PA_RXTERMINATION), TRUE);
	else
		ufshcd_dme_set(hba, UIC_ARG_MIB(PA_RXTERMINATION), FALSE);

	ufshcd_dme_set(hba, UIC_ARG_MIB(PA_TXGEAR), pwr_mode->gear_tx);
	ufshcd_dme_set(hba, UIC_ARG_MIB(PA_ACTIVETXDATALANES),
			pwr_mode->lane_tx);
	if (pwr_mode->pwr_tx == FASTAUTO_MODE ||
			pwr_mode->pwr_tx == FAST_MODE)
		ufshcd_dme_set(hba, UIC_ARG_MIB(PA_TXTERMINATION), TRUE);
	else
		ufshcd_dme_set(hba, UIC_ARG_MIB(PA_TXTERMINATION), FALSE);

	if (pwr_mode->pwr_rx == FASTAUTO_MODE ||
	    pwr_mode->pwr_tx == FASTAUTO_MODE ||
	    pwr_mode->pwr_rx == FAST_MODE ||
	    pwr_mode->pwr_tx == FAST_MODE)
		ufshcd_dme_set(hba, UIC_ARG_MIB(PA_HSSERIES),
						pwr_mode->hs_rate);

	if (pwr_mode->gear_tx == UFS_HS_G4) {
		ret = ufshcd_dme_peer_get(hba,
				UIC_ARG_MIB_SEL(RX_HS_ADAPT_INITIAL_CAPABILITY,
				UIC_ARG_MPHY_RX_GEN_SEL_INDEX(0)),
				&peer_rx_hs_adapt_initial_cap);
		if (ret) {
			dev_err(hba->dev,
				"%s: RX_HS_ADAPT_INITIAL_CAP get failed %d\n",
				__func__, ret);
			peer_rx_hs_adapt_initial_cap =
				PA_PEERRXHSADAPTINITIAL_Default;
		}
		ret = ufshcd_dme_set(hba, UIC_ARG_MIB(PA_PEERRXHSADAPTINITIAL),
			peer_rx_hs_adapt_initial_cap);
		/* INITIAL ADAPT */
		ufshcd_dme_set(hba, UIC_ARG_MIB(PA_TXHSADAPTTYPE),
			PA_INITIAL_ADAPT);
	} else {
		/* NO ADAPT */
		ufshcd_dme_set(hba, UIC_ARG_MIB(PA_TXHSADAPTTYPE), PA_NO_ADAPT);
	}

	ufshcd_dme_set(hba, UIC_ARG_MIB(PA_PWRMODEUSERDATA0),
			DL_FC0ProtectionTimeOutVal_Default);
	ufshcd_dme_set(hba, UIC_ARG_MIB(PA_PWRMODEUSERDATA1),
			DL_TC0ReplayTimeOutVal_Default);
	ufshcd_dme_set(hba, UIC_ARG_MIB(PA_PWRMODEUSERDATA2),
			DL_AFC0ReqTimeOutVal_Default);
	ufshcd_dme_set(hba, UIC_ARG_MIB(PA_PWRMODEUSERDATA3),
			DL_FC1ProtectionTimeOutVal_Default);
	ufshcd_dme_set(hba, UIC_ARG_MIB(PA_PWRMODEUSERDATA4),
			DL_TC1ReplayTimeOutVal_Default);
	ufshcd_dme_set(hba, UIC_ARG_MIB(PA_PWRMODEUSERDATA5),
			DL_AFC1ReqTimeOutVal_Default);

	ufshcd_dme_set(hba, UIC_ARG_MIB(DME_LocalFC0ProtectionTimeOutVal),
			DL_FC0ProtectionTimeOutVal_Default);
	ufshcd_dme_set(hba, UIC_ARG_MIB(DME_LocalTC0ReplayTimeOutVal),
			DL_TC0ReplayTimeOutVal_Default);
	ufshcd_dme_set(hba, UIC_ARG_MIB(DME_LocalAFC0ReqTimeOutVal),
			DL_AFC0ReqTimeOutVal_Default);

	ret = ufshcd_uic_change_pwr_mode(hba, pwr_mode->pwr_rx << 4
			| pwr_mode->pwr_tx);

	if (ret) {
		ufshcd_update_error_stats(hba, UFS_ERR_POWER_MODE_CHANGE);
		dev_err(hba->dev,
			"%s: power mode change failed %d\n", __func__, ret);
	} else {
		ufshcd_vops_pwr_change_notify(hba, POST_CHANGE, NULL,
								pwr_mode);

		memcpy(&hba->pwr_info, pwr_mode,
			sizeof(struct ufs_pa_layer_attr));
		hba->ufs_stats.power_mode_change_cnt++;
	}

	return ret;
}

/**
 * ufshcd_config_pwr_mode - configure a new power mode
 * @hba: per-adapter instance
 * @desired_pwr_mode: desired power configuration
 */
int ufshcd_config_pwr_mode(struct ufs_hba *hba,
		struct ufs_pa_layer_attr *desired_pwr_mode)
{
	struct ufs_pa_layer_attr final_params = { 0 };
	int ret;

	ret = ufshcd_vops_pwr_change_notify(hba, PRE_CHANGE,
					desired_pwr_mode, &final_params);

	if (ret)
		memcpy(&final_params, desired_pwr_mode, sizeof(final_params));

	ret = ufshcd_change_power_mode(hba, &final_params);
	if (!ret)
		ufshcd_print_pwr_info(hba);

	return ret;
}
EXPORT_SYMBOL_GPL(ufshcd_config_pwr_mode);

/**
 * ufshcd_complete_dev_init() - checks device readiness
 * @hba: per-adapter instance
 *
 * Set fDeviceInit flag and poll until device toggles it.
 */
static int ufshcd_complete_dev_init(struct ufs_hba *hba)
{
	int i = 0;
	int err;
	bool flag_res = 1;
	ktime_t timeout;

	err = ufshcd_query_flag_retry(hba, UPIU_QUERY_OPCODE_SET_FLAG,
		QUERY_FLAG_IDN_FDEVICEINIT, NULL);
	if (err) {
		dev_err(hba->dev,
			"%s setting fDeviceInit flag failed with error %d\n",
			__func__, err);
		goto out;
	}

	/*
	 * Some vendor devices are taking longer time to complete its internal
	 * initialization, so set fDeviceInit flag poll time to 5 secs
	 */
	timeout = ktime_add_ms(ktime_get(), 5000);

	/* poll for max. 5sec for fDeviceInit flag to clear */
	while (1) {
		bool timedout = ktime_after(ktime_get(), timeout);
		err = ufshcd_query_flag_retry(hba, UPIU_QUERY_OPCODE_READ_FLAG,
					QUERY_FLAG_IDN_FDEVICEINIT, &flag_res);
		if (err || !flag_res || timedout)
			break;

		/*
		 * Poll for this flag in a tight loop for first 1000 iterations.
		 * This is same as old logic which is working for most of the
		 * devices, so continue using the same.
		 */
		if (i == 1000)
			msleep(20);
		else
			i++;
	}

	if (err)
		dev_err(hba->dev,
			"%s reading fDeviceInit flag failed with error %d\n",
			__func__, err);
	else if (flag_res)
		dev_err(hba->dev,
			"%s fDeviceInit was not cleared by the device\n",
			__func__);

out:
	return err;
}

/**
 * ufshcd_make_hba_operational - Make UFS controller operational
 * @hba: per adapter instance
 *
 * To bring UFS host controller to operational state,
 * 1. Enable required interrupts
 * 2. Configure interrupt aggregation
 * 3. Program UTRL and UTMRL base address
 * 4. Configure run-stop-registers
 *
 * Returns 0 on success, non-zero value on failure
 */
static int ufshcd_make_hba_operational(struct ufs_hba *hba)
{
	int err = 0;
	u32 reg;

	/* Enable required interrupts */
	ufshcd_enable_intr(hba, UFSHCD_ENABLE_INTRS);

	/* Configure interrupt aggregation */
	if (ufshcd_is_intr_aggr_allowed(hba))
		ufshcd_config_intr_aggr(hba, hba->nutrs - 1, INT_AGGR_DEF_TO);
	else
		ufshcd_disable_intr_aggr(hba);

	/* Configure UTRL and UTMRL base address registers */
	ufshcd_writel(hba, lower_32_bits(hba->utrdl_dma_addr),
			REG_UTP_TRANSFER_REQ_LIST_BASE_L);
	ufshcd_writel(hba, upper_32_bits(hba->utrdl_dma_addr),
			REG_UTP_TRANSFER_REQ_LIST_BASE_H);
	ufshcd_writel(hba, lower_32_bits(hba->utmrdl_dma_addr),
			REG_UTP_TASK_REQ_LIST_BASE_L);
	ufshcd_writel(hba, upper_32_bits(hba->utmrdl_dma_addr),
			REG_UTP_TASK_REQ_LIST_BASE_H);

	/*
	 * Make sure base address and interrupt setup are updated before
	 * enabling the run/stop registers below.
	 */
	wmb();

	/*
	 * UCRDY, UTMRLDY and UTRLRDY bits must be 1
	 */
	reg = ufshcd_readl(hba, REG_CONTROLLER_STATUS);
	if (!(ufshcd_get_lists_status(reg))) {
		ufshcd_enable_run_stop_reg(hba);
	} else {
		dev_err(hba->dev,
			"Host controller not ready to process requests");
		err = -EIO;
		goto out;
	}

out:
	return err;
}

/**
 * ufshcd_hba_stop - Send controller to reset state
 * @hba: per adapter instance
 * @can_sleep: perform sleep or just spin
 */
static inline void ufshcd_hba_stop(struct ufs_hba *hba, bool can_sleep)
{
	int err;

	ufshcd_crypto_disable(hba);

	ufshcd_writel(hba, CONTROLLER_DISABLE,  REG_CONTROLLER_ENABLE);
	err = ufshcd_wait_for_register(hba, REG_CONTROLLER_ENABLE,
					CONTROLLER_ENABLE, CONTROLLER_DISABLE,
					10, 1, can_sleep);
	if (err)
		dev_err(hba->dev, "%s: Controller disable failed\n", __func__);
}

/**
 * ufshcd_hba_execute_hce - initialize the controller
 * @hba: per adapter instance
 *
 * The controller resets itself and controller firmware initialization
 * sequence kicks off. When controller is ready it will set
 * the Host Controller Enable bit to 1.
 *
 * Returns 0 on success, non-zero value on failure
 */
static int ufshcd_hba_execute_hce(struct ufs_hba *hba)
{
	int retry;

	/*
	 * msleep of 1 and 5 used in this function might result in msleep(20),
	 * but it was necessary to send the UFS FPGA to reset mode during
	 * development and testing of this driver. msleep can be changed to
	 * mdelay and retry count can be reduced based on the controller.
	 */
	if (!ufshcd_is_hba_active(hba))
		/* change controller state to "reset state" */
		ufshcd_hba_stop(hba, true);

	/* UniPro link is disabled at this point */
	ufshcd_set_link_off(hba);

	ufshcd_vops_hce_enable_notify(hba, PRE_CHANGE);

	/* start controller initialization sequence */
	ufshcd_hba_start(hba);

	/*
	 * To initialize a UFS host controller HCE bit must be set to 1.
	 * During initialization the HCE bit value changes from 1->0->1.
	 * When the host controller completes initialization sequence
	 * it sets the value of HCE bit to 1. The same HCE bit is read back
	 * to check if the controller has completed initialization sequence.
	 * So without this delay the value HCE = 1, set in the previous
	 * instruction might be read back.
	 * This delay can be changed based on the controller.
	 */
	msleep(1);

	/* wait for the host controller to complete initialization */
	retry = 10;
	while (ufshcd_is_hba_active(hba)) {
		if (retry) {
			retry--;
		} else {
			dev_err(hba->dev,
				"Controller enable failed\n");
			return -EIO;
		}
		msleep(5);
	}

	/* enable UIC related interrupts */
	ufshcd_enable_intr(hba, UFSHCD_UIC_MASK);

	ufshcd_vops_hce_enable_notify(hba, POST_CHANGE);

	return 0;
}

static int ufshcd_hba_enable(struct ufs_hba *hba)
{
	int ret;

	if (hba->quirks & UFSHCI_QUIRK_BROKEN_HCE) {
		ufshcd_set_link_off(hba);
		ufshcd_vops_hce_enable_notify(hba, PRE_CHANGE);

		/* enable UIC related interrupts */
		ufshcd_enable_intr(hba, UFSHCD_UIC_MASK);
		ret = ufshcd_dme_reset(hba);
		if (!ret) {
			ret = ufshcd_dme_enable(hba);
			if (!ret)
				ufshcd_vops_hce_enable_notify(hba, POST_CHANGE);
			if (ret)
				dev_err(hba->dev,
					"Host controller enable failed with non-hce\n");
		}
	} else {
		ret = ufshcd_hba_execute_hce(hba);
	}

	return ret;
}
static int ufshcd_disable_tx_lcc(struct ufs_hba *hba, bool peer)
{
	int tx_lanes, i, err = 0;

	if (!peer)
		ufshcd_dme_get(hba, UIC_ARG_MIB(PA_CONNECTEDTXDATALANES),
			       &tx_lanes);
	else
		ufshcd_dme_peer_get(hba, UIC_ARG_MIB(PA_CONNECTEDTXDATALANES),
				    &tx_lanes);
	for (i = 0; i < tx_lanes; i++) {
		if (!peer)
			err = ufshcd_dme_set(hba,
				UIC_ARG_MIB_SEL(TX_LCC_ENABLE,
					UIC_ARG_MPHY_TX_GEN_SEL_INDEX(i)),
					0);
		else
			err = ufshcd_dme_peer_set(hba,
				UIC_ARG_MIB_SEL(TX_LCC_ENABLE,
					UIC_ARG_MPHY_TX_GEN_SEL_INDEX(i)),
					0);
		if (err) {
			dev_err(hba->dev, "%s: TX LCC Disable failed, peer = %d, lane = %d, err = %d",
				__func__, peer, i, err);
			break;
		}
	}

	return err;
}

static inline int ufshcd_disable_host_tx_lcc(struct ufs_hba *hba)
{
	return ufshcd_disable_tx_lcc(hba, false);
}

static inline int ufshcd_disable_device_tx_lcc(struct ufs_hba *hba)
{
	return ufshcd_disable_tx_lcc(hba, true);
}

/**
 * ufshcd_link_startup - Initialize unipro link startup
 * @hba: per adapter instance
 *
 * Returns 0 for success, non-zero in case of failure
 */
static int ufshcd_link_startup(struct ufs_hba *hba)
{
	int ret;
	int retries = DME_LINKSTARTUP_RETRIES;

	do {
		ufshcd_vops_link_startup_notify(hba, PRE_CHANGE);

		ret = ufshcd_dme_link_startup(hba);
		if (ret)
			ufshcd_update_error_stats(hba, UFS_ERR_LINKSTARTUP);

		/* check if device is detected by inter-connect layer */
		if (!ret && !ufshcd_is_device_present(hba)) {
			ufshcd_update_error_stats(hba, UFS_ERR_LINKSTARTUP);
			dev_err(hba->dev, "%s: Device not present\n", __func__);
			ret = -ENXIO;
			goto out;
		}

		/*
		 * DME link lost indication is only received when link is up,
		 * but we can't be sure if the link is up until link startup
		 * succeeds. So reset the local Uni-Pro and try again.
		 */
		if (ret && ufshcd_hba_enable(hba))
			goto out;
	} while (ret && retries--);

	if (ret)
		/* failed to get the link up... retire */
		goto out;

	/* Mark that link is up in PWM-G1, 1-lane, SLOW-AUTO mode */
	ufshcd_init_pwr_info(hba);
	ufshcd_print_pwr_info(hba);

	if (hba->quirks & UFSHCD_QUIRK_BROKEN_LCC) {
		ret = ufshcd_disable_device_tx_lcc(hba);
		if (ret)
			goto out;
	}

	if (hba->dev_info.quirks & UFS_DEVICE_QUIRK_BROKEN_LCC) {
		ret = ufshcd_disable_host_tx_lcc(hba);
		if (ret)
			goto out;
	}

	/* Include any host controller configuration via UIC commands */
	ret = ufshcd_vops_link_startup_notify(hba, POST_CHANGE);
	if (ret)
		goto out;

	ret = ufshcd_make_hba_operational(hba);
out:
	if (ret)
		dev_err(hba->dev, "link startup failed %d\n", ret);

	return ret;
}

/**
 * ufshcd_verify_dev_init() - Verify device initialization
 * @hba: per-adapter instance
 *
 * Send NOP OUT UPIU and wait for NOP IN response to check whether the
 * device Transport Protocol (UTP) layer is ready after a reset.
 * If the UTP layer at the device side is not initialized, it may
 * not respond with NOP IN UPIU within timeout of %NOP_OUT_TIMEOUT
 * and we retry sending NOP OUT for %NOP_OUT_RETRIES iterations.
 */
static int ufshcd_verify_dev_init(struct ufs_hba *hba)
{
	int err = 0;
	int retries;

	ufshcd_hold_all(hba);
	mutex_lock(&hba->dev_cmd.lock);
	for (retries = NOP_OUT_RETRIES; retries > 0; retries--) {
		err = ufshcd_exec_dev_cmd(hba, DEV_CMD_TYPE_NOP,
					       NOP_OUT_TIMEOUT);

		if (!err || err == -ETIMEDOUT)
			break;

		dev_dbg(hba->dev, "%s: error %d retrying\n", __func__, err);
	}
	mutex_unlock(&hba->dev_cmd.lock);
	ufshcd_release_all(hba);

	if (err)
		dev_err(hba->dev, "%s: NOP OUT failed %d\n", __func__, err);
	return err;
}

/**
 * ufshcd_set_queue_depth - set lun queue depth
 * @sdev: pointer to SCSI device
 *
 * Read bLUQueueDepth value and activate scsi tagged command
 * queueing. For WLUN, queue depth is set to 1. For best-effort
 * cases (bLUQueueDepth = 0) the queue depth is set to a maximum
 * value that host can queue.
 */
static void ufshcd_set_queue_depth(struct scsi_device *sdev)
{
	int ret = 0;
	u8 lun_qdepth;
	struct ufs_hba *hba;

	hba = shost_priv(sdev->host);

	lun_qdepth = hba->nutrs;
	ret = ufshcd_read_unit_desc_param(hba,
			  ufshcd_scsi_to_upiu_lun(sdev->lun),
			  UNIT_DESC_PARAM_LU_Q_DEPTH,
			  &lun_qdepth,
			  sizeof(lun_qdepth));

	/* Some WLUN doesn't support unit descriptor */
	if (ret == -EOPNOTSUPP)
		lun_qdepth = 1;
	else if (!lun_qdepth)
		/* eventually, we can figure out the real queue depth */
		lun_qdepth = hba->nutrs;
	else
		lun_qdepth = min_t(int, lun_qdepth, hba->nutrs);

	dev_dbg(hba->dev, "%s: activate tcq with queue depth %d\n",
			__func__, lun_qdepth);
	scsi_change_queue_depth(sdev, lun_qdepth);
}

/*
 * ufshcd_get_lu_wp - returns the "b_lu_write_protect" from UNIT DESCRIPTOR
 * @hba: per-adapter instance
 * @lun: UFS device lun id
 * @b_lu_write_protect: pointer to buffer to hold the LU's write protect info
 *
 * Returns 0 in case of success and b_lu_write_protect status would be returned
 * @b_lu_write_protect parameter.
 * Returns -ENOTSUPP if reading b_lu_write_protect is not supported.
 * Returns -EINVAL in case of invalid parameters passed to this function.
 */
static int ufshcd_get_lu_wp(struct ufs_hba *hba,
			    u8 lun,
			    u8 *b_lu_write_protect)
{
	int ret;

	if (!b_lu_write_protect)
		ret = -EINVAL;
	/*
	 * According to UFS device spec, RPMB LU can't be write
	 * protected so skip reading bLUWriteProtect parameter for
	 * it. For other W-LUs, UNIT DESCRIPTOR is not available.
	 */
	else if (lun >= UFS_UPIU_MAX_GENERAL_LUN)
		ret = -ENOTSUPP;
	else
		ret = ufshcd_read_unit_desc_param(hba,
					  lun,
					  UNIT_DESC_PARAM_LU_WR_PROTECT,
					  b_lu_write_protect,
					  sizeof(*b_lu_write_protect));
	return ret;
}

/**
 * ufshcd_get_lu_power_on_wp_status - get LU's power on write protect
 * status
 * @hba: per-adapter instance
 * @sdev: pointer to SCSI device
 *
 */
static inline void ufshcd_get_lu_power_on_wp_status(struct ufs_hba *hba,
						    struct scsi_device *sdev)
{
	if (hba->dev_info.f_power_on_wp_en &&
	    !hba->dev_info.is_lu_power_on_wp) {
		u8 b_lu_write_protect;

		if (!ufshcd_get_lu_wp(hba, ufshcd_scsi_to_upiu_lun(sdev->lun),
				      &b_lu_write_protect) &&
		    (b_lu_write_protect == UFS_LU_POWER_ON_WP))
			hba->dev_info.is_lu_power_on_wp = true;
	}
}

/**
 * ufshcd_slave_alloc - handle initial SCSI device configurations
 * @sdev: pointer to SCSI device
 *
 * Returns success
 */
static int ufshcd_slave_alloc(struct scsi_device *sdev)
{
	struct ufs_hba *hba;

	hba = shost_priv(sdev->host);

	/* Mode sense(6) is not supported by UFS, so use Mode sense(10) */
	sdev->use_10_for_ms = 1;

	/* allow SCSI layer to restart the device in case of errors */
	sdev->allow_restart = 1;

	/* REPORT SUPPORTED OPERATION CODES is not supported */
	sdev->no_report_opcodes = 1;

	/* WRITE_SAME command is not supported*/
	sdev->no_write_same = 1;

	ufshcd_set_queue_depth(sdev);

	ufshcd_get_lu_power_on_wp_status(hba, sdev);

	return 0;
}

/**
 * ufshcd_change_queue_depth - change queue depth
 * @sdev: pointer to SCSI device
 * @depth: required depth to set
 *
 * Change queue depth and make sure the max. limits are not crossed.
 */
static int ufshcd_change_queue_depth(struct scsi_device *sdev, int depth)
{
	struct ufs_hba *hba = shost_priv(sdev->host);

	if (depth > hba->nutrs)
		depth = hba->nutrs;
	return scsi_change_queue_depth(sdev, depth);
}

/**
 * ufshcd_slave_configure - adjust SCSI device configurations
 * @sdev: pointer to SCSI device
 */
static int ufshcd_slave_configure(struct scsi_device *sdev)
{
	struct ufs_hba *hba = shost_priv(sdev->host);
	struct request_queue *q = sdev->request_queue;

	blk_queue_update_dma_pad(q, PRDT_DATA_BYTE_COUNT_PAD - 1);
	blk_queue_max_segment_size(q, PRDT_DATA_BYTE_COUNT_MAX);

	if (hba->scsi_cmd_timeout) {
		blk_queue_rq_timeout(q, hba->scsi_cmd_timeout * HZ);
		scsi_set_cmd_timeout_override(sdev, hba->scsi_cmd_timeout * HZ);
	}

	sdev->autosuspend_delay = UFSHCD_AUTO_SUSPEND_DELAY_MS;
	sdev->use_rpm_auto = 1;

	ufshcd_crypto_setup_rq_keyslot_manager(hba, q);

	return 0;
}

/**
 * ufshcd_slave_destroy - remove SCSI device configurations
 * @sdev: pointer to SCSI device
 */
static void ufshcd_slave_destroy(struct scsi_device *sdev)
{
	struct ufs_hba *hba;
	struct request_queue *q = sdev->request_queue;

	hba = shost_priv(sdev->host);
	/* Drop the reference as it won't be needed anymore */
	if (ufshcd_scsi_to_upiu_lun(sdev->lun) == UFS_UPIU_UFS_DEVICE_WLUN) {
		unsigned long flags;

		spin_lock_irqsave(hba->host->host_lock, flags);
		hba->sdev_ufs_device = NULL;
		spin_unlock_irqrestore(hba->host->host_lock, flags);
	}

	ufshcd_crypto_destroy_rq_keyslot_manager(hba, q);
}

/**
 * ufshcd_scsi_cmd_status - Update SCSI command result based on SCSI status
 * @lrbp: pointer to local reference block of completed command
 * @scsi_status: SCSI command status
 *
 * Returns value base on SCSI command status
 */
static inline int
ufshcd_scsi_cmd_status(struct ufshcd_lrb *lrbp, int scsi_status)
{
	int result = 0;

	switch (scsi_status) {
	case SAM_STAT_CHECK_CONDITION:
		ufshcd_copy_sense_data(lrbp);
	case SAM_STAT_GOOD:
		result |= DID_OK << 16 |
			  COMMAND_COMPLETE << 8 |
			  scsi_status;
		break;
	case SAM_STAT_TASK_SET_FULL:
	case SAM_STAT_BUSY:
	case SAM_STAT_TASK_ABORTED:
		ufshcd_copy_sense_data(lrbp);
		result |= scsi_status;
		break;
	default:
		result |= DID_ERROR << 16;
		break;
	} /* end of switch */

	return result;
}

/**
 * ufshcd_transfer_rsp_status - Get overall status of the response
 * @hba: per adapter instance
 * @lrbp: pointer to local reference block of completed command
 *
 * Returns result of the command to notify SCSI midlayer
 */
static inline int
ufshcd_transfer_rsp_status(struct ufs_hba *hba, struct ufshcd_lrb *lrbp)
{
	int result = 0;
	int scsi_status;
	int ocs;
	bool print_prdt;

	/* overall command status of utrd */
	ocs = ufshcd_get_tr_ocs(lrbp);

	switch (ocs) {
	case OCS_SUCCESS:
		result = ufshcd_get_req_rsp(lrbp->ucd_rsp_ptr);
		hba->ufs_stats.last_hibern8_exit_tstamp = ktime_set(0, 0);
		switch (result) {
		case UPIU_TRANSACTION_RESPONSE:
			/*
			 * get the response UPIU result to extract
			 * the SCSI command status
			 */
			result = ufshcd_get_rsp_upiu_result(lrbp->ucd_rsp_ptr);

			/*
			 * get the result based on SCSI status response
			 * to notify the SCSI midlayer of the command status
			 */
			scsi_status = result & MASK_SCSI_STATUS;
			result = ufshcd_scsi_cmd_status(lrbp, scsi_status);

			/*
			 * Currently we are only supporting BKOPs exception
			 * events hence we can ignore BKOPs exception event
			 * during power management callbacks. BKOPs exception
			 * event is not expected to be raised in runtime suspend
			 * callback as it allows the urgent bkops.
			 * During system suspend, we are anyway forcefully
			 * disabling the bkops and if urgent bkops is needed
			 * it will be enabled on system resume. Long term
			 * solution could be to abort the system suspend if
			 * UFS device needs urgent BKOPs.
			 */
			if (!hba->pm_op_in_progress &&
			    ufshcd_is_exception_event(lrbp->ucd_rsp_ptr)) {
				/*
				 * Prevent suspend once eeh_work is scheduled
				 * to avoid deadlock between ufshcd_suspend
				 * and exception event handler.
				 */
				if (queue_work(hba->recovery_wq,
							&hba->eeh_work))
					pm_runtime_get_noresume(hba->dev);
			}
			break;
		case UPIU_TRANSACTION_REJECT_UPIU:
			/* TODO: handle Reject UPIU Response */
			result = DID_ERROR << 16;
			dev_err(hba->dev,
				"Reject UPIU not fully implemented\n");
			break;
		default:
			result = DID_ERROR << 16;
			dev_err(hba->dev,
				"Unexpected request response code = %x\n",
				result);
			break;
		}
		break;
	case OCS_ABORTED:
		result |= DID_ABORT << 16;
		break;
	case OCS_INVALID_COMMAND_STATUS:
		result |= DID_REQUEUE << 16;
		break;
	case OCS_INVALID_CMD_TABLE_ATTR:
	case OCS_INVALID_PRDT_ATTR:
	case OCS_MISMATCH_DATA_BUF_SIZE:
	case OCS_MISMATCH_RESP_UPIU_SIZE:
	case OCS_PEER_COMM_FAILURE:
	case OCS_FATAL_ERROR:
	case OCS_DEVICE_FATAL_ERROR:
	case OCS_INVALID_CRYPTO_CONFIG:
	case OCS_GENERAL_CRYPTO_ERROR:
	default:
		result |= DID_ERROR << 16;
		dev_err(hba->dev,
				"OCS error from controller = %x for tag %d\n",
				ocs, lrbp->task_tag);
		/*
		 * This is called in interrupt context, hence avoid sleep
		 * while printing debug registers. Also print only the minimum
		 * debug registers needed to debug OCS failure.
		 */
		__ufshcd_print_host_regs(hba, true);
		ufshcd_print_host_state(hba);
		break;
	} /* end of switch */

	if ((host_byte(result) != DID_OK) && !hba->silence_err_logs) {
		print_prdt = (ocs == OCS_INVALID_PRDT_ATTR ||
			ocs == OCS_MISMATCH_DATA_BUF_SIZE);
		ufshcd_print_trs(hba, 1 << lrbp->task_tag, print_prdt);
	}

	if ((host_byte(result) == DID_ERROR) ||
	    (host_byte(result) == DID_ABORT))
		ufsdbg_set_err_state(hba);

	return result;
}

/**
 * ufshcd_uic_cmd_compl - handle completion of uic command
 * @hba: per adapter instance
 * @intr_status: interrupt status generated by the controller
 *
 * Returns
 *  IRQ_HANDLED - If interrupt is valid
 *  IRQ_NONE    - If invalid interrupt
 */
static irqreturn_t ufshcd_uic_cmd_compl(struct ufs_hba *hba, u32 intr_status)
{
	irqreturn_t retval = IRQ_NONE;

	if ((intr_status & UIC_COMMAND_COMPL) && hba->active_uic_cmd) {
		hba->active_uic_cmd->argument2 |=
			ufshcd_get_uic_cmd_result(hba);
		hba->active_uic_cmd->argument3 =
			ufshcd_get_dme_attr_val(hba);
		complete(&hba->active_uic_cmd->done);
		retval = IRQ_HANDLED;
	}

	if (intr_status & UFSHCD_UIC_PWR_MASK) {
		if (hba->uic_async_done) {
			complete(hba->uic_async_done);
			retval = IRQ_HANDLED;
		} else if (ufshcd_is_auto_hibern8_enabled(hba)) {
			/*
			 * If uic_async_done flag is not set then this
			 * is an Auto hibern8 err interrupt.
			 * Perform a host reset followed by a full
			 * link recovery.
			 */
			hba->ufshcd_state = UFSHCD_STATE_ERROR;
			hba->force_host_reset = true;
			dev_err(hba->dev, "%s: Auto Hibern8 %s failed - status: 0x%08x, upmcrs: 0x%08x\n",
				__func__, (intr_status & UIC_HIBERNATE_ENTER) ?
				"Enter" : "Exit",
				intr_status, ufshcd_get_upmcrs(hba));
			/*
			 * It is possible to see auto-h8 errors during card
			 * removal, so set this flag and let the error handler
			 * decide if this error is seen while card was present
			 * or due to card removal.
			 * If error is seen during card removal, we don't want
			 * to printout the debug messages.
			 */
			hba->auto_h8_err = true;
			queue_work(hba->recovery_wq, &hba->eh_work);
			retval = IRQ_HANDLED;
		}
	}
	return retval;
}

/**
 * __ufshcd_transfer_req_compl - handle SCSI and query command completion
 * @hba: per adapter instance
 * @completed_reqs: requests to complete
 */
static void __ufshcd_transfer_req_compl(struct ufs_hba *hba,
					unsigned long completed_reqs)
{
	struct ufshcd_lrb *lrbp;
	struct scsi_cmnd *cmd;
	int result;
	int index;

	for_each_set_bit(index, &completed_reqs, hba->nutrs) {
		lrbp = &hba->lrb[index];
		cmd = lrbp->cmd;
		if (cmd) {
			ufshcd_cond_add_cmd_trace(hba, index, "scsi_cmpl");
			ufshcd_update_tag_stats_completion(hba, cmd);
			result = ufshcd_transfer_rsp_status(hba, lrbp);
			scsi_dma_unmap(cmd);
			cmd->result = result;
			lrbp->compl_time_stamp = ktime_get();
			update_req_stats(hba, lrbp);
			ufshcd_complete_lrbp_crypto(hba, cmd, lrbp);
			/* Mark completed command as NULL in LRB */
			lrbp->cmd = NULL;
			hba->ufs_stats.clk_rel.ctx = XFR_REQ_COMPL;
			if (cmd->request) {
				/*
				 * As we are accessing the "request" structure,
				 * this must be called before calling
				 * ->scsi_done() callback.
				 */
				ufshcd_vops_pm_qos_req_end(hba, cmd->request,
					false);
			}

			clear_bit_unlock(index, &hba->lrb_in_use);
			/*
			 *__ufshcd_release and __ufshcd_hibern8_release is
			 * called after clear_bit_unlock so that
			 * these function can be called with updated state of
			 * lrb_in_use flag so that for last transfer req
			 * completion, gate and hibernate work function would
			 * be called to gate the clock and put the link in
			 * hibern8 state.
			 */
			__ufshcd_release(hba, false);
			__ufshcd_hibern8_release(hba, false);

			/* Do not touch lrbp after scsi done */
			cmd->scsi_done(cmd);
		} else if (lrbp->command_type == UTP_CMD_TYPE_DEV_MANAGE ||
			lrbp->command_type == UTP_CMD_TYPE_UFS_STORAGE) {
			lrbp->compl_time_stamp = ktime_get();
			if (hba->dev_cmd.complete) {
				ufshcd_cond_add_cmd_trace(hba, index,
						"dev_cmd_cmpl");
				complete(hba->dev_cmd.complete);
			}
		}
		if (ufshcd_is_clkscaling_supported(hba))
			hba->clk_scaling.active_reqs--;
	}

	/* clear corresponding bits of completed commands */
	hba->outstanding_reqs ^= completed_reqs;

	ufshcd_clk_scaling_update_busy(hba);

	/* we might have free'd some tags above */
	wake_up(&hba->dev_cmd.tag_wq);
}

/**
 * ufshcd_abort_outstanding_requests - abort all outstanding transfer requests.
 * @hba: per adapter instance
 * @result: error result to inform scsi layer about
 */
void ufshcd_abort_outstanding_transfer_requests(struct ufs_hba *hba, int result)
{
	u8 index;
	struct ufshcd_lrb *lrbp;
	struct scsi_cmnd *cmd;

	if (!hba->outstanding_reqs)
		return;

	for_each_set_bit(index, &hba->outstanding_reqs, hba->nutrs) {
		lrbp = &hba->lrb[index];
		cmd = lrbp->cmd;
		if (cmd) {
			ufshcd_cond_add_cmd_trace(hba, index, "scsi_failed");
			ufshcd_update_error_stats(hba,
					UFS_ERR_INT_FATAL_ERRORS);
			scsi_dma_unmap(cmd);
			cmd->result = result;
			/* Clear pending transfer requests */
			ufshcd_clear_cmd(hba, index);
			ufshcd_outstanding_req_clear(hba, index);
			lrbp->compl_time_stamp = ktime_get();
			update_req_stats(hba, lrbp);
			/* Mark completed command as NULL in LRB */
			lrbp->cmd = NULL;
			if (cmd->request) {
				/*
				 * As we are accessing the "request" structure,
				 * this must be called before calling
				 * ->scsi_done() callback.
				 */
				ufshcd_vops_pm_qos_req_end(hba, cmd->request,
					true);
			}
			clear_bit_unlock(index, &hba->lrb_in_use);

			/*
			 * ufshcd_release_all is called after clear_bit_unlock
			 * so that the function can be called with updated state
			 * of lrb_in_use flag so that for last abort req
			 * completion, gate and hibernate work function would
			 * be called to gate the clock and put the link in
			 * hibern8 state.
			 */
			 ufshcd_release_all(hba);

			/* Do not touch lrbp after scsi done */
			cmd->scsi_done(cmd);
		} else if (lrbp->command_type == UTP_CMD_TYPE_DEV_MANAGE) {
			lrbp->compl_time_stamp = ktime_get();
			if (hba->dev_cmd.complete) {
				ufshcd_cond_add_cmd_trace(hba, index,
							"dev_cmd_failed");
				ufshcd_outstanding_req_clear(hba, index);
				complete(hba->dev_cmd.complete);
			}
		}
		if (ufshcd_is_clkscaling_supported(hba))
			hba->clk_scaling.active_reqs--;
	}
}

/**
 * ufshcd_transfer_req_compl - handle SCSI and query command completion
 * @hba: per adapter instance
 *
 * Returns
 *  IRQ_HANDLED - If interrupt is valid
 *  IRQ_NONE    - If invalid interrupt
 */
static irqreturn_t ufshcd_transfer_req_compl(struct ufs_hba *hba)
{
	unsigned long completed_reqs;
	u32 tr_doorbell;

	/* Resetting interrupt aggregation counters first and reading the
	 * DOOR_BELL afterward allows us to handle all the completed requests.
	 * In order to prevent other interrupts starvation the DB is read once
	 * after reset. The down side of this solution is the possibility of
	 * false interrupt if device completes another request after resetting
	 * aggregation and before reading the DB.
	 */
	if (ufshcd_is_intr_aggr_allowed(hba) &&
	    !(hba->quirks & UFSHCI_QUIRK_SKIP_RESET_INTR_AGGR))
		ufshcd_reset_intr_aggr(hba);

	tr_doorbell = ufshcd_readl(hba, REG_UTP_TRANSFER_REQ_DOOR_BELL);
	completed_reqs = tr_doorbell ^ hba->outstanding_reqs;

	if (completed_reqs) {
		__ufshcd_transfer_req_compl(hba, completed_reqs);
		return IRQ_HANDLED;
	} else {
		return IRQ_NONE;
	}
}

/**
 * ufshcd_disable_ee - disable exception event
 * @hba: per-adapter instance
 * @mask: exception event to disable
 *
 * Disables exception event in the device so that the EVENT_ALERT
 * bit is not set.
 *
 * Returns zero on success, non-zero error value on failure.
 */
static int ufshcd_disable_ee(struct ufs_hba *hba, u16 mask)
{
	int err = 0;
	u32 val;

	if (!(hba->ee_ctrl_mask & mask))
		goto out;

	val = hba->ee_ctrl_mask & ~mask;
	val &= MASK_EE_STATUS;
	err = ufshcd_query_attr_retry(hba, UPIU_QUERY_OPCODE_WRITE_ATTR,
			QUERY_ATTR_IDN_EE_CONTROL, 0, 0, &val);
	if (!err)
		hba->ee_ctrl_mask &= ~mask;
out:
	return err;
}

/**
 * ufshcd_enable_ee - enable exception event
 * @hba: per-adapter instance
 * @mask: exception event to enable
 *
 * Enable corresponding exception event in the device to allow
 * device to alert host in critical scenarios.
 *
 * Returns zero on success, non-zero error value on failure.
 */
static int ufshcd_enable_ee(struct ufs_hba *hba, u16 mask)
{
	int err = 0;
	u32 val;

	if (hba->ee_ctrl_mask & mask)
		goto out;

	val = hba->ee_ctrl_mask | mask;
	val &= MASK_EE_STATUS;
	err = ufshcd_query_attr_retry(hba, UPIU_QUERY_OPCODE_WRITE_ATTR,
			QUERY_ATTR_IDN_EE_CONTROL, 0, 0, &val);
	if (!err)
		hba->ee_ctrl_mask |= mask;
out:
	return err;
}

/**
 * ufshcd_enable_auto_bkops - Allow device managed BKOPS
 * @hba: per-adapter instance
 *
 * Allow device to manage background operations on its own. Enabling
 * this might lead to inconsistent latencies during normal data transfers
 * as the device is allowed to manage its own way of handling background
 * operations.
 *
 * Returns zero on success, non-zero on failure.
 */
static int ufshcd_enable_auto_bkops(struct ufs_hba *hba)
{
	int err = 0;

	if (hba->auto_bkops_enabled)
		goto out;

	err = ufshcd_query_flag_retry(hba, UPIU_QUERY_OPCODE_SET_FLAG,
			QUERY_FLAG_IDN_BKOPS_EN, NULL);
	if (err) {
		dev_err(hba->dev, "%s: failed to enable bkops %d\n",
				__func__, err);
		goto out;
	}

	hba->auto_bkops_enabled = true;
	trace_ufshcd_auto_bkops_state(dev_name(hba->dev), 1);

	/* No need of URGENT_BKOPS exception from the device */
	err = ufshcd_disable_ee(hba, MASK_EE_URGENT_BKOPS);
	if (err)
		dev_err(hba->dev, "%s: failed to disable exception event %d\n",
				__func__, err);
out:
	return err;
}

/**
 * ufshcd_disable_auto_bkops - block device in doing background operations
 * @hba: per-adapter instance
 *
 * Disabling background operations improves command response latency but
 * has drawback of device moving into critical state where the device is
 * not-operable. Make sure to call ufshcd_enable_auto_bkops() whenever the
 * host is idle so that BKOPS are managed effectively without any negative
 * impacts.
 *
 * Returns zero on success, non-zero on failure.
 */
static int ufshcd_disable_auto_bkops(struct ufs_hba *hba)
{
	int err = 0;

	if (!hba->auto_bkops_enabled)
		goto out;

	/*
	 * If host assisted BKOPs is to be enabled, make sure
	 * urgent bkops exception is allowed.
	 */
	err = ufshcd_enable_ee(hba, MASK_EE_URGENT_BKOPS);
	if (err) {
		dev_err(hba->dev, "%s: failed to enable exception event %d\n",
				__func__, err);
		goto out;
	}

	err = ufshcd_query_flag_retry(hba, UPIU_QUERY_OPCODE_CLEAR_FLAG,
			QUERY_FLAG_IDN_BKOPS_EN, NULL);
	if (err) {
		dev_err(hba->dev, "%s: failed to disable bkops %d\n",
				__func__, err);
		ufshcd_disable_ee(hba, MASK_EE_URGENT_BKOPS);
		goto out;
	}

	hba->auto_bkops_enabled = false;
	trace_ufshcd_auto_bkops_state(dev_name(hba->dev), 0);
out:
	return err;
}

/**
 * ufshcd_force_reset_auto_bkops - force reset auto bkops state
 * @hba: per adapter instance
 *
 * After a device reset the device may toggle the BKOPS_EN flag
 * to default value. The s/w tracking variables should be updated
 * as well. This function would change the auto-bkops state based on
 * UFSHCD_CAP_KEEP_AUTO_BKOPS_ENABLED_EXCEPT_SUSPEND.
 */
static void ufshcd_force_reset_auto_bkops(struct ufs_hba *hba)
{
	if (ufshcd_keep_autobkops_enabled_except_suspend(hba)) {
		hba->auto_bkops_enabled = false;
		hba->ee_ctrl_mask |= MASK_EE_URGENT_BKOPS;
		ufshcd_enable_auto_bkops(hba);
	} else {
		hba->auto_bkops_enabled = true;
		hba->ee_ctrl_mask &= ~MASK_EE_URGENT_BKOPS;
		ufshcd_disable_auto_bkops(hba);
	}
}

static inline int ufshcd_get_bkops_status(struct ufs_hba *hba, u32 *status)
{
	return ufshcd_query_attr_retry(hba, UPIU_QUERY_OPCODE_READ_ATTR,
			QUERY_ATTR_IDN_BKOPS_STATUS, 0, 0, status);
}

/**
 * ufshcd_bkops_ctrl - control the auto bkops based on current bkops status
 * @hba: per-adapter instance
 * @status: bkops_status value
 *
 * Read the bkops_status from the UFS device and Enable fBackgroundOpsEn
 * flag in the device to permit background operations if the device
 * bkops_status is greater than or equal to "status" argument passed to
 * this function, disable otherwise.
 *
 * Returns 0 for success, non-zero in case of failure.
 *
 * NOTE: Caller of this function can check the "hba->auto_bkops_enabled" flag
 * to know whether auto bkops is enabled or disabled after this function
 * returns control to it.
 */
static int ufshcd_bkops_ctrl(struct ufs_hba *hba,
			     enum bkops_status status)
{
	int err;
	u32 curr_status = 0;

	err = ufshcd_get_bkops_status(hba, &curr_status);
	if (err) {
		dev_err(hba->dev, "%s: failed to get BKOPS status %d\n",
				__func__, err);
		goto out;
	} else if (curr_status > BKOPS_STATUS_MAX) {
		dev_err(hba->dev, "%s: invalid BKOPS status %d\n",
				__func__, curr_status);
		err = -EINVAL;
		goto out;
	}

	if (curr_status >= status)
		err = ufshcd_enable_auto_bkops(hba);
	else
		err = ufshcd_disable_auto_bkops(hba);
out:
	return err;
}

/**
 * ufshcd_urgent_bkops - handle urgent bkops exception event
 * @hba: per-adapter instance
 *
 * Enable fBackgroundOpsEn flag in the device to permit background
 * operations.
 *
 * If BKOPs is enabled, this function returns 0, 1 if the bkops in not enabled
 * and negative error value for any other failure.
 */
static int ufshcd_urgent_bkops(struct ufs_hba *hba)
{
	return ufshcd_bkops_ctrl(hba, hba->urgent_bkops_lvl);
}

static inline int ufshcd_get_ee_status(struct ufs_hba *hba, u32 *status)
{
	return ufshcd_query_attr_retry(hba, UPIU_QUERY_OPCODE_READ_ATTR,
			QUERY_ATTR_IDN_EE_STATUS, 0, 0, status);
}

static void ufshcd_bkops_exception_event_handler(struct ufs_hba *hba)
{
	int err;
	u32 curr_status = 0;

	if (hba->is_urgent_bkops_lvl_checked)
		goto enable_auto_bkops;

	err = ufshcd_get_bkops_status(hba, &curr_status);
	if (err) {
		dev_err(hba->dev, "%s: failed to get BKOPS status %d\n",
				__func__, err);
		goto out;
	}

	/*
	 * We are seeing that some devices are raising the urgent bkops
	 * exception events even when BKOPS status doesn't indicate performace
	 * impacted or critical. Handle these device by determining their urgent
	 * bkops status at runtime.
	 */
	if (curr_status < BKOPS_STATUS_PERF_IMPACT) {
		dev_err(hba->dev, "%s: device raised urgent BKOPS exception for bkops status %d\n",
				__func__, curr_status);
		/* update the current status as the urgent bkops level */
		hba->urgent_bkops_lvl = curr_status;
		hba->is_urgent_bkops_lvl_checked = true;
	}

enable_auto_bkops:
	err = ufshcd_enable_auto_bkops(hba);
out:
	if (err < 0)
		dev_err(hba->dev, "%s: failed to handle urgent bkops %d\n",
				__func__, err);
}

static bool ufshcd_wb_sup(struct ufs_hba *hba)
{
	return ((hba->dev_info.d_ext_ufs_feature_sup &
		   UFS_DEV_WRITE_BOOSTER_SUP) &&
		  (hba->dev_info.b_wb_buffer_type
		   || hba->dev_info.wb_config_lun));
}

static int ufshcd_wb_ctrl(struct ufs_hba *hba, bool enable)
{
	int ret;
	enum query_opcode opcode;

	if (!ufshcd_wb_sup(hba))
		return 0;

	if (enable)
		opcode = UPIU_QUERY_OPCODE_SET_FLAG;
	else
		opcode = UPIU_QUERY_OPCODE_CLEAR_FLAG;

	ret = ufshcd_query_flag_retry(hba, opcode,
				      QUERY_FLAG_IDN_WB_EN, NULL);
	if (ret) {
		dev_err(hba->dev, "%s write booster %s failed %d\n",
			__func__, enable ? "enable" : "disable", ret);
		return ret;
	}

	hba->wb_enabled = enable;
	dev_dbg(hba->dev, "%s write booster %s %d\n",
			__func__, enable ? "enable" : "disable", ret);

	return ret;
}

static int ufshcd_wb_toggle_flush_during_h8(struct ufs_hba *hba, bool set)
{
	int val;

	if (set)
		val =  UPIU_QUERY_OPCODE_SET_FLAG;
	else
		val = UPIU_QUERY_OPCODE_CLEAR_FLAG;

	return ufshcd_query_flag_retry(hba, val,
			       QUERY_FLAG_IDN_WB_BUFF_FLUSH_DURING_HIBERN8,
				       NULL);
}

static int ufshcd_wb_buf_flush_enable(struct ufs_hba *hba)
{
	int ret;

	if (!ufshcd_wb_sup(hba) || hba->wb_buf_flush_enabled)
		return 0;

	ret = ufshcd_query_flag_retry(hba, UPIU_QUERY_OPCODE_SET_FLAG,
				      QUERY_FLAG_IDN_WB_BUFF_FLUSH_EN, NULL);
	if (ret)
		dev_err(hba->dev, "%s WB - buf flush enable failed %d\n",
			__func__, ret);
	else
		hba->wb_buf_flush_enabled = true;

	dev_dbg(hba->dev, "WB - Flush enabled: %d\n", ret);
	return ret;
}

static int ufshcd_wb_buf_flush_disable(struct ufs_hba *hba)
{
	int ret;

	if (!ufshcd_wb_sup(hba) || !hba->wb_buf_flush_enabled)
		return 0;

	ret = ufshcd_query_flag_retry(hba, UPIU_QUERY_OPCODE_CLEAR_FLAG,
				      QUERY_FLAG_IDN_WB_BUFF_FLUSH_EN, NULL);
	if (ret) {
		dev_warn(hba->dev, "%s: WB - buf flush disable failed %d\n",
			__func__, ret);
	} else {
		hba->wb_buf_flush_enabled = false;
		dev_dbg(hba->dev, "WB - Flush disabled: %d\n", ret);
	}

	return ret;
}

static bool ufshcd_wb_is_buf_flush_needed(struct ufs_hba *hba)
{
	int ret;
	u32 cur_buf, status, avail_buf;

	if (!ufshcd_wb_sup(hba))
		return false;

	ret = ufshcd_query_attr_retry(hba, UPIU_QUERY_OPCODE_READ_ATTR,
				      QUERY_ATTR_IDN_AVAIL_WB_BUFF_SIZE,
				      0, 0, &avail_buf);
	if (ret) {
		dev_warn(hba->dev, "%s dAvailableWriteBoosterBufferSize read failed %d\n",
			 __func__, ret);
		return false;
	}

	ret = ufshcd_vops_get_user_cap_mode(hba);
	if (ret <= 0) {
		dev_dbg(hba->dev, "Get user-cap reduction mode: failed: %d\n",
			ret);
		/* Most commonly used */
		ret = UFS_WB_BUFF_PRESERVE_USER_SPACE;
	}

	hba->dev_info.keep_vcc_on = false;
	if (ret == UFS_WB_BUFF_USER_SPACE_RED_EN) {
		if (avail_buf <= UFS_WB_10_PERCENT_BUF_REMAIN) {
			hba->dev_info.keep_vcc_on = true;
			return true;
		}
		return false;
	} else if (ret == UFS_WB_BUFF_PRESERVE_USER_SPACE) {
		ret = ufshcd_query_attr_retry(hba, UPIU_QUERY_OPCODE_READ_ATTR,
					      QUERY_ATTR_IDN_CURR_WB_BUFF_SIZE,
					      0, 0, &cur_buf);
		if (ret) {
			dev_err(hba->dev, "%s dCurWriteBoosterBufferSize read failed %d\n",
				 __func__, ret);
			return false;
		}

		if (!cur_buf) {
			dev_info(hba->dev, "dCurWBBuf: %d WB disabled until free-space is available\n",
				 cur_buf);
			return false;
		}

		ret = ufshcd_get_ee_status(hba, &status);
		if (ret) {
			dev_err(hba->dev, "%s: failed to get exception status %d\n",
				__func__, ret);
			if (avail_buf < UFS_WB_40_PERCENT_BUF_REMAIN) {
				hba->dev_info.keep_vcc_on = true;
				return true;
			}
			return false;
		}

		status &= hba->ee_ctrl_mask;

		if ((status & MASK_EE_URGENT_BKOPS) ||
		    (avail_buf < UFS_WB_40_PERCENT_BUF_REMAIN)) {
			hba->dev_info.keep_vcc_on = true;
			return true;
		}
	}
	return false;
}

/**
 * ufshcd_exception_event_handler - handle exceptions raised by device
 * @work: pointer to work data
 *
 * Read bExceptionEventStatus attribute from the device and handle the
 * exception event accordingly.
 */
static void ufshcd_exception_event_handler(struct work_struct *work)
{
	struct ufs_hba *hba;
	int err;
	u32 status = 0;
	hba = container_of(work, struct ufs_hba, eeh_work);

	pm_runtime_get_sync(hba->dev);
	ufshcd_scsi_block_requests(hba);
	err = ufshcd_get_ee_status(hba, &status);
	if (err) {
		dev_err(hba->dev, "%s: failed to get exception status %d\n",
				__func__, err);
		goto out;
	}

	status &= hba->ee_ctrl_mask;

	if (status & MASK_EE_URGENT_BKOPS)
		ufshcd_bkops_exception_event_handler(hba);

out:
	ufshcd_scsi_unblock_requests(hba);
	/*
	 * pm_runtime_get_noresume is called while scheduling
	 * eeh_work to avoid suspend racing with exception work.
	 * Hence decrement usage counter using pm_runtime_put_noidle
	 * to allow suspend on completion of exception event handler.
	 */
	pm_runtime_put_noidle(hba->dev);
	pm_runtime_put(hba->dev);
	return;
}

/* Complete requests that have door-bell cleared */
static void ufshcd_complete_requests(struct ufs_hba *hba)
{
	ufshcd_transfer_req_compl(hba);
	ufshcd_tmc_handler(hba);
}

/**
 * ufshcd_quirk_dl_nac_errors - This function checks if error handling is
 *				to recover from the DL NAC errors or not.
 * @hba: per-adapter instance
 *
 * Returns true if error handling is required, false otherwise
 */
static bool ufshcd_quirk_dl_nac_errors(struct ufs_hba *hba)
{
	unsigned long flags;
	bool err_handling = true;

	spin_lock_irqsave(hba->host->host_lock, flags);
	/*
	 * UFS_DEVICE_QUIRK_RECOVERY_FROM_DL_NAC_ERRORS only workaround the
	 * device fatal error and/or DL NAC & REPLAY timeout errors.
	 */
	if (hba->saved_err & (CONTROLLER_FATAL_ERROR | SYSTEM_BUS_FATAL_ERROR))
		goto out;

	if ((hba->saved_err & DEVICE_FATAL_ERROR) ||
	    ((hba->saved_err & UIC_ERROR) &&
	     (hba->saved_uic_err & UFSHCD_UIC_DL_TCx_REPLAY_ERROR))) {
		/*
		 * we have to do error recovery but atleast silence the error
		 * logs.
		 */
		hba->silence_err_logs = true;
		goto out;
	}

	if ((hba->saved_err & UIC_ERROR) &&
	    (hba->saved_uic_err & UFSHCD_UIC_DL_NAC_RECEIVED_ERROR)) {
		int err;
		/*
		 * wait for 50ms to see if we can get any other errors or not.
		 */
		spin_unlock_irqrestore(hba->host->host_lock, flags);
		msleep(50);
		spin_lock_irqsave(hba->host->host_lock, flags);

		/*
		 * now check if we have got any other severe errors other than
		 * DL NAC error?
		 */
		if ((hba->saved_err & INT_FATAL_ERRORS) ||
		    ((hba->saved_err & UIC_ERROR) &&
		    (hba->saved_uic_err & ~UFSHCD_UIC_DL_NAC_RECEIVED_ERROR))) {
			if (((hba->saved_err & INT_FATAL_ERRORS) ==
				DEVICE_FATAL_ERROR) || (hba->saved_uic_err &
					~UFSHCD_UIC_DL_NAC_RECEIVED_ERROR))
				hba->silence_err_logs = true;
			goto out;
		}

		/*
		 * As DL NAC is the only error received so far, send out NOP
		 * command to confirm if link is still active or not.
		 *   - If we don't get any response then do error recovery.
		 *   - If we get response then clear the DL NAC error bit.
		 */

		/* silence the error logs from NOP command */
		hba->silence_err_logs = true;
		spin_unlock_irqrestore(hba->host->host_lock, flags);
		err = ufshcd_verify_dev_init(hba);
		spin_lock_irqsave(hba->host->host_lock, flags);
		hba->silence_err_logs = false;

		if (err) {
			hba->silence_err_logs = true;
			goto out;
		}

		/* Link seems to be alive hence ignore the DL NAC errors */
		if (hba->saved_uic_err == UFSHCD_UIC_DL_NAC_RECEIVED_ERROR)
			hba->saved_err &= ~UIC_ERROR;
		/* clear NAC error */
		hba->saved_uic_err &= ~UFSHCD_UIC_DL_NAC_RECEIVED_ERROR;
		if (!hba->saved_uic_err) {
			err_handling = false;
			goto out;
		}
		/*
		 * there seems to be some errors other than NAC, so do error
		 * recovery
		 */
		hba->silence_err_logs = true;
	}
out:
	spin_unlock_irqrestore(hba->host->host_lock, flags);
	return err_handling;
}

/**
 * ufshcd_err_handler - handle UFS errors that require s/w attention
 * @work: pointer to work structure
 */
static void ufshcd_err_handler(struct work_struct *work)
{
	struct ufs_hba *hba;
	unsigned long flags;
	bool err_xfer = false, err_tm = false;
	int err = 0;
	int tag;
	bool needs_reset = false;
	bool clks_enabled = false;

	hba = container_of(work, struct ufs_hba, eh_work);

	spin_lock_irqsave(hba->host->host_lock, flags);
	ufsdbg_set_err_state(hba);

	if (hba->ufshcd_state == UFSHCD_STATE_RESET)
		goto out;

	/*
	 * Make sure the clocks are ON before we proceed with err
	 * handling. For the majority of cases err handler would be
	 * run with clocks ON. There is a possibility that the err
	 * handler was scheduled due to auto hibern8 error interrupt,
	 * in which case the clocks could be gated or be in the
	 * process of gating when the err handler runs.
	 */
	if (unlikely((hba->clk_gating.state != CLKS_ON) &&
	    ufshcd_is_auto_hibern8_enabled(hba))) {
		spin_unlock_irqrestore(hba->host->host_lock, flags);
		hba->ufs_stats.clk_hold.ctx = ERR_HNDLR_WORK;
		ufshcd_hold(hba, false);
		spin_lock_irqsave(hba->host->host_lock, flags);
		clks_enabled = true;
	}

	hba->ufshcd_state = UFSHCD_STATE_RESET;
	ufshcd_set_eh_in_progress(hba);

	/* Complete requests that have door-bell cleared by h/w */
	ufshcd_complete_requests(hba);

	if (hba->dev_info.quirks &
	    UFS_DEVICE_QUIRK_RECOVERY_FROM_DL_NAC_ERRORS) {
		bool ret;

		spin_unlock_irqrestore(hba->host->host_lock, flags);
		/* release the lock as ufshcd_quirk_dl_nac_errors() may sleep */
		ret = ufshcd_quirk_dl_nac_errors(hba);
		spin_lock_irqsave(hba->host->host_lock, flags);
		if (!ret)
			goto skip_err_handling;
	}

	/*
	 * Dump controller state before resetting. Transfer requests state
	 * will be dump as part of the request completion.
	 */
	if ((hba->saved_err & (INT_FATAL_ERRORS | UIC_ERROR | UIC_LINK_LOST)) ||
	    hba->auto_h8_err) {
		dev_err(hba->dev, "%s: saved_err 0x%x saved_uic_err 0x%x\n",
			__func__, hba->saved_err, hba->saved_uic_err);
		if (!hba->silence_err_logs) {
			/* release lock as print host regs sleeps */
			spin_unlock_irqrestore(hba->host->host_lock, flags);
			ufshcd_print_host_regs(hba);
			ufshcd_print_host_state(hba);
			ufshcd_print_pwr_info(hba);
			ufshcd_print_tmrs(hba, hba->outstanding_tasks);
			ufshcd_print_cmd_log(hba);
			spin_lock_irqsave(hba->host->host_lock, flags);
		}
		hba->auto_h8_err = false;
	}

	if ((hba->saved_err & (INT_FATAL_ERRORS | UIC_LINK_LOST))
	    || hba->saved_ce_err || hba->force_host_reset ||
	    ((hba->saved_err & UIC_ERROR) &&
	    (hba->saved_uic_err & (UFSHCD_UIC_DL_PA_INIT_ERROR |
				   UFSHCD_UIC_DL_NAC_RECEIVED_ERROR |
				   UFSHCD_UIC_DL_TCx_REPLAY_ERROR))))
		needs_reset = true;

	/*
	 * if host reset is required then skip clearing the pending
	 * transfers forcefully because they will get cleared during
	 * host reset and restore
	 */
	if (needs_reset)
		goto skip_pending_xfer_clear;

	/* release lock as clear command might sleep */
	spin_unlock_irqrestore(hba->host->host_lock, flags);
	/* Clear pending transfer requests */
	for_each_set_bit(tag, &hba->outstanding_reqs, hba->nutrs) {
		if (ufshcd_clear_cmd(hba, tag)) {
			err_xfer = true;
			goto lock_skip_pending_xfer_clear;
		}
	}

	/* Clear pending task management requests */
	for_each_set_bit(tag, &hba->outstanding_tasks, hba->nutmrs) {
		if (ufshcd_clear_tm_cmd(hba, tag)) {
			err_tm = true;
			goto lock_skip_pending_xfer_clear;
		}
	}

lock_skip_pending_xfer_clear:
	spin_lock_irqsave(hba->host->host_lock, flags);

	/* Complete the requests that are cleared by s/w */
	ufshcd_complete_requests(hba);

	if (err_xfer || err_tm)
		needs_reset = true;

skip_pending_xfer_clear:
	/* Fatal errors need reset */
	if (needs_reset) {
		unsigned long max_doorbells = (1UL << hba->nutrs) - 1;

		if (hba->saved_err & INT_FATAL_ERRORS)
			ufshcd_update_error_stats(hba,
						  UFS_ERR_INT_FATAL_ERRORS);
		if (hba->saved_ce_err)
			ufshcd_update_error_stats(hba, UFS_ERR_CRYPTO_ENGINE);

		if (hba->saved_err & UIC_ERROR)
			ufshcd_update_error_stats(hba,
						  UFS_ERR_INT_UIC_ERROR);

		if (err_xfer || err_tm)
			ufshcd_update_error_stats(hba,
						  UFS_ERR_CLEAR_PEND_XFER_TM);

		/*
		 * ufshcd_reset_and_restore() does the link reinitialization
		 * which will need atleast one empty doorbell slot to send the
		 * device management commands (NOP and query commands).
		 * If there is no slot empty at this moment then free up last
		 * slot forcefully.
		 */
		if (hba->outstanding_reqs == max_doorbells)
			__ufshcd_transfer_req_compl(hba,
						    (1UL << (hba->nutrs - 1)));

		spin_unlock_irqrestore(hba->host->host_lock, flags);
		err = ufshcd_reset_and_restore(hba);
		spin_lock_irqsave(hba->host->host_lock, flags);
		if (err) {
			dev_err(hba->dev, "%s: reset and restore failed\n",
					__func__);
			hba->ufshcd_state = UFSHCD_STATE_ERROR;
		}
		/*
		 * Inform scsi mid-layer that we did reset and allow to handle
		 * Unit Attention properly.
		 */
		scsi_report_bus_reset(hba->host, 0);
		hba->saved_err = 0;
		hba->saved_uic_err = 0;
		hba->saved_ce_err = 0;
		hba->force_host_reset = false;
	}

skip_err_handling:
	if (!needs_reset) {
		hba->ufshcd_state = UFSHCD_STATE_OPERATIONAL;
		if (hba->saved_err || hba->saved_uic_err)
			dev_err_ratelimited(hba->dev, "%s: exit: saved_err 0x%x saved_uic_err 0x%x",
			    __func__, hba->saved_err, hba->saved_uic_err);
	}

	hba->silence_err_logs = false;

	if (clks_enabled) {
		__ufshcd_release(hba, false);
		hba->ufs_stats.clk_rel.ctx = ERR_HNDLR_WORK;
	}
out:
	ufshcd_clear_eh_in_progress(hba);
	spin_unlock_irqrestore(hba->host->host_lock, flags);
}

static void ufshcd_update_uic_reg_hist(struct ufs_uic_err_reg_hist *reg_hist,
		u32 reg)
{
	reg_hist->reg[reg_hist->pos] = reg;
	reg_hist->tstamp[reg_hist->pos] = ktime_get();
	reg_hist->pos = (reg_hist->pos + 1) % UIC_ERR_REG_HIST_LENGTH;
}

static void ufshcd_rls_handler(struct work_struct *work)
{
	struct ufs_hba *hba;
	int ret = 0;
	u32 mode;

	hba = container_of(work, struct ufs_hba, rls_work);

	pm_runtime_get_sync(hba->dev);
	down_write(&hba->lock);
	ufshcd_scsi_block_requests(hba);
	if (ufshcd_is_shutdown_ongoing(hba))
		goto out;
	ret = ufshcd_wait_for_doorbell_clr(hba, U64_MAX);
	if (ret) {
		dev_err(hba->dev,
			"Timed out (%d) waiting for DB to clear\n",
			ret);
		goto out;
	}

	ufshcd_dme_get(hba, UIC_ARG_MIB(PA_PWRMODE), &mode);
	if (hba->pwr_info.pwr_rx != ((mode >> PWR_RX_OFFSET) & PWR_INFO_MASK))
		hba->restore_needed = true;

	if (hba->pwr_info.pwr_tx != (mode & PWR_INFO_MASK))
		hba->restore_needed = true;

	ufshcd_dme_get(hba, UIC_ARG_MIB(PA_RXGEAR), &mode);
	if (hba->pwr_info.gear_rx != mode)
		hba->restore_needed = true;

	ufshcd_dme_get(hba, UIC_ARG_MIB(PA_TXGEAR), &mode);
	if (hba->pwr_info.gear_tx != mode)
		hba->restore_needed = true;

	if (hba->restore_needed)
		ret = ufshcd_config_pwr_mode(hba, &(hba->pwr_info));

	if (ret)
		dev_err(hba->dev, "%s: Failed setting power mode, err = %d\n",
			__func__, ret);
	else
		hba->restore_needed = false;

out:
	up_write(&hba->lock);
	ufshcd_scsi_unblock_requests(hba);
	pm_runtime_put_sync(hba->dev);
}

/**
 * ufshcd_update_uic_error - check and set fatal UIC error flags.
 * @hba: per-adapter instance
 *
 * Returns
 *  IRQ_HANDLED - If interrupt is valid
 *  IRQ_NONE    - If invalid interrupt
 */
static irqreturn_t ufshcd_update_uic_error(struct ufs_hba *hba)
{
	u32 reg;
	irqreturn_t retval = IRQ_NONE;

	/* PHY layer lane error */
	reg = ufshcd_readl(hba, REG_UIC_ERROR_CODE_PHY_ADAPTER_LAYER);
	if ((reg & UIC_PHY_ADAPTER_LAYER_ERROR) &&
	    (reg & UIC_PHY_ADAPTER_LAYER_ERROR_CODE_MASK)) {
		/*
		 * To know whether this error is fatal or not, DB timeout
		 * must be checked but this error is handled separately.
		 */
		dev_dbg(hba->dev, "%s: UIC Lane error reported, reg 0x%x\n",
				__func__, reg);
		ufshcd_update_uic_error_cnt(hba, reg, UFS_UIC_ERROR_PA);
		ufshcd_update_uic_reg_hist(&hba->ufs_stats.pa_err, reg);

		/*
		 * Don't ignore LINERESET indication during hibern8
		 * enter operation.
		 */
		if (reg & UIC_PHY_ADAPTER_LAYER_GENERIC_ERROR) {
			struct uic_command *cmd = hba->active_uic_cmd;

			if (cmd) {
				if (cmd->command == UIC_CMD_DME_HIBER_ENTER) {
					dev_err(hba->dev, "%s: LINERESET during hibern8 enter, reg 0x%x\n",
						__func__, reg);
					hba->full_init_linereset = true;
				}
			}
			if (!hba->full_init_linereset)
				queue_work(hba->recovery_wq, &hba->rls_work);
		}
		retval |= IRQ_HANDLED;
	}

	/* PA_INIT_ERROR is fatal and needs UIC reset */
	reg = ufshcd_readl(hba, REG_UIC_ERROR_CODE_DATA_LINK_LAYER);
	if ((reg & UIC_DATA_LINK_LAYER_ERROR) &&
	    (reg & UIC_DATA_LINK_LAYER_ERROR_CODE_MASK)) {
		ufshcd_update_uic_error_cnt(hba, reg, UFS_UIC_ERROR_DL);
		ufshcd_update_uic_reg_hist(&hba->ufs_stats.dl_err, reg);

		if (reg & UIC_DATA_LINK_LAYER_ERROR_PA_INIT) {
			hba->uic_error |= UFSHCD_UIC_DL_PA_INIT_ERROR;
		} else if (hba->dev_info.quirks &
			   UFS_DEVICE_QUIRK_RECOVERY_FROM_DL_NAC_ERRORS) {
			if (reg & UIC_DATA_LINK_LAYER_ERROR_NAC_RECEIVED)
				hba->uic_error |=
					UFSHCD_UIC_DL_NAC_RECEIVED_ERROR;
			else if (reg &
				 UIC_DATA_LINK_LAYER_ERROR_TCx_REPLAY_TIMEOUT)
				hba->uic_error |=
					UFSHCD_UIC_DL_TCx_REPLAY_ERROR;
		}
		retval |= IRQ_HANDLED;
	}

	/* UIC NL/TL/DME errors needs software retry */
	reg = ufshcd_readl(hba, REG_UIC_ERROR_CODE_NETWORK_LAYER);
	if ((reg & UIC_NETWORK_LAYER_ERROR) &&
	    (reg & UIC_NETWORK_LAYER_ERROR_CODE_MASK)) {
		ufshcd_update_uic_reg_hist(&hba->ufs_stats.nl_err, reg);
		hba->uic_error |= UFSHCD_UIC_NL_ERROR;
		retval |= IRQ_HANDLED;
	}

	reg = ufshcd_readl(hba, REG_UIC_ERROR_CODE_TRANSPORT_LAYER);
	if ((reg & UIC_TRANSPORT_LAYER_ERROR) &&
	    (reg & UIC_TRANSPORT_LAYER_ERROR_CODE_MASK)) {
		ufshcd_update_uic_reg_hist(&hba->ufs_stats.tl_err, reg);
		hba->uic_error |= UFSHCD_UIC_TL_ERROR;
		retval |= IRQ_HANDLED;
	}

	reg = ufshcd_readl(hba, REG_UIC_ERROR_CODE_DME);
	if ((reg & UIC_DME_ERROR) &&
	    (reg & UIC_DME_ERROR_CODE_MASK)) {
		ufshcd_update_uic_error_cnt(hba, reg, UFS_UIC_ERROR_DME);
		ufshcd_update_uic_reg_hist(&hba->ufs_stats.dme_err, reg);
		hba->uic_error |= UFSHCD_UIC_DME_ERROR;
		retval |= IRQ_HANDLED;
	}

	dev_dbg(hba->dev, "%s: UIC error flags = 0x%08x\n",
			__func__, hba->uic_error);
	return retval;
}

/**
 * ufshcd_check_errors - Check for errors that need s/w attention
 * @hba: per-adapter instance
 *
 * Returns
 *  IRQ_HANDLED - If interrupt is valid
 *  IRQ_NONE    - If invalid interrupt
 */
static irqreturn_t ufshcd_check_errors(struct ufs_hba *hba)
{
	bool queue_eh_work = false;
	irqreturn_t retval = IRQ_NONE;

	if (hba->errors & INT_FATAL_ERRORS || hba->ce_error)
		queue_eh_work = true;

	if (hba->errors & UIC_LINK_LOST) {
		dev_err(hba->dev, "%s: UIC_LINK_LOST received, errors 0x%x\n",
					__func__, hba->errors);
		queue_eh_work = true;
	}

	if (hba->errors & UIC_ERROR) {
		hba->uic_error = 0;
		retval = ufshcd_update_uic_error(hba);
		if (hba->uic_error)
			queue_eh_work = true;
	}

	if (queue_eh_work) {
		/*
		 * update the transfer error masks to sticky bits, let's do this
		 * irrespective of current ufshcd_state.
		 */
		hba->saved_err |= hba->errors;
		hba->saved_uic_err |= hba->uic_error;
		hba->saved_ce_err |= hba->ce_error;

		/* handle fatal errors only when link is functional */
		if (hba->ufshcd_state == UFSHCD_STATE_OPERATIONAL) {
			/*
			 * Set error handling in progress flag early so that we
			 * don't issue new requests any more.
			 */
			ufshcd_set_eh_in_progress(hba);

			hba->ufshcd_state = UFSHCD_STATE_EH_SCHEDULED;

			queue_work(hba->recovery_wq, &hba->eh_work);
		}
		retval |= IRQ_HANDLED;
	}
	/*
	 * if (!queue_eh_work) -
	 * Other errors are either non-fatal where host recovers
	 * itself without s/w intervention or errors that will be
	 * handled by the SCSI core layer.
	 */
	return retval;
}

/**
 * ufshcd_tmc_handler - handle task management function completion
 * @hba: per adapter instance
 *
 * Returns
 *  IRQ_HANDLED - If interrupt is valid
 *  IRQ_NONE    - If invalid interrupt
 */
static irqreturn_t ufshcd_tmc_handler(struct ufs_hba *hba)
{
	u32 tm_doorbell;

	tm_doorbell = ufshcd_readl(hba, REG_UTP_TASK_REQ_DOOR_BELL);
	hba->tm_condition = tm_doorbell ^ hba->outstanding_tasks;
	if (hba->tm_condition) {
		wake_up(&hba->tm_wq);
		return IRQ_HANDLED;
	} else {
		return IRQ_NONE;
	}
}

/**
 * ufshcd_sl_intr - Interrupt service routine
 * @hba: per adapter instance
 * @intr_status: contains interrupts generated by the controller
 *
 * Returns
 *  IRQ_HANDLED - If interrupt is valid
 *  IRQ_NONE    - If invalid interrupt
 */
static irqreturn_t ufshcd_sl_intr(struct ufs_hba *hba, u32 intr_status)
{
	irqreturn_t retval = IRQ_NONE;

	ufsdbg_error_inject_dispatcher(hba,
		ERR_INJECT_INTR, intr_status, &intr_status);

	hba->errors = UFSHCD_ERROR_MASK & intr_status;
	if (hba->errors || hba->ce_error)
		retval |= ufshcd_check_errors(hba);

	if (intr_status & UFSHCD_UIC_MASK)
		retval |= ufshcd_uic_cmd_compl(hba, intr_status);

	if (intr_status & UTP_TASK_REQ_COMPL)
		retval |= ufshcd_tmc_handler(hba);

	if (intr_status & UTP_TRANSFER_REQ_COMPL)
		retval |= ufshcd_transfer_req_compl(hba);

	return retval;
}

/**
 * ufshcd_intr - Main interrupt service routine
 * @irq: irq number
 * @__hba: pointer to adapter instance
 *
 * Returns IRQ_HANDLED - If interrupt is valid
 *		IRQ_NONE - If invalid interrupt
 */
static irqreturn_t ufshcd_intr(int irq, void *__hba)
{
	u32 intr_status, enabled_intr_status = 0;
	irqreturn_t retval = IRQ_NONE;
	struct ufs_hba *hba = __hba;
	int retries = hba->nutrs;

	spin_lock(hba->host->host_lock);
	intr_status = ufshcd_readl(hba, REG_INTERRUPT_STATUS);
	hba->ufs_stats.last_intr_status = intr_status;
	hba->ufs_stats.last_intr_ts = ktime_get();

	/*
	 * There could be max of hba->nutrs reqs in flight and in worst case
	 * if the reqs get finished 1 by 1 after the interrupt status is
	 * read, make sure we handle them by checking the interrupt status
	 * again in a loop until we process all of the reqs before returning.
	 */
	while (intr_status && retries--) {
		enabled_intr_status =
			intr_status & ufshcd_readl(hba, REG_INTERRUPT_ENABLE);
		if (intr_status)
			ufshcd_writel(hba, intr_status, REG_INTERRUPT_STATUS);
		if (enabled_intr_status) {
			ufshcd_sl_intr(hba, enabled_intr_status);
			retval = IRQ_HANDLED;
		}

		intr_status = ufshcd_readl(hba, REG_INTERRUPT_STATUS);
	}

	if (retval == IRQ_NONE) {
		dev_err(hba->dev, "%s: Unhandled interrupt 0x%08x\n",
					__func__, intr_status);
		ufshcd_hex_dump(hba, "host regs: ", hba->mmio_base,
					UFSHCI_REG_SPACE_SIZE);
	}

	spin_unlock(hba->host->host_lock);
	return retval;
}

static int ufshcd_clear_tm_cmd(struct ufs_hba *hba, int tag)
{
	int err = 0;
	u32 mask = 1 << tag;
	unsigned long flags;

	if (!test_bit(tag, &hba->outstanding_tasks))
		goto out;

	spin_lock_irqsave(hba->host->host_lock, flags);
	ufshcd_utmrl_clear(hba, tag);
	spin_unlock_irqrestore(hba->host->host_lock, flags);

	/* poll for max. 1 sec to clear door bell register by h/w */
	err = ufshcd_wait_for_register(hba,
			REG_UTP_TASK_REQ_DOOR_BELL,
			mask, 0, 1000, 1000, true);
out:
	return err;
}

static int __ufshcd_issue_tm_cmd(struct ufs_hba *hba,
		struct utp_task_req_desc *treq, u8 tm_function)
{
	struct Scsi_Host *host = hba->host;
	unsigned long flags;
	int free_slot, task_tag, err;

	/*
	 * Get free slot, sleep if slots are unavailable.
	 * Even though we use wait_event() which sleeps indefinitely,
	 * the maximum wait time is bounded by %TM_CMD_TIMEOUT.
	 */
	wait_event(hba->tm_tag_wq, ufshcd_get_tm_free_slot(hba, &free_slot));
	hba->ufs_stats.clk_hold.ctx = TM_CMD_SEND;
	ufshcd_hold_all(hba);

	spin_lock_irqsave(host->host_lock, flags);
	task_tag = hba->nutrs + free_slot;

	treq->req_header.dword_0 |= cpu_to_be32(task_tag);

	memcpy(hba->utmrdl_base_addr + free_slot, treq, sizeof(*treq));
	ufshcd_vops_setup_task_mgmt(hba, free_slot, tm_function);

	/* send command to the controller */
	__set_bit(free_slot, &hba->outstanding_tasks);

	/* Make sure descriptors are ready before ringing the task doorbell */
	wmb();

	ufshcd_writel(hba, 1 << free_slot, REG_UTP_TASK_REQ_DOOR_BELL);
	/* Make sure that doorbell is committed immediately */
	wmb();

	spin_unlock_irqrestore(host->host_lock, flags);

	ufshcd_add_tm_upiu_trace(hba, task_tag, "tm_send");

	/* wait until the task management command is completed */
	err = wait_event_timeout(hba->tm_wq,
			test_bit(free_slot, &hba->tm_condition),
			msecs_to_jiffies(TM_CMD_TIMEOUT));
	if (!err) {
		ufshcd_add_tm_upiu_trace(hba, task_tag, "tm_complete_err");
		dev_err(hba->dev, "%s: task management cmd 0x%.2x timed-out\n",
				__func__, tm_function);
		if (ufshcd_clear_tm_cmd(hba, free_slot))
			dev_WARN(hba->dev, "%s: unable clear tm cmd (slot %d) after timeout\n",
					__func__, free_slot);
		spin_lock_irqsave(host->host_lock, flags);
		__clear_bit(free_slot, &hba->outstanding_tasks);
		spin_unlock_irqrestore(host->host_lock, flags);
		err = -ETIMEDOUT;
	} else {
		err = 0;
		memcpy(treq, hba->utmrdl_base_addr + free_slot, sizeof(*treq));

		ufshcd_add_tm_upiu_trace(hba, task_tag, "tm_complete");

		spin_lock_irqsave(hba->host->host_lock, flags);
		__clear_bit(free_slot, &hba->outstanding_tasks);
		spin_unlock_irqrestore(hba->host->host_lock, flags);

	}

	clear_bit(free_slot, &hba->tm_condition);
	ufshcd_put_tm_slot(hba, free_slot);
	wake_up(&hba->tm_tag_wq);
	hba->ufs_stats.clk_rel.ctx = TM_CMD_SEND;

	ufshcd_release_all(hba);
	return err;
}

/**
 * ufshcd_issue_tm_cmd - issues task management commands to controller
 * @hba: per adapter instance
 * @lun_id: LUN ID to which TM command is sent
 * @task_id: task ID to which the TM command is applicable
 * @tm_function: task management function opcode
 * @tm_response: task management service response return value
 *
 * Returns non-zero value on error, zero on success.
 */
static int ufshcd_issue_tm_cmd(struct ufs_hba *hba, int lun_id, int task_id,
		u8 tm_function, u8 *tm_response)
{
	struct utp_task_req_desc treq = { { 0 }, };
	int ocs_value, err;

	/* Configure task request descriptor */
	treq.header.dword_0 = cpu_to_le32(UTP_REQ_DESC_INT_CMD);
	treq.header.dword_2 = cpu_to_le32(OCS_INVALID_COMMAND_STATUS);

	/* Configure task request UPIU */
	treq.req_header.dword_0 = cpu_to_be32(lun_id << 8) |
				  cpu_to_be32(UPIU_TRANSACTION_TASK_REQ << 24);
	treq.req_header.dword_1 = cpu_to_be32(tm_function << 16);

	/*
	 * The host shall provide the same value for LUN field in the basic
	 * header and for Input Parameter.
	 */
	treq.input_param1 = cpu_to_be32(lun_id);
	treq.input_param2 = cpu_to_be32(task_id);

	err = __ufshcd_issue_tm_cmd(hba, &treq, tm_function);
	if (err == -ETIMEDOUT)
		return err;

	ocs_value = le32_to_cpu(treq.header.dword_2) & MASK_OCS;
	if (ocs_value != OCS_SUCCESS)
		dev_err(hba->dev, "%s: failed, ocs = 0x%x\n",
				__func__, ocs_value);
	else if (tm_response)
		*tm_response = be32_to_cpu(treq.output_param1) &
				MASK_TM_SERVICE_RESP;
	return err;
}

/**
 * ufshcd_eh_device_reset_handler - device reset handler registered to
 *                                    scsi layer.
 * @cmd: SCSI command pointer
 *
 * Returns SUCCESS/FAILED
 */
static int ufshcd_eh_device_reset_handler(struct scsi_cmnd *cmd)
{
	struct Scsi_Host *host;
	struct ufs_hba *hba;
	u32 pos;
	int err;
	u8 resp = 0xF, lun;
	unsigned long flags;

	host = cmd->device->host;
	hba = shost_priv(host);

	lun = ufshcd_scsi_to_upiu_lun(cmd->device->lun);
	err = ufshcd_issue_tm_cmd(hba, lun, 0, UFS_LOGICAL_RESET, &resp);
	if (err || resp != UPIU_TASK_MANAGEMENT_FUNC_COMPL) {
		if (!err)
			err = resp;
		goto out;
	}

	/* clear the commands that were pending for corresponding LUN */
	for_each_set_bit(pos, &hba->outstanding_reqs, hba->nutrs) {
		if (hba->lrb[pos].lun == lun) {
			err = ufshcd_clear_cmd(hba, pos);
			if (err)
				break;
		}
	}
	spin_lock_irqsave(host->host_lock, flags);
	ufshcd_transfer_req_compl(hba);
	spin_unlock_irqrestore(host->host_lock, flags);

out:
	hba->req_abort_count = 0;
	if (!err) {
		err = SUCCESS;
	} else {
		dev_err(hba->dev, "%s: failed with err %d\n", __func__, err);
		err = FAILED;
	}
	return err;
}

static void ufshcd_set_req_abort_skip(struct ufs_hba *hba, unsigned long bitmap)
{
	struct ufshcd_lrb *lrbp;
	int tag;

	for_each_set_bit(tag, &bitmap, hba->nutrs) {
		lrbp = &hba->lrb[tag];
		lrbp->req_abort_skip = true;
	}
}

/**
 * ufshcd_abort - abort a specific command
 * @cmd: SCSI command pointer
 *
 * Abort the pending command in device by sending UFS_ABORT_TASK task management
 * command, and in host controller by clearing the door-bell register. There can
 * be race between controller sending the command to the device while abort is
 * issued. To avoid that, first issue UFS_QUERY_TASK to check if the command is
 * really issued and then try to abort it.
 *
 * Returns SUCCESS/FAILED
 */
static int ufshcd_abort(struct scsi_cmnd *cmd)
{
	struct Scsi_Host *host;
	struct ufs_hba *hba;
	unsigned long flags;
	unsigned int tag;
	int err = 0;
	int poll_cnt;
	u8 resp = 0xF;
	struct ufshcd_lrb *lrbp;
	u32 reg;

	host = cmd->device->host;
	hba = shost_priv(host);
	tag = cmd->request->tag;
	if (!ufshcd_valid_tag(hba, tag)) {
		dev_err(hba->dev,
			"%s: invalid command tag %d: cmd=0x%pK, cmd->request=0x%pK\n",
			__func__, tag, cmd, cmd->request);
		BUG_ON(1);
	}

	lrbp = &hba->lrb[tag];

	ufshcd_update_error_stats(hba, UFS_ERR_TASK_ABORT);

	if (!ufshcd_valid_tag(hba, tag)) {
		dev_err(hba->dev,
			"%s: invalid command tag %d: cmd=0x%pK, cmd->request=0x%pK\n",
			__func__, tag, cmd, cmd->request);
		BUG_ON(1);
	}

	/*
	 * Task abort to the device W-LUN is illegal. When this command
	 * will fail, due to spec violation, scsi err handling next step
	 * will be to send LU reset which, again, is a spec violation.
	 * To avoid these unnecessary/illegal step we skip to the last error
	 * handling stage: reset and restore.
	 */
	if (lrbp->lun == UFS_UPIU_UFS_DEVICE_WLUN)
		return ufshcd_eh_host_reset_handler(cmd);

	ufshcd_hold_all(hba);
	reg = ufshcd_readl(hba, REG_UTP_TRANSFER_REQ_DOOR_BELL);
	/* If command is already aborted/completed, return SUCCESS */
	if (!(test_bit(tag, &hba->outstanding_reqs))) {
		dev_err(hba->dev,
			"%s: cmd at tag %d already completed, outstanding=0x%lx, doorbell=0x%x\n",
			__func__, tag, hba->outstanding_reqs, reg);
		goto out;
	}

	if (!(reg & (1 << tag))) {
		dev_err(hba->dev,
		"%s: cmd was completed, but without a notifying intr, tag = %d",
		__func__, tag);
	}

	/* Print Transfer Request of aborted task */
	dev_err(hba->dev, "%s: Device abort task at tag %d\n", __func__, tag);

	/*
	 * Print detailed info about aborted request.
	 * As more than one request might get aborted at the same time,
	 * print full information only for the first aborted request in order
	 * to reduce repeated printouts. For other aborted requests only print
	 * basic details.
	 */
	scsi_print_command(cmd);
	if (!hba->req_abort_count) {
		ufshcd_print_fsm_state(hba);
		ufshcd_print_host_regs(hba);
		ufshcd_print_host_state(hba);
		ufshcd_print_pwr_info(hba);
		ufshcd_print_trs(hba, 1 << tag, true);
		/* crash the system upon setting this debugfs. */
		BUG_ON(hba->crash_on_err);
	} else {
		ufshcd_print_trs(hba, 1 << tag, false);
	}
	hba->req_abort_count++;

	/* Skip task abort in case previous aborts failed and report failure */
	if (lrbp->req_abort_skip) {
		err = -EIO;
		goto out;
	}

	for (poll_cnt = 100; poll_cnt; poll_cnt--) {
		err = ufshcd_issue_tm_cmd(hba, lrbp->lun, lrbp->task_tag,
				UFS_QUERY_TASK, &resp);
		if (!err && resp == UPIU_TASK_MANAGEMENT_FUNC_SUCCEEDED) {
			/* cmd pending in the device */
			dev_err(hba->dev, "%s: cmd pending in the device. tag = %d\n",
				__func__, tag);
			break;
		} else if (!err && resp == UPIU_TASK_MANAGEMENT_FUNC_COMPL) {
			/*
			 * cmd not pending in the device, check if it is
			 * in transition.
			 */
			dev_err(hba->dev, "%s: cmd at tag %d not pending in the device.\n",
				__func__, tag);
			reg = ufshcd_readl(hba, REG_UTP_TRANSFER_REQ_DOOR_BELL);
			if (reg & (1 << tag)) {
				/* sleep for max. 200us to stabilize */
				usleep_range(100, 200);
				continue;
			}
			/* command completed already */
			dev_err(hba->dev, "%s: cmd at tag %d successfully cleared from DB.\n",
				__func__, tag);
			goto cleanup;
		} else {
			dev_err(hba->dev,
				"%s: no response from device. tag = %d, err %d\n",
				__func__, tag, err);
			if (!err)
				err = resp; /* service response error */
			goto out;
		}
	}

	if (!poll_cnt) {
		err = -EBUSY;
		goto out;
	}

	err = ufshcd_issue_tm_cmd(hba, lrbp->lun, lrbp->task_tag,
			UFS_ABORT_TASK, &resp);
	if (err || resp != UPIU_TASK_MANAGEMENT_FUNC_COMPL) {
		if (!err) {
			err = resp; /* service response error */
			dev_err(hba->dev, "%s: issued. tag = %d, err %d\n",
				__func__, tag, err);
		}
		goto out;
	}

	err = ufshcd_clear_cmd(hba, tag);
	if (err) {
		dev_err(hba->dev, "%s: Failed clearing cmd at tag %d, err %d\n",
			__func__, tag, err);
		goto out;
	}

cleanup:
	scsi_dma_unmap(cmd);

	spin_lock_irqsave(host->host_lock, flags);
	ufshcd_outstanding_req_clear(hba, tag);
	hba->lrb[tag].cmd = NULL;
	spin_unlock_irqrestore(host->host_lock, flags);

	clear_bit_unlock(tag, &hba->lrb_in_use);
	wake_up(&hba->dev_cmd.tag_wq);

out:
	if (!err) {
		err = SUCCESS;
	} else {
		dev_err(hba->dev, "%s: failed with err %d\n", __func__, err);
		ufshcd_set_req_abort_skip(hba, hba->outstanding_reqs);
		err = FAILED;
	}

	/*
	 * This ufshcd_release_all() corresponds to the original scsi cmd that
	 * got aborted here (as we won't get any IRQ for it).
	 */
	ufshcd_release_all(hba);
	return err;
}

/**
 * ufshcd_host_reset_and_restore - reset and restore host controller
 * @hba: per-adapter instance
 *
 * Note that host controller reset may issue DME_RESET to
 * local and remote (device) Uni-Pro stack and the attributes
 * are reset to default state.
 *
 * Returns zero on success, non-zero on failure
 */
static int ufshcd_host_reset_and_restore(struct ufs_hba *hba)
{
	int err;
	unsigned long flags;

	/*
	 * Stop the host controller and complete the requests
	 * cleared by h/w
	 */
	spin_lock_irqsave(hba->host->host_lock, flags);
	ufshcd_hba_stop(hba, false);
	hba->silence_err_logs = true;
	ufshcd_complete_requests(hba);
	hba->silence_err_logs = false;
	spin_unlock_irqrestore(hba->host->host_lock, flags);

	/* scale up clocks to max frequency before full reinitialization */
	ufshcd_set_clk_freq(hba, true);

	err = ufshcd_hba_enable(hba);
	if (err)
		goto out;

	/* Establish the link again and restore the device */
	err = ufshcd_probe_hba(hba);

	if (!err && (hba->ufshcd_state != UFSHCD_STATE_OPERATIONAL)) {
		err = -EIO;
		goto out;
	}


out:
	if (err)
		dev_err(hba->dev, "%s: Host init failed %d\n", __func__, err);

	return err;
}

static int ufshcd_detect_device(struct ufs_hba *hba)
{
	int err = 0;

	err = ufshcd_vops_full_reset(hba);
	if (err)
		dev_warn(hba->dev, "%s: full reset returned %d\n",
			 __func__, err);

	err = ufshcd_reset_device(hba);
	if (err)
		dev_warn(hba->dev, "%s: device reset failed. err %d\n",
			 __func__, err);

	return ufshcd_host_reset_and_restore(hba);
}

/**
 * ufshcd_reset_and_restore - reset and re-initialize host/device
 * @hba: per-adapter instance
 *
 * Reset and recover device, host and re-establish link. This
 * is helpful to recover the communication in fatal error conditions.
 *
 * Returns zero on success, non-zero on failure
 */
static int ufshcd_reset_and_restore(struct ufs_hba *hba)
{
	int err = 0;
	int retries = MAX_HOST_RESET_RETRIES;

	ufshcd_enable_irq(hba);

	do {
		err = ufshcd_detect_device(hba);
	} while (err && --retries);

	/*
	 * There is no point proceeding even after failing
	 * to recover after multiple retries.
	 */
	BUG_ON(err && ufshcd_is_embedded_dev(hba));

	return err;
}

/**
 * ufshcd_eh_host_reset_handler - host reset handler registered to scsi layer
 * @cmd: SCSI command pointer
 *
 * Returns SUCCESS/FAILED
 */
static int ufshcd_eh_host_reset_handler(struct scsi_cmnd *cmd)
{
	int err = SUCCESS;
	unsigned long flags;
	struct ufs_hba *hba;

	hba = shost_priv(cmd->device->host);

	/*
	 * Check if there is any race with fatal error handling.
	 * If so, wait for it to complete. Even though fatal error
	 * handling does reset and restore in some cases, don't assume
	 * anything out of it. We are just avoiding race here.
	 */
	do {
		spin_lock_irqsave(hba->host->host_lock, flags);
		if (!(work_pending(&hba->eh_work) ||
			    hba->ufshcd_state == UFSHCD_STATE_RESET ||
			    hba->ufshcd_state == UFSHCD_STATE_EH_SCHEDULED))
			break;
		spin_unlock_irqrestore(hba->host->host_lock, flags);
		dev_err(hba->dev, "%s: reset in progress - 1\n", __func__);
		flush_work(&hba->eh_work);
	} while (1);

	/*
	 * we don't know if previous reset had really reset the host controller
	 * or not. So let's force reset here to be sure.
	 */
	hba->ufshcd_state = UFSHCD_STATE_ERROR;
	hba->force_host_reset = true;
	queue_work(hba->recovery_wq, &hba->eh_work);

	/* wait for the reset work to finish */
	do {
		if (!(work_pending(&hba->eh_work) ||
				hba->ufshcd_state == UFSHCD_STATE_RESET))
			break;
		spin_unlock_irqrestore(hba->host->host_lock, flags);
		dev_err(hba->dev, "%s: reset in progress - 2\n", __func__);
		flush_work(&hba->eh_work);
		spin_lock_irqsave(hba->host->host_lock, flags);
	} while (1);

	if (!((hba->ufshcd_state == UFSHCD_STATE_OPERATIONAL) &&
	      ufshcd_is_link_active(hba))) {
		err = FAILED;
		hba->ufshcd_state = UFSHCD_STATE_ERROR;
	}

	spin_unlock_irqrestore(hba->host->host_lock, flags);

	return err;
}

/**
 * ufshcd_get_max_icc_level - calculate the ICC level
 * @sup_curr_uA: max. current supported by the regulator
 * @start_scan: row at the desc table to start scan from
 * @buff: power descriptor buffer
 *
 * Returns calculated max ICC level for specific regulator
 */
static u32 ufshcd_get_max_icc_level(int sup_curr_uA, u32 start_scan, char *buff)
{
	int i;
	int curr_uA;
	u16 data;
	u16 unit;

	for (i = start_scan; i >= 0; i--) {
		data = be16_to_cpup((__be16 *)&buff[2 * i]);
		unit = (data & ATTR_ICC_LVL_UNIT_MASK) >>
						ATTR_ICC_LVL_UNIT_OFFSET;
		curr_uA = data & ATTR_ICC_LVL_VALUE_MASK;
		switch (unit) {
		case UFSHCD_NANO_AMP:
			curr_uA = curr_uA / 1000;
			break;
		case UFSHCD_MILI_AMP:
			curr_uA = curr_uA * 1000;
			break;
		case UFSHCD_AMP:
			curr_uA = curr_uA * 1000 * 1000;
			break;
		case UFSHCD_MICRO_AMP:
		default:
			break;
		}
		if (sup_curr_uA >= curr_uA)
			break;
	}
	if (i < 0) {
		i = 0;
		pr_err("%s: Couldn't find valid icc_level = %d\n", __func__, i);
	}

	return (u32)i;
}

/**
 * ufshcd_find_max_sup_active_icc_level - find the max ICC level
 * In case regulators are not initialized we'll return 0
 * @hba: per-adapter instance
 * @desc_buf: power descriptor buffer to extract ICC levels from.
 * @len: length of desc_buff
 *
 * Returns calculated max ICC level
 */
static u32 ufshcd_find_max_sup_active_icc_level(struct ufs_hba *hba,
							u8 *desc_buf, int len)
{
	u32 icc_level = 0;

	/*
	 * VCCQ rail is optional for removable UFS card and also most of the
	 * vendors don't use this rail for embedded UFS devices as well. So
	 * it is normal that VCCQ rail may not be provided for given platform.
	 */
	if (!hba->vreg_info.vcc || !hba->vreg_info.vccq2) {
		dev_err(hba->dev, "%s: Regulator capability was not set, bActiveICCLevel=%d\n",
			__func__, icc_level);
		goto out;
	}

	if (hba->vreg_info.vcc && hba->vreg_info.vcc->max_uA)
		icc_level = ufshcd_get_max_icc_level(
				hba->vreg_info.vcc->max_uA,
				POWER_DESC_MAX_ACTV_ICC_LVLS - 1,
				&desc_buf[PWR_DESC_ACTIVE_LVLS_VCC_0]);

	if (hba->vreg_info.vccq && hba->vreg_info.vccq->max_uA)
		icc_level = ufshcd_get_max_icc_level(
				hba->vreg_info.vccq->max_uA,
				icc_level,
				&desc_buf[PWR_DESC_ACTIVE_LVLS_VCCQ_0]);

	if (hba->vreg_info.vccq2 && hba->vreg_info.vccq2->max_uA)
		icc_level = ufshcd_get_max_icc_level(
				hba->vreg_info.vccq2->max_uA,
				icc_level,
				&desc_buf[PWR_DESC_ACTIVE_LVLS_VCCQ2_0]);
out:
	return icc_level;
}

static void ufshcd_set_active_icc_lvl(struct ufs_hba *hba)
{
	int ret;
	int buff_len = hba->desc_size.pwr_desc;
	u8 *desc_buf = NULL;
	u32 icc_level;

	if (buff_len) {
		desc_buf = kmalloc(buff_len, GFP_KERNEL);
		if (!desc_buf)
			return;
	}

	ret = ufshcd_read_power_desc(hba, desc_buf, buff_len);
	if (ret) {
		dev_err(hba->dev,
			"%s: Failed reading power descriptor.len = %d ret = %d",
			__func__, buff_len, ret);
		goto out;
	}

	icc_level = ufshcd_find_max_sup_active_icc_level(hba, desc_buf,
							 buff_len);
	dev_dbg(hba->dev, "%s: setting icc_level 0x%x", __func__, icc_level);

	ret = ufshcd_query_attr_retry(hba, UPIU_QUERY_OPCODE_WRITE_ATTR,
		QUERY_ATTR_IDN_ACTIVE_ICC_LVL, 0, 0, &icc_level);

	if (ret)
		dev_err(hba->dev,
			"%s: Failed configuring bActiveICCLevel = %d ret = %d",
			__func__, icc_level, ret);

out:
	kfree(desc_buf);
}

static int ufshcd_set_low_vcc_level(struct ufs_hba *hba,
					struct ufs_dev_desc *dev_desc)
{
	int ret;
	struct ufs_vreg *vreg = hba->vreg_info.vcc;

	/* Check if device supports the low voltage VCC feature */
	if (dev_desc->wspecversion < 0x300)
		return 0;

	/*
	 * Check if host has support for low VCC voltage?
	 * In addition, also check if we have already set the low VCC level
	 * or not?
	 */
	if (!vreg->low_voltage_sup || vreg->low_voltage_active)
		return 0;

	/* Put the device in sleep before lowering VCC level */
	ret = ufshcd_set_dev_pwr_mode(hba, UFS_SLEEP_PWR_MODE);

	/* Switch off VCC before switching it ON at 2.5v */
	ret = ufshcd_disable_vreg(hba->dev, vreg);
	/* add ~2ms delay before renabling VCC at lower voltage */
	usleep_range(2000, 2100);
	/* Now turn back VCC ON at low voltage */
	vreg->low_voltage_active = true;
	ret = ufshcd_enable_vreg(hba->dev, vreg);

	/* Bring the device in active now */
	ret = ufshcd_set_dev_pwr_mode(hba, UFS_ACTIVE_PWR_MODE);

	return ret;
}

/**
 * ufshcd_scsi_add_wlus - Adds required W-LUs
 * @hba: per-adapter instance
 *
 * UFS device specification requires the UFS devices to support 4 well known
 * logical units:
 *	"REPORT_LUNS" (address: 01h)
 *	"UFS Device" (address: 50h)
 *	"RPMB" (address: 44h)
 *	"BOOT" (address: 30h)
 * UFS device's power management needs to be controlled by "POWER CONDITION"
 * field of SSU (START STOP UNIT) command. But this "power condition" field
 * will take effect only when its sent to "UFS device" well known logical unit
 * hence we require the scsi_device instance to represent this logical unit in
 * order for the UFS host driver to send the SSU command for power management.
 *
 * We also require the scsi_device instance for "RPMB" (Replay Protected Memory
 * Block) LU so user space process can control this LU. User space may also
 * want to have access to BOOT LU.
 *
 * This function adds scsi device instances for each of all well known LUs
 * (except "REPORT LUNS" LU).
 *
 * Returns zero on success (all required W-LUs are added successfully),
 * non-zero error value on failure (if failed to add any of the required W-LU).
 */
static int ufshcd_scsi_add_wlus(struct ufs_hba *hba)
{
	int ret = 0;
	struct scsi_device *sdev_rpmb = NULL;
	struct scsi_device *sdev_boot = NULL;

	hba->sdev_ufs_device = __scsi_add_device(hba->host, 0, 0,
		ufshcd_upiu_wlun_to_scsi_wlun(UFS_UPIU_UFS_DEVICE_WLUN), NULL);
	if (IS_ERR(hba->sdev_ufs_device)) {
		ret = PTR_ERR(hba->sdev_ufs_device);
		hba->sdev_ufs_device = NULL;
		goto out;
	}
	scsi_device_put(hba->sdev_ufs_device);

	sdev_rpmb = __scsi_add_device(hba->host, 0, 0,
		ufshcd_upiu_wlun_to_scsi_wlun(UFS_UPIU_RPMB_WLUN), NULL);
	if (IS_ERR(sdev_rpmb)) {
		ret = PTR_ERR(sdev_rpmb);
		goto remove_sdev_ufs_device;
	}
	scsi_device_put(sdev_rpmb);

	sdev_boot = __scsi_add_device(hba->host, 0, 0,
		ufshcd_upiu_wlun_to_scsi_wlun(UFS_UPIU_BOOT_WLUN), NULL);
	if (IS_ERR(sdev_boot))
		dev_err(hba->dev, "%s: BOOT WLUN not found\n", __func__);
	else
		scsi_device_put(sdev_boot);
	goto out;

remove_sdev_ufs_device:
	scsi_remove_device(hba->sdev_ufs_device);
out:
	return ret;
}

static int ufs_get_device_desc(struct ufs_hba *hba,
			       struct ufs_dev_desc *dev_desc)
{
	int err;
	size_t buff_len;
	u8 model_index, lun;
	u8 *desc_buf;
	u32 d_lu_wb_buf_alloc;

	buff_len = max_t(size_t, hba->desc_size.dev_desc,
			 QUERY_DESC_MAX_SIZE + 1);
	desc_buf = kmalloc(buff_len, GFP_KERNEL);
	if (!desc_buf)
		return -ENOMEM;

	err = ufshcd_read_device_desc(hba, desc_buf, hba->desc_size.dev_desc);
	if (err) {
		dev_err(hba->dev, "%s: Failed reading Device Desc. err = %d\n",
			__func__, err);
		goto out;
	}

	/*
	 * getting vendor (manufacturerID) and Bank Index in big endian
	 * format
	 */
	dev_desc->wmanufacturerid = desc_buf[DEVICE_DESC_PARAM_MANF_ID] << 8 |
				     desc_buf[DEVICE_DESC_PARAM_MANF_ID + 1];

	dev_desc->wspecversion = desc_buf[DEVICE_DESC_PARAM_SPEC_VER] << 8 |
				  desc_buf[DEVICE_DESC_PARAM_SPEC_VER + 1];

	model_index = desc_buf[DEVICE_DESC_PARAM_PRDCT_NAME];


	/* Enable WB only for UFS-3.1 or UFS-2.2 OR if desc len >= 0x59 */
	if ((dev_desc->wspecversion >= 0x310) ||
	    (dev_desc->wspecversion == 0x220) ||
	    (dev_desc->wmanufacturerid == UFS_VENDOR_TOSHIBA &&
	     dev_desc->wspecversion >= 0x300 &&
	     hba->desc_size.dev_desc >= 0x59)) {
		hba->dev_info.d_ext_ufs_feature_sup =
			desc_buf[DEVICE_DESC_PARAM_EXT_UFS_FEATURE_SUP]
								<< 24 |
			desc_buf[DEVICE_DESC_PARAM_EXT_UFS_FEATURE_SUP + 1]
								<< 16 |
			desc_buf[DEVICE_DESC_PARAM_EXT_UFS_FEATURE_SUP + 2]
								<< 8 |
			desc_buf[DEVICE_DESC_PARAM_EXT_UFS_FEATURE_SUP + 3];
		hba->dev_info.b_wb_buffer_type =
			desc_buf[DEVICE_DESC_PARAM_WB_TYPE];

		if (hba->dev_info.b_wb_buffer_type)
			goto skip_unit_desc;

		hba->dev_info.wb_config_lun = false;
		for (lun = 0; lun < UFS_UPIU_MAX_GENERAL_LUN; lun++) {
			d_lu_wb_buf_alloc = 0;
			err = ufshcd_read_unit_desc_param(hba,
					lun,
					UNIT_DESC_PARAM_WB_BUF_ALLOC_UNITS,
					(u8 *)&d_lu_wb_buf_alloc,
					sizeof(d_lu_wb_buf_alloc));

			if (err)
				break;

			if (d_lu_wb_buf_alloc) {
				hba->dev_info.wb_config_lun = true;
				break;
			}
		}
	}

skip_unit_desc:
	/* Zero-pad entire buffer for string termination. */
	memset(desc_buf, 0, buff_len);

	err = ufshcd_read_string_desc(hba, model_index, desc_buf,
				      QUERY_DESC_MAX_SIZE, true/*ASCII*/);
	if (err) {
		dev_err(hba->dev, "%s: Failed reading Product Name. err = %d\n",
			__func__, err);
		goto out;
	}

	desc_buf[QUERY_DESC_MAX_SIZE] = '\0';
	strlcpy(dev_desc->model, (desc_buf + QUERY_DESC_HDR_SIZE),
		min_t(u8, desc_buf[QUERY_DESC_LENGTH_OFFSET],
		      MAX_MODEL_LEN));

	/* Null terminate the model string */
	dev_desc->model[MAX_MODEL_LEN] = '\0';

out:
	kfree(desc_buf);
	return err;
}

static void ufs_fixup_device_setup(struct ufs_hba *hba,
				   struct ufs_dev_desc *dev_desc)
{
	struct ufs_dev_fix *f;

	for (f = ufs_fixups; f->quirk; f++) {
		if ((f->w_manufacturer_id == dev_desc->wmanufacturerid ||
		     f->w_manufacturer_id == UFS_ANY_VENDOR) &&
		    (STR_PRFX_EQUAL(f->model, dev_desc->model) ||
		     !strcmp(f->model, UFS_ANY_MODEL)))
			hba->dev_info.quirks |= f->quirk;
	}
}

/**
 * ufshcd_tune_pa_tactivate - Tunes PA_TActivate of local UniPro
 * @hba: per-adapter instance
 *
 * PA_TActivate parameter can be tuned manually if UniPro version is less than
 * 1.61. PA_TActivate needs to be greater than or equal to peerM-PHY's
 * RX_MIN_ACTIVATETIME_CAPABILITY attribute. This optimal value can help reduce
 * the hibern8 exit latency.
 *
 * Returns zero on success, non-zero error value on failure.
 */
static int ufshcd_tune_pa_tactivate(struct ufs_hba *hba)
{
	int ret = 0;
	u32 peer_rx_min_activatetime = 0, tuned_pa_tactivate;

	if (!ufshcd_is_unipro_pa_params_tuning_req(hba))
		return 0;

	ret = ufshcd_dme_peer_get(hba,
				  UIC_ARG_MIB_SEL(
					RX_MIN_ACTIVATETIME_CAPABILITY,
					UIC_ARG_MPHY_RX_GEN_SEL_INDEX(0)),
				  &peer_rx_min_activatetime);
	if (ret)
		goto out;

	/* make sure proper unit conversion is applied */
	tuned_pa_tactivate =
		((peer_rx_min_activatetime * RX_MIN_ACTIVATETIME_UNIT_US)
		 / PA_TACTIVATE_TIME_UNIT_US);
	ret = ufshcd_dme_set(hba, UIC_ARG_MIB(PA_TACTIVATE),
			     tuned_pa_tactivate);

out:
	return ret;
}

/**
 * ufshcd_tune_pa_hibern8time - Tunes PA_Hibern8Time of local UniPro
 * @hba: per-adapter instance
 *
 * PA_Hibern8Time parameter can be tuned manually if UniPro version is less than
 * 1.61. PA_Hibern8Time needs to be maximum of local M-PHY's
 * TX_HIBERN8TIME_CAPABILITY & peer M-PHY's RX_HIBERN8TIME_CAPABILITY.
 * This optimal value can help reduce the hibern8 exit latency.
 *
 * Returns zero on success, non-zero error value on failure.
 */
static int ufshcd_tune_pa_hibern8time(struct ufs_hba *hba)
{
	int ret = 0;
	u32 local_tx_hibern8_time_cap = 0, peer_rx_hibern8_time_cap = 0;
	u32 max_hibern8_time, tuned_pa_hibern8time;
	u32 pa_hibern8time_quirk_enabled = hba->dev_info.quirks &
		UFS_DEVICE_QUIRK_PA_HIBER8TIME;

	if (!ufshcd_is_unipro_pa_params_tuning_req(hba) &&
	    !pa_hibern8time_quirk_enabled) {
		return 0;
	}

	ret = ufshcd_dme_get(hba,
			     UIC_ARG_MIB_SEL(TX_HIBERN8TIME_CAPABILITY,
					UIC_ARG_MPHY_TX_GEN_SEL_INDEX(0)),
				  &local_tx_hibern8_time_cap);
	if (ret)
		goto out;

	ret = ufshcd_dme_peer_get(hba,
				  UIC_ARG_MIB_SEL(RX_HIBERN8TIME_CAPABILITY,
					UIC_ARG_MPHY_RX_GEN_SEL_INDEX(0)),
				  &peer_rx_hibern8_time_cap);
	if (ret)
		goto out;

	max_hibern8_time = max(local_tx_hibern8_time_cap,
			       peer_rx_hibern8_time_cap);
	/* make sure proper unit conversion is applied */
	tuned_pa_hibern8time = ((max_hibern8_time * HIBERN8TIME_UNIT_US)
				/ PA_HIBERN8_TIME_UNIT_US);
	/* PA_HIBERN8TIME is product of tuned_pa_hibern8time * granularity,
	 * setting tuned_pa_hibern8time as 3 and since granularity is 100us
	 * for both host and device side, 3 *100us = 300us is set as
	 * PA_HIBERN8TIME if UFS_DEVICE_QUIRK_PA_HIBER8TIME quirk is enabled
	 */
	if (pa_hibern8time_quirk_enabled)
		tuned_pa_hibern8time = 3; /* 3 *100us =300us */
	ret = ufshcd_dme_set(hba, UIC_ARG_MIB(PA_HIBERN8TIME),
			     tuned_pa_hibern8time);
out:
	return ret;
}

/**
 * ufshcd_quirk_tune_host_pa_tactivate - Ensures that host PA_TACTIVATE is
 * less than device PA_TACTIVATE time.
 * @hba: per-adapter instance
 *
 * Some UFS devices require host PA_TACTIVATE to be lower than device
 * PA_TACTIVATE, we need to enable UFS_DEVICE_QUIRK_HOST_PA_TACTIVATE quirk
 * for such devices.
 *
 * Returns zero on success, non-zero error value on failure.
 */
static int ufshcd_quirk_tune_host_pa_tactivate(struct ufs_hba *hba)
{
	int ret = 0;
	u32 granularity, peer_granularity;
	u32 pa_tactivate, peer_pa_tactivate;
	u32 pa_tactivate_us, peer_pa_tactivate_us;
	u8 gran_to_us_table[] = {1, 4, 8, 16, 32, 100};

	ret = ufshcd_dme_get(hba, UIC_ARG_MIB(PA_GRANULARITY),
				  &granularity);
	if (ret)
		goto out;

	ret = ufshcd_dme_peer_get(hba, UIC_ARG_MIB(PA_GRANULARITY),
				  &peer_granularity);
	if (ret)
		goto out;

	if ((granularity < PA_GRANULARITY_MIN_VAL) ||
	    (granularity > PA_GRANULARITY_MAX_VAL)) {
		dev_err(hba->dev, "%s: invalid host PA_GRANULARITY %d",
			__func__, granularity);
		return -EINVAL;
	}

	if ((peer_granularity < PA_GRANULARITY_MIN_VAL) ||
	    (peer_granularity > PA_GRANULARITY_MAX_VAL)) {
		dev_err(hba->dev, "%s: invalid device PA_GRANULARITY %d",
			__func__, peer_granularity);
		return -EINVAL;
	}

	ret = ufshcd_dme_get(hba, UIC_ARG_MIB(PA_TACTIVATE), &pa_tactivate);
	if (ret)
		goto out;

	ret = ufshcd_dme_peer_get(hba, UIC_ARG_MIB(PA_TACTIVATE),
				  &peer_pa_tactivate);
	if (ret)
		goto out;

	pa_tactivate_us = pa_tactivate * gran_to_us_table[granularity - 1];
	peer_pa_tactivate_us = peer_pa_tactivate *
			     gran_to_us_table[peer_granularity - 1];

	if (pa_tactivate_us > peer_pa_tactivate_us) {
		u32 new_peer_pa_tactivate;

		new_peer_pa_tactivate = pa_tactivate_us /
				      gran_to_us_table[peer_granularity - 1];
		new_peer_pa_tactivate++;
		ret = ufshcd_dme_peer_set(hba, UIC_ARG_MIB(PA_TACTIVATE),
					  new_peer_pa_tactivate);
	}

out:
	return ret;
}

static void ufshcd_tune_unipro_params(struct ufs_hba *hba)
{
	if (ufshcd_is_unipro_pa_params_tuning_req(hba))
		ufshcd_tune_pa_tactivate(hba);

	ufshcd_tune_pa_hibern8time(hba);
	if (hba->dev_info.quirks & UFS_DEVICE_QUIRK_PA_TACTIVATE)
		/* set 1ms timeout for PA_TACTIVATE */
		ufshcd_dme_set(hba, UIC_ARG_MIB(PA_TACTIVATE), 10);

	if (hba->dev_info.quirks & UFS_DEVICE_QUIRK_HOST_PA_TACTIVATE)
		ufshcd_quirk_tune_host_pa_tactivate(hba);

	ufshcd_vops_apply_dev_quirks(hba);
}

static void ufshcd_clear_dbg_ufs_stats(struct ufs_hba *hba)
{
	int err_reg_hist_size = sizeof(struct ufs_uic_err_reg_hist);

	memset(&hba->ufs_stats.pa_err, 0, err_reg_hist_size);
	memset(&hba->ufs_stats.dl_err, 0, err_reg_hist_size);
	memset(&hba->ufs_stats.nl_err, 0, err_reg_hist_size);
	memset(&hba->ufs_stats.tl_err, 0, err_reg_hist_size);
	memset(&hba->ufs_stats.dme_err, 0, err_reg_hist_size);

	hba->req_abort_count = 0;
}

static void ufshcd_init_desc_sizes(struct ufs_hba *hba)
{
	int err;

	err = ufshcd_read_desc_length(hba, QUERY_DESC_IDN_DEVICE, 0,
		&hba->desc_size.dev_desc);
	if (err)
		hba->desc_size.dev_desc = QUERY_DESC_DEVICE_DEF_SIZE;

	err = ufshcd_read_desc_length(hba, QUERY_DESC_IDN_POWER, 0,
		&hba->desc_size.pwr_desc);
	if (err)
		hba->desc_size.pwr_desc = QUERY_DESC_POWER_DEF_SIZE;

	err = ufshcd_read_desc_length(hba, QUERY_DESC_IDN_INTERCONNECT, 0,
		&hba->desc_size.interc_desc);
	if (err)
		hba->desc_size.interc_desc = QUERY_DESC_INTERCONNECT_DEF_SIZE;

	err = ufshcd_read_desc_length(hba, QUERY_DESC_IDN_CONFIGURATION, 0,
		&hba->desc_size.conf_desc);
	if (err)
		hba->desc_size.conf_desc = QUERY_DESC_CONFIGURATION_DEF_SIZE;

	err = ufshcd_read_desc_length(hba, QUERY_DESC_IDN_UNIT, 0,
		&hba->desc_size.unit_desc);
	if (err)
		hba->desc_size.unit_desc = QUERY_DESC_UNIT_DEF_SIZE;

	err = ufshcd_read_desc_length(hba, QUERY_DESC_IDN_GEOMETRY, 0,
		&hba->desc_size.geom_desc);
	if (err)
		hba->desc_size.geom_desc = QUERY_DESC_GEOMETRY_DEF_SIZE;
	err = ufshcd_read_desc_length(hba, QUERY_DESC_IDN_HEALTH, 0,
		&hba->desc_size.hlth_desc);
	if (err)
		hba->desc_size.hlth_desc = QUERY_DESC_HEALTH_DEF_SIZE;
}

static void ufshcd_def_desc_sizes(struct ufs_hba *hba)
{
	hba->desc_size.dev_desc = QUERY_DESC_DEVICE_DEF_SIZE;
	hba->desc_size.pwr_desc = QUERY_DESC_POWER_DEF_SIZE;
	hba->desc_size.interc_desc = QUERY_DESC_INTERCONNECT_DEF_SIZE;
	hba->desc_size.conf_desc = QUERY_DESC_CONFIGURATION_DEF_SIZE;
	hba->desc_size.unit_desc = QUERY_DESC_UNIT_DEF_SIZE;
	hba->desc_size.geom_desc = QUERY_DESC_GEOMETRY_DEF_SIZE;
	hba->desc_size.hlth_desc = QUERY_DESC_HEALTH_DEF_SIZE;
}

void ufshcd_apply_pm_quirks(struct ufs_hba *hba)
{
	if (hba->dev_info.quirks & UFS_DEVICE_QUIRK_NO_LINK_OFF) {
		if (ufs_get_pm_lvl_to_link_pwr_state(hba->rpm_lvl) ==
		    UIC_LINK_OFF_STATE) {
			hba->rpm_lvl =
				ufs_get_desired_pm_lvl_for_dev_link_state(
						UFS_SLEEP_PWR_MODE,
						UIC_LINK_HIBERN8_STATE);
			dev_info(hba->dev, "UFS_DEVICE_QUIRK_NO_LINK_OFF enabled, changed rpm_lvl to %d\n",
				hba->rpm_lvl);
		}
		if (ufs_get_pm_lvl_to_link_pwr_state(hba->spm_lvl) ==
		    UIC_LINK_OFF_STATE) {
			hba->spm_lvl =
				ufs_get_desired_pm_lvl_for_dev_link_state(
						UFS_SLEEP_PWR_MODE,
						UIC_LINK_HIBERN8_STATE);
			dev_info(hba->dev, "UFS_DEVICE_QUIRK_NO_LINK_OFF enabled, changed spm_lvl to %d\n",
				hba->spm_lvl);
		}
	}
}
EXPORT_SYMBOL(ufshcd_apply_pm_quirks);

/**
 * ufshcd_set_dev_ref_clk - set the device bRefClkFreq
 * @hba: per-adapter instance
 *
 * Read the current value of the bRefClkFreq attribute from device and update it
 * if host is supplying different reference clock frequency than one mentioned
 * in bRefClkFreq attribute.
 *
 * Returns zero on success, non-zero error value on failure.
 */
static int ufshcd_set_dev_ref_clk(struct ufs_hba *hba)
{
	int err = 0;
	int ref_clk = -1;
	static const char * const ref_clk_freqs[] = {"19.2 MHz", "26 MHz",
						     "38.4 MHz", "52 MHz"};

	err = ufshcd_query_attr_retry(hba, UPIU_QUERY_OPCODE_READ_ATTR,
			QUERY_ATTR_IDN_REF_CLK_FREQ, 0, 0, &ref_clk);

	if (err) {
		dev_err(hba->dev, "%s: failed reading bRefClkFreq. err = %d\n",
			 __func__, err);
		goto out;
	}

	if ((ref_clk < 0) || (ref_clk > REF_CLK_FREQ_52_MHZ)) {
		dev_err(hba->dev, "%s: invalid ref_clk setting = %d\n",
			 __func__, ref_clk);
		err = -EINVAL;
		goto out;
	}

	if (ref_clk == hba->dev_ref_clk_freq)
		goto out; /* nothing to update */

	err = ufshcd_query_attr_retry(hba, UPIU_QUERY_OPCODE_WRITE_ATTR,
			QUERY_ATTR_IDN_REF_CLK_FREQ, 0, 0,
			&hba->dev_ref_clk_freq);

	if (err)
		dev_err(hba->dev, "%s: bRefClkFreq setting to %s failed\n",
			__func__, ref_clk_freqs[hba->dev_ref_clk_freq]);
	else
		/*
		 * It is good to print this out here to debug any later failures
		 * related to gear switch.
		 */
		dev_info(hba->dev, "%s: bRefClkFreq setting to %s succeeded\n",
			__func__, ref_clk_freqs[hba->dev_ref_clk_freq]);

out:
	return err;
}

static int ufshcd_get_dev_ref_clk_gating_wait(struct ufs_hba *hba,
					struct ufs_dev_desc *dev_desc)
{
	int err = 0;
	u32 gating_wait = UFSHCD_REF_CLK_GATING_WAIT_US;

	if (dev_desc->wspecversion >= 0x300) {
		err = ufshcd_query_attr_retry(hba, UPIU_QUERY_OPCODE_READ_ATTR,
				QUERY_ATTR_IDN_REF_CLK_GATING_WAIT_TIME, 0, 0,
				&gating_wait);

		if (err)
			dev_err(hba->dev, "failed reading bRefClkGatingWait. err = %d, use default %uus\n",
					err, gating_wait);

		if (gating_wait == 0) {
			gating_wait = UFSHCD_REF_CLK_GATING_WAIT_US;
			dev_err(hba->dev, "undefined ref clk gating wait time, use default %uus\n",
					gating_wait);
		}
	}

	hba->dev_ref_clk_gating_wait = gating_wait;
	return err;
}

static int ufs_read_device_desc_data(struct ufs_hba *hba)
{
	int err;
	u8 *desc_buf = NULL;

	if (hba->desc_size.dev_desc) {
		desc_buf = kmalloc(hba->desc_size.dev_desc, GFP_KERNEL);
		if (!desc_buf) {
			dev_err(hba->dev,
				"%s: Failed to allocate desc_buf\n", __func__);
			return -ENOMEM;
		}
	}
	err = ufshcd_read_device_desc(hba, desc_buf, hba->desc_size.dev_desc);
	if (err)
		goto out;

	/*
	 * getting vendor (manufacturerID) and Bank Index in big endian
	 * format
	 */
	hba->dev_info.w_manufacturer_id =
		desc_buf[DEVICE_DESC_PARAM_MANF_ID] << 8 |
		desc_buf[DEVICE_DESC_PARAM_MANF_ID + 1];
	hba->dev_info.b_device_sub_class =
		desc_buf[DEVICE_DESC_PARAM_DEVICE_SUB_CLASS];
	hba->dev_info.i_product_name = desc_buf[DEVICE_DESC_PARAM_PRDCT_NAME];
	hba->dev_info.w_spec_version =
		desc_buf[DEVICE_DESC_PARAM_SPEC_VER] << 8 |
		desc_buf[DEVICE_DESC_PARAM_SPEC_VER + 1];
out:
	kfree(desc_buf);
	return err;
}

static inline bool ufshcd_needs_reinit(struct ufs_hba *hba)
{
	bool reinit = false;

	if (hba->dev_info.w_spec_version < 0x300 && hba->phy_init_g4) {
		dev_warn(hba->dev, "%s: Using force-g4 setting for a non-g4 device, re-init\n",
				  __func__);
		hba->phy_init_g4 = false;
		reinit = true;
	} else if (hba->dev_info.w_spec_version >= 0x300 && !hba->phy_init_g4) {
		dev_warn(hba->dev, "%s: Re-init UFS host to use proper PHY settings for the UFS device. This can be avoided by setting the force-g4 in DT\n",
				  __func__);
		hba->phy_init_g4 = true;
		reinit = true;
	}

	return reinit;
}

/**
 * ufshcd_probe_hba - probe hba to detect device and initialize
 * @hba: per-adapter instance
 *
 * Execute link-startup and verify device initialization
 */
static int ufshcd_probe_hba(struct ufs_hba *hba)
{
	struct ufs_dev_desc card = {0};
	int ret;
	ktime_t start = ktime_get();

reinit:
	ret = ufshcd_link_startup(hba);
	if (ret)
		goto out;

	/* Debug counters initialization */
	ufshcd_clear_dbg_ufs_stats(hba);
	/* set the default level for urgent bkops */
	hba->urgent_bkops_lvl = BKOPS_STATUS_PERF_IMPACT;
	hba->is_urgent_bkops_lvl_checked = false;

	/* UniPro link is active now */
	ufshcd_set_link_active(hba);

	ret = ufshcd_verify_dev_init(hba);
	if (ret)
		goto out;

	ret = ufshcd_complete_dev_init(hba);
	if (ret)
		goto out;

	/* clear any previous UFS device information */
	memset(&hba->dev_info, 0, sizeof(hba->dev_info));

	/* cache important parameters from device descriptor for later use */
	ret = ufs_read_device_desc_data(hba);
	if (ret)
		goto out;

	/* Init check for device descriptor sizes */
	ufshcd_init_desc_sizes(hba);

	ret = ufs_get_device_desc(hba, &card);
	if (ret) {
		dev_err(hba->dev, "%s: Failed getting device info. err = %d\n",
			__func__, ret);
		goto out;
	}

	if (ufshcd_needs_reinit(hba)) {
		unsigned long flags;
		int err;

		err = ufshcd_vops_full_reset(hba);
		if (err)
			dev_warn(hba->dev, "%s: full reset returned %d\n",
				 __func__, err);

		err = ufshcd_reset_device(hba);
		if (err)
			dev_warn(hba->dev, "%s: device reset failed. err %d\n",
				 __func__, err);

		/* Reset the host controller */
		spin_lock_irqsave(hba->host->host_lock, flags);
		ufshcd_hba_stop(hba, false);
		spin_unlock_irqrestore(hba->host->host_lock, flags);

		err = ufshcd_hba_enable(hba);
		if (err)
			goto out;

		goto reinit;
	}

	ufs_fixup_device_setup(hba, &card);
	ufshcd_tune_unipro_params(hba);

	ufshcd_apply_pm_quirks(hba);
	if (card.wspecversion < 0x300) {
		ret = ufshcd_set_vccq_rail_unused(hba,
			(hba->dev_info.quirks & UFS_DEVICE_NO_VCCQ) ?
			true : false);
		if (ret)
			goto out;
	}

	/*
	 * On 4.19 kernel, the controlling of Vccq requlator got changed.
	 * Its relying on sys_suspend_pwr_off regulator dt flag instead of spm
	 * level.
	 * Updated logic is not honoring spm level specified and the device
	 * specific quirks for the desired link state.
	 * Below change is to fix above listed issue without distrubing the
	 * present logic.
	 */
	if (hba->spm_lvl == ufs_get_desired_pm_lvl_for_dev_link_state(
				UFS_POWERDOWN_PWR_MODE,
				UIC_LINK_OFF_STATE)) {
		if ((hba->dev_info.w_spec_version >= 0x300 &&
		     hba->vreg_info.vccq &&
		     !hba->vreg_info.vccq->sys_suspend_pwr_off))
			hba->vreg_info.vccq->sys_suspend_pwr_off = true;

		if ((hba->dev_info.w_spec_version < 0x300 &&
		     !hba->vreg_info.vccq2->sys_suspend_pwr_off))
			hba->vreg_info.vccq2->sys_suspend_pwr_off = true;
	}

	/* UFS device is also active now */
	ufshcd_set_ufs_dev_active(hba);
	ufshcd_force_reset_auto_bkops(hba);

	if (ufshcd_get_max_pwr_mode(hba)) {
		dev_err(hba->dev,
			"%s: Failed getting max supported power mode\n",
			__func__);
	} else {
		ufshcd_get_dev_ref_clk_gating_wait(hba, &card);

		/*
		 * Set the right value to bRefClkFreq before attempting to
		 * switch to HS gears.
		 */
		ufshcd_set_dev_ref_clk(hba);
		ret = ufshcd_config_pwr_mode(hba, &hba->max_pwr_info.info);
		if (ret) {
			dev_err(hba->dev, "%s: Failed setting power mode, err = %d\n",
					__func__, ret);
			goto out;
		}
	}

	/*
	 * bActiveICCLevel is volatile for UFS device (as per latest v2.1 spec)
	 * and for removable UFS card as well, hence always set the parameter.
	 * Note: Error handler may issue the device reset hence resetting
	 *       bActiveICCLevel as well so it is always safe to set this here.
	 */
	ufshcd_set_active_icc_lvl(hba);

	/* set the state as operational after switching to desired gear */
	hba->ufshcd_state = UFSHCD_STATE_OPERATIONAL;

	ufshcd_wb_config(hba);

	/*
	 * Enable auto hibern8 if supported, after full host and
	 * device initialization.
	 */
	ufshcd_set_auto_hibern8_timer(hba);

	/*
	 * If we are in error handling context or in power management callbacks
	 * context, no need to scan the host
	 */
	if (!ufshcd_eh_in_progress(hba) && !hba->pm_op_in_progress) {
		bool flag;

		if (!ufshcd_query_flag_retry(hba, UPIU_QUERY_OPCODE_READ_FLAG,
				QUERY_FLAG_IDN_PWR_ON_WPE, &flag))
			hba->dev_info.f_power_on_wp_en = flag;

		/* Add required well known logical units to scsi mid layer */
		ret = ufshcd_scsi_add_wlus(hba);
		if (ret)
			goto out;

		/* lower VCC voltage level */
		ufshcd_set_low_vcc_level(hba, &card);

		/* Initialize devfreq after UFS device is detected */
		if (ufshcd_is_clkscaling_supported(hba)) {
			memcpy(&hba->clk_scaling.saved_pwr_info.info,
				&hba->pwr_info,
				sizeof(struct ufs_pa_layer_attr));
			hba->clk_scaling.saved_pwr_info.is_valid = true;
			hba->clk_scaling.is_scaled_up = true;
			if (!hba->devfreq) {
				ret = ufshcd_devfreq_init(hba);
				if (ret)
					goto out;
			}
			hba->clk_scaling.is_allowed = true;
			hba->clk_scaling.is_suspended = false;
		}

		scsi_scan_host(hba->host);
		pm_runtime_put_sync(hba->dev);
	}

out:
	if (ret) {
		ufshcd_set_ufs_dev_poweroff(hba);
		ufshcd_set_link_off(hba);
	}

	/*
	 * If we failed to initialize the device or the device is not
	 * present, turn off the power/clocks etc.
	 */
	if (ret && !ufshcd_eh_in_progress(hba) && !hba->pm_op_in_progress) {
		pm_runtime_put_sync(hba->dev);
		ufshcd_exit_clk_scaling(hba);
		ufshcd_hba_exit(hba);
	}

	trace_ufshcd_init(dev_name(hba->dev), ret,
		ktime_to_us(ktime_sub(ktime_get(), start)),
		hba->curr_dev_pwr_mode, hba->uic_link_state);
	return ret;
}

/**
 * ufshcd_async_scan - asynchronous execution for probing hba
 * @data: data pointer to pass to this function
 * @cookie: cookie data
 */
static void ufshcd_async_scan(void *data, async_cookie_t cookie)
{
	struct ufs_hba *hba = (struct ufs_hba *)data;

	/*
	 * Don't allow clock gating and hibern8 enter for faster device
	 * detection.
	 */
	ufshcd_hold_all(hba);
	ufshcd_probe_hba(hba);
	ufshcd_release_all(hba);
}

static enum blk_eh_timer_return ufshcd_eh_timed_out(struct scsi_cmnd *scmd)
{
	unsigned long flags;
	struct Scsi_Host *host;
	struct ufs_hba *hba;
	int index;
	bool found = false;

	if (!scmd || !scmd->device || !scmd->device->host)
		return BLK_EH_DONE;

	host = scmd->device->host;
	hba = shost_priv(host);
	if (!hba)
		return BLK_EH_DONE;

	spin_lock_irqsave(host->host_lock, flags);

	for_each_set_bit(index, &hba->outstanding_reqs, hba->nutrs) {
		if (hba->lrb[index].cmd == scmd) {
			found = true;
			break;
		}
	}

	spin_unlock_irqrestore(host->host_lock, flags);

	/*
	 * Bypass SCSI error handling and reset the block layer timer if this
	 * SCSI command was not actually dispatched to UFS driver, otherwise
	 * let SCSI layer handle the error as usual.
	 */
	return found ? BLK_EH_DONE : BLK_EH_RESET_TIMER;
}

/**
 * ufshcd_query_ioctl - perform user read queries
 * @hba: per-adapter instance
 * @lun: used for lun specific queries
 * @buffer: user space buffer for reading and submitting query data and params
 * @return: 0 for success negative error code otherwise
 *
 * Expected/Submitted buffer structure is struct ufs_ioctl_query_data.
 * It will read the opcode, idn and buf_length parameters, and, put the
 * response in the buffer field while updating the used size in buf_length.
 */
static int ufshcd_query_ioctl(struct ufs_hba *hba, u8 lun, void __user *buffer)
{
	struct ufs_ioctl_query_data *ioctl_data;
	int err = 0;
	int length = 0;
	void *data_ptr;
	bool flag;
	u32 att;
	u8 index;
	u8 *desc = NULL;

	ioctl_data = kzalloc(sizeof(struct ufs_ioctl_query_data), GFP_KERNEL);
	if (!ioctl_data) {
		err = -ENOMEM;
		goto out;
	}

	/* extract params from user buffer */
	err = copy_from_user(ioctl_data, buffer,
			sizeof(struct ufs_ioctl_query_data));
	if (err) {
		dev_err(hba->dev,
			"%s: Failed copying buffer from user, err %d\n",
			__func__, err);
		goto out_release_mem;
	}

	/* verify legal parameters & send query */
	switch (ioctl_data->opcode) {
	case UPIU_QUERY_OPCODE_READ_DESC:
		switch (ioctl_data->idn) {
		case QUERY_DESC_IDN_DEVICE:
		case QUERY_DESC_IDN_CONFIGURATION:
		case QUERY_DESC_IDN_INTERCONNECT:
		case QUERY_DESC_IDN_GEOMETRY:
		case QUERY_DESC_IDN_POWER:
			index = 0;
			break;
		case QUERY_DESC_IDN_UNIT:
			if (!ufs_is_valid_unit_desc_lun(lun)) {
				dev_err(hba->dev,
					"%s: No unit descriptor for lun 0x%x\n",
					__func__, lun);
				err = -EINVAL;
				goto out_release_mem;
			}
			index = lun;
			break;
		default:
			goto out_einval;
		}
		length = min_t(int, QUERY_DESC_MAX_SIZE,
				ioctl_data->buf_size);
		desc = kzalloc(length, GFP_KERNEL);
		if (!desc) {
			dev_err(hba->dev, "%s: Failed allocating %d bytes\n",
					__func__, length);
			err = -ENOMEM;
			goto out_release_mem;
		}
		err = ufshcd_query_descriptor_retry(hba, ioctl_data->opcode,
				ioctl_data->idn, index, 0, desc, &length);
		break;
	case UPIU_QUERY_OPCODE_READ_ATTR:
		switch (ioctl_data->idn) {
		case QUERY_ATTR_IDN_BOOT_LU_EN:
		case QUERY_ATTR_IDN_POWER_MODE:
		case QUERY_ATTR_IDN_ACTIVE_ICC_LVL:
		case QUERY_ATTR_IDN_OOO_DATA_EN:
		case QUERY_ATTR_IDN_BKOPS_STATUS:
		case QUERY_ATTR_IDN_PURGE_STATUS:
		case QUERY_ATTR_IDN_MAX_DATA_IN:
		case QUERY_ATTR_IDN_MAX_DATA_OUT:
		case QUERY_ATTR_IDN_REF_CLK_FREQ:
		case QUERY_ATTR_IDN_CONF_DESC_LOCK:
		case QUERY_ATTR_IDN_MAX_NUM_OF_RTT:
		case QUERY_ATTR_IDN_EE_CONTROL:
		case QUERY_ATTR_IDN_EE_STATUS:
		case QUERY_ATTR_IDN_SECONDS_PASSED:
			index = 0;
			break;
		case QUERY_ATTR_IDN_DYN_CAP_NEEDED:
		case QUERY_ATTR_IDN_CORR_PRG_BLK_NUM:
			index = lun;
			break;
		default:
			goto out_einval;
		}
		err = ufshcd_query_attr(hba, ioctl_data->opcode,
					ioctl_data->idn, index, 0, &att);
		break;

	case UPIU_QUERY_OPCODE_WRITE_ATTR:
		err = copy_from_user(&att,
				buffer + sizeof(struct ufs_ioctl_query_data),
				sizeof(u32));
		if (err) {
			dev_err(hba->dev,
				"%s: Failed copying buffer from user, err %d\n",
				__func__, err);
			goto out_release_mem;
		}

		switch (ioctl_data->idn) {
		case QUERY_ATTR_IDN_BOOT_LU_EN:
			index = 0;
			if (!att || att > QUERY_ATTR_IDN_BOOT_LU_EN_MAX) {
				dev_err(hba->dev,
					"%s: Illegal ufs query ioctl data, opcode 0x%x, idn 0x%x, att 0x%x\n",
					__func__, ioctl_data->opcode,
					(unsigned int)ioctl_data->idn, att);
				err = -EINVAL;
				goto out_release_mem;
			}
			break;
		default:
			goto out_einval;
		}
		err = ufshcd_query_attr(hba, ioctl_data->opcode,
					ioctl_data->idn, index, 0, &att);
		break;

	case UPIU_QUERY_OPCODE_READ_FLAG:
		switch (ioctl_data->idn) {
		case QUERY_FLAG_IDN_FDEVICEINIT:
		case QUERY_FLAG_IDN_PERMANENT_WPE:
		case QUERY_FLAG_IDN_PWR_ON_WPE:
		case QUERY_FLAG_IDN_BKOPS_EN:
		case QUERY_FLAG_IDN_PURGE_ENABLE:
		case QUERY_FLAG_IDN_FPHYRESOURCEREMOVAL:
		case QUERY_FLAG_IDN_BUSY_RTC:
			break;
		default:
			goto out_einval;
		}
		err = ufshcd_query_flag_retry(hba, ioctl_data->opcode,
			ioctl_data->idn, &flag);
		break;
	default:
		goto out_einval;
	}

	if (err) {
		dev_err(hba->dev, "%s: Query for idn %d failed\n", __func__,
				ioctl_data->idn);
		goto out_release_mem;
	}

	/*
	 * copy response data
	 * As we might end up reading less data then what is specified in
	 * "ioctl_data->buf_size". So we are updating "ioctl_data->
	 * buf_size" to what exactly we have read.
	 */
	switch (ioctl_data->opcode) {
	case UPIU_QUERY_OPCODE_READ_DESC:
		ioctl_data->buf_size = min_t(int, ioctl_data->buf_size, length);
		data_ptr = desc;
		break;
	case UPIU_QUERY_OPCODE_READ_ATTR:
		ioctl_data->buf_size = sizeof(u32);
		data_ptr = &att;
		break;
	case UPIU_QUERY_OPCODE_READ_FLAG:
		ioctl_data->buf_size = 1;
		data_ptr = &flag;
		break;
	case UPIU_QUERY_OPCODE_WRITE_ATTR:
		goto out_release_mem;
	default:
		goto out_einval;
	}

	/* copy to user */
	err = copy_to_user(buffer, ioctl_data,
			sizeof(struct ufs_ioctl_query_data));
	if (err)
		dev_err(hba->dev, "%s: Failed copying back to user.\n",
			__func__);
	err = copy_to_user(buffer + sizeof(struct ufs_ioctl_query_data),
			data_ptr, ioctl_data->buf_size);
	if (err)
		dev_err(hba->dev, "%s: err %d copying back to user.\n",
				__func__, err);
	goto out_release_mem;

out_einval:
	dev_err(hba->dev,
		"%s: illegal ufs query ioctl data, opcode 0x%x, idn 0x%x\n",
		__func__, ioctl_data->opcode, (unsigned int)ioctl_data->idn);
	err = -EINVAL;
out_release_mem:
	kfree(ioctl_data);
	kfree(desc);
out:
	return err;
}

/**
 * ufshcd_ioctl - ufs ioctl callback registered in scsi_host
 * @dev: scsi device required for per LUN queries
 * @cmd: command opcode
 * @buffer: user space buffer for transferring data
 *
 * Supported commands:
 * UFS_IOCTL_QUERY
 */
static int ufshcd_ioctl(struct scsi_device *dev, int cmd, void __user *buffer)
{
	struct ufs_hba *hba = shost_priv(dev->host);
	int err = 0;

	BUG_ON(!hba);

	switch (cmd) {
	case UFS_IOCTL_QUERY:
		if (!buffer) {
			dev_err(hba->dev, "%s: User buffer is NULL!\n",
				 __func__);
			return -EINVAL;
		}
		pm_runtime_get_sync(hba->dev);
		err = ufshcd_query_ioctl(hba, ufshcd_scsi_to_upiu_lun(dev->lun),
				buffer);
		pm_runtime_put_sync(hba->dev);
		break;
	default:
		err = -ENOIOCTLCMD;
		dev_dbg(hba->dev, "%s: Unsupported ioctl cmd %d\n", __func__,
			cmd);
		break;
	}

	return err;
}

static const struct attribute_group *ufshcd_driver_groups[] = {
	&ufs_sysfs_unit_descriptor_group,
	&ufs_sysfs_lun_attributes_group,
	NULL,
};

static struct scsi_host_template ufshcd_driver_template = {
	.module			= THIS_MODULE,
	.name			= UFSHCD,
	.proc_name		= UFSHCD,
	.queuecommand		= ufshcd_queuecommand,
	.slave_alloc		= ufshcd_slave_alloc,
	.slave_configure	= ufshcd_slave_configure,
	.slave_destroy		= ufshcd_slave_destroy,
	.change_queue_depth	= ufshcd_change_queue_depth,
	.eh_abort_handler	= ufshcd_abort,
	.eh_device_reset_handler = ufshcd_eh_device_reset_handler,
	.eh_host_reset_handler   = ufshcd_eh_host_reset_handler,
	.eh_timed_out		= ufshcd_eh_timed_out,
	.ioctl			= ufshcd_ioctl,
#ifdef CONFIG_COMPAT
	.compat_ioctl		= ufshcd_ioctl,
#endif
	.this_id		= -1,
	.sg_tablesize		= SG_ALL,
	.cmd_per_lun		= UFSHCD_CMD_PER_LUN,
	.can_queue		= UFSHCD_CAN_QUEUE,
	.max_host_blocked	= 1,
	.track_queue_depth	= 1,
	.sdev_groups		= ufshcd_driver_groups,
};

static int ufshcd_config_vreg_load(struct device *dev, struct ufs_vreg *vreg,
				   int ua)
{
	int ret;

	if (!vreg)
		return 0;

	/*
	 * "set_load" operation shall be required on those regulators
	 * which specifically configured current limitation. Otherwise
	 * zero max_uA may cause unexpected behavior when regulator is
	 * enabled or set as high power mode.
	 */
	if (!vreg->max_uA)
		return 0;

	ret = regulator_set_load(vreg->reg, ua);
	if (ret < 0) {
		dev_err(dev, "%s: %s set load (ua=%d) failed, err=%d\n",
				__func__, vreg->name, ua, ret);
	}

	return ret;
}

static inline int ufshcd_config_vreg_lpm(struct ufs_hba *hba,
					 struct ufs_vreg *vreg)
{
	if (!vreg)
		return 0;
	else if (vreg->unused)
		return 0;
	else
		return ufshcd_config_vreg_load(hba->dev, vreg, vreg->min_uA);
}

static inline int ufshcd_config_vreg_hpm(struct ufs_hba *hba,
					 struct ufs_vreg *vreg)
{
	if (!vreg)
		return 0;
	else if (vreg->unused)
		return 0;
	else
		return ufshcd_config_vreg_load(hba->dev, vreg, vreg->max_uA);
}

static int ufshcd_config_vreg(struct device *dev,
		struct ufs_vreg *vreg, bool on)
{
	int ret = 0;
	struct regulator *reg;
	const char *name;
	int min_uV, uA_load;

	BUG_ON(!vreg);

	reg = vreg->reg;
	name = vreg->name;

	if (regulator_count_voltages(reg) > 0) {
		uA_load = on ? vreg->max_uA : 0;
		ret = ufshcd_config_vreg_load(dev, vreg, uA_load);
		if (ret)
			goto out;

		if (vreg->min_uV && vreg->max_uV) {
			min_uV = on ? vreg->min_uV : 0;
			if (vreg->low_voltage_sup && !vreg->low_voltage_active)
				min_uV = vreg->max_uV;

			ret = regulator_set_voltage(reg, min_uV, vreg->max_uV);
			if (ret) {
				dev_err(dev,
					"%s: %s set voltage failed, err=%d\n",
					__func__, name, ret);
				goto out;
			}
		}
	}
out:
	return ret;
}

static int ufshcd_enable_vreg(struct device *dev, struct ufs_vreg *vreg)
{
	int ret = 0;

	if (!vreg)
		goto out;
	else if (vreg->enabled || vreg->unused)
		goto out;

	ret = ufshcd_config_vreg(dev, vreg, true);
	if (!ret)
		ret = regulator_enable(vreg->reg);

	if (!ret)
		vreg->enabled = true;
	else
		dev_err(dev, "%s: %s enable failed, err=%d\n",
				__func__, vreg->name, ret);
out:
	return ret;
}

static int ufshcd_disable_vreg(struct device *dev, struct ufs_vreg *vreg)
{
	int ret = 0;

	if (!vreg)
		goto out;
	else if (!vreg->enabled || vreg->unused)
		goto out;

	ret = regulator_disable(vreg->reg);

	if (!ret) {
		/* ignore errors on applying disable config */
		ufshcd_config_vreg(dev, vreg, false);
		vreg->enabled = false;
	} else {
		dev_err(dev, "%s: %s disable failed, err=%d\n",
				__func__, vreg->name, ret);
	}
out:
	return ret;
}

static int ufshcd_setup_vreg(struct ufs_hba *hba, bool on)
{
	int ret = 0;
	struct device *dev = hba->dev;
	struct ufs_vreg_info *info = &hba->vreg_info;

	if (!info)
		goto out;

	ret = ufshcd_toggle_vreg(dev, info->vcc, on);
	if (ret)
		goto out;

	ret = ufshcd_toggle_vreg(dev, info->vccq, on);
	if (ret)
		goto out;

	ret = ufshcd_toggle_vreg(dev, info->vccq2, on);
	if (ret)
		goto out;

out:
	if (ret) {
		ufshcd_toggle_vreg(dev, info->vccq2, false);
		ufshcd_toggle_vreg(dev, info->vccq, false);
		ufshcd_toggle_vreg(dev, info->vcc, false);
	}
	return ret;
}

static int ufshcd_setup_hba_vreg(struct ufs_hba *hba, bool on)
{
	struct ufs_vreg_info *info = &hba->vreg_info;
	int ret = 0;

	if (info->vdd_hba) {
		ret = ufshcd_toggle_vreg(hba->dev, info->vdd_hba, on);

		if (!ret)
			ufshcd_vops_update_sec_cfg(hba, on);
	}

	return ret;
}

static int ufshcd_get_vreg(struct device *dev, struct ufs_vreg *vreg)
{
	int ret = 0;

	if (!vreg)
		goto out;

	vreg->reg = devm_regulator_get(dev, vreg->name);
	if (IS_ERR(vreg->reg)) {
		ret = PTR_ERR(vreg->reg);
		dev_err(dev, "%s: %s get failed, err=%d\n",
				__func__, vreg->name, ret);
	}
out:
	return ret;
}

static int ufshcd_init_vreg(struct ufs_hba *hba)
{
	int ret = 0;
	struct device *dev = hba->dev;
	struct ufs_vreg_info *info = &hba->vreg_info;

	if (!info)
		goto out;

	ret = ufshcd_get_vreg(dev, info->vcc);
	if (ret)
		goto out;

	ret = ufshcd_get_vreg(dev, info->vccq);
	if (ret)
		goto out;

	ret = ufshcd_get_vreg(dev, info->vccq2);
out:
	return ret;
}

static int ufshcd_init_hba_vreg(struct ufs_hba *hba)
{
	struct ufs_vreg_info *info = &hba->vreg_info;

	if (info)
		return ufshcd_get_vreg(hba->dev, info->vdd_hba);

	return 0;
}

static int ufshcd_set_vccq_rail_unused(struct ufs_hba *hba, bool unused)
{
	int ret = 0;
	struct ufs_vreg_info *info = &hba->vreg_info;

	if (!info)
		goto out;
	else if (!info->vccq)
		goto out;

	if (unused) {
		/* shut off the rail here */
		ret = ufshcd_toggle_vreg(hba->dev, info->vccq, false);
		/*
		 * Mark this rail as no longer used, so it doesn't get enabled
		 * later by mistake
		 */
		if (!ret)
			info->vccq->unused = true;
	} else {
		/*
		 * rail should have been already enabled hence just make sure
		 * that unused flag is cleared.
		 */
		info->vccq->unused = false;
	}
out:
	return ret;
}

static int ufshcd_setup_clocks(struct ufs_hba *hba, bool on,
			       bool keep_link_active, bool is_gating_context)
{
	int ret = 0;
	struct ufs_clk_info *clki;
	struct list_head *head = &hba->clk_list_head;
	unsigned long flags;
	ktime_t start = ktime_get();
	bool clk_state_changed = false;

	if (list_empty(head))
		goto out;

	/* call vendor specific bus vote before enabling the clocks */
	if (on) {
		ret = ufshcd_vops_set_bus_vote(hba, on);
		if (ret)
			return ret;
	}

	/*
	 * vendor specific setup_clocks ops may depend on clocks managed by
	 * this standard driver hence call the vendor specific setup_clocks
	 * before disabling the clocks managed here.
	 */
	if (!on) {
		ret = ufshcd_vops_setup_clocks(hba, on, PRE_CHANGE);
		if (ret)
			return ret;
	}

	list_for_each_entry(clki, head, list) {
		if (!IS_ERR_OR_NULL(clki->clk)) {
			/*
			 * To keep link active, both device ref clock and unipro
			 * clock should be kept ON.
			 */
			if (keep_link_active &&
			    (!strcmp(clki->name, "ref_clk") ||
			     !strcmp(clki->name, "core_clk_unipro")))
				continue;

			clk_state_changed = on ^ clki->enabled;
			if (on && !clki->enabled) {
				ret = clk_prepare_enable(clki->clk);
				if (ret) {
					dev_err(hba->dev, "%s: %s prepare enable failed, %d\n",
						__func__, clki->name, ret);
					goto out;
				}
			} else if (!on && clki->enabled) {
				clk_disable_unprepare(clki->clk);
			}
			clki->enabled = on;
			dev_dbg(hba->dev, "%s: clk: %s %sabled\n", __func__,
					clki->name, on ? "en" : "dis");
		}
	}

	/*
	 * vendor specific setup_clocks ops may depend on clocks managed by
	 * this standard driver hence call the vendor specific setup_clocks
	 * after enabling the clocks managed here.
	 */
	if (on) {
		ret = ufshcd_vops_setup_clocks(hba, on, POST_CHANGE);
		if (ret)
			return ret;
	}

	/*
	 * call vendor specific bus vote to remove the vote after
	 * disabling the clocks.
	 */
	if (!on)
		ret = ufshcd_vops_set_bus_vote(hba, on);

out:
	if (ret) {
		if (on)
			/* Can't do much if this fails */
			(void) ufshcd_vops_set_bus_vote(hba, false);
		list_for_each_entry(clki, head, list) {
			if (!IS_ERR_OR_NULL(clki->clk) && clki->enabled)
				clk_disable_unprepare(clki->clk);
		}
	} else if (!ret && on) {
		spin_lock_irqsave(hba->host->host_lock, flags);
		hba->clk_gating.state = CLKS_ON;
		trace_ufshcd_clk_gating(dev_name(hba->dev),
					hba->clk_gating.state);
		spin_unlock_irqrestore(hba->host->host_lock, flags);
		/* restore the secure configuration as clocks are enabled */
		ufshcd_vops_update_sec_cfg(hba, true);
	}

	if (clk_state_changed)
		trace_ufshcd_profile_clk_gating(dev_name(hba->dev),
			(on ? "on" : "off"),
			ktime_to_us(ktime_sub(ktime_get(), start)), ret);
	return ret;
}

static int ufshcd_enable_clocks(struct ufs_hba *hba)
{
	return  ufshcd_setup_clocks(hba, true, false, false);
}

static int ufshcd_disable_clocks(struct ufs_hba *hba,
				 bool is_gating_context)
{
	return  ufshcd_setup_clocks(hba, false, false, is_gating_context);
}

static int ufshcd_disable_clocks_keep_link_active(struct ufs_hba *hba,
					      bool is_gating_context)
{
	return  ufshcd_setup_clocks(hba, false, true, is_gating_context);
}

static int ufshcd_init_clocks(struct ufs_hba *hba)
{
	int ret = 0;
	struct ufs_clk_info *clki;
	struct device *dev = hba->dev;
	struct list_head *head = &hba->clk_list_head;

	if (list_empty(head))
		goto out;

	list_for_each_entry(clki, head, list) {
		if ((!clki->name) ||
		   (!strcmp(clki->name, "core_clk_ice_hw_ctl")))
			continue;

		clki->clk = devm_clk_get(dev, clki->name);
		if (IS_ERR(clki->clk)) {
			ret = PTR_ERR(clki->clk);
			dev_err(dev, "%s: %s clk get failed, %d\n",
					__func__, clki->name, ret);
			goto out;
		}

		if (clki->max_freq) {
			ret = clk_set_rate(clki->clk, clki->max_freq);
			if (ret) {
				dev_err(hba->dev, "%s: %s clk set rate(%dHz) failed, %d\n",
					__func__, clki->name,
					clki->max_freq, ret);
				goto out;
			}
			clki->curr_freq = clki->max_freq;
		}
		dev_dbg(dev, "%s: clk: %s, rate: %lu\n", __func__,
				clki->name, clk_get_rate(clki->clk));
	}
out:
	return ret;
}

static int ufshcd_variant_hba_init(struct ufs_hba *hba)
{
	int err = 0;

	if (!hba->var || !hba->var->vops)
		goto out;

	err = ufshcd_vops_init(hba);
	if (err)
		dev_err(hba->dev, "%s: variant %s init failed err %d\n",
			__func__, ufshcd_get_var_name(hba), err);
out:
	return err;
}

static void ufshcd_variant_hba_exit(struct ufs_hba *hba)
{
	if (!hba->var || !hba->var->vops)
		return;

	ufshcd_vops_exit(hba);
}

static int ufshcd_hba_init(struct ufs_hba *hba)
{
	int err;

	/*
	 * Handle host controller power separately from the UFS device power
	 * rails as it will help controlling the UFS host controller power
	 * collapse easily which is different than UFS device power collapse.
	 * Also, enable the host controller power before we go ahead with rest
	 * of the initialization here.
	 */
	err = ufshcd_init_hba_vreg(hba);
	if (err)
		goto out;

	err = ufshcd_setup_hba_vreg(hba, true);
	if (err)
		goto out;

	err = ufshcd_init_clocks(hba);
	if (err)
		goto out_disable_hba_vreg;

	err = ufshcd_enable_clocks(hba);
	if (err)
		goto out_disable_hba_vreg;

	err = ufshcd_init_vreg(hba);
	if (err)
		goto out_disable_clks;

	err = ufshcd_setup_vreg(hba, true);
	if (err)
		goto out_disable_clks;

	err = ufshcd_variant_hba_init(hba);
	if (err)
		goto out_disable_vreg;

	hba->is_powered = true;
	goto out;

out_disable_vreg:
	ufshcd_setup_vreg(hba, false);
out_disable_clks:
	ufshcd_disable_clocks(hba, false);
out_disable_hba_vreg:
	ufshcd_setup_hba_vreg(hba, false);
out:
	return err;
}

static void ufshcd_hba_exit(struct ufs_hba *hba)
{
	if (hba->is_powered) {
		ufshcd_variant_hba_exit(hba);
		ufshcd_setup_vreg(hba, false);
		if (ufshcd_is_clkscaling_supported(hba))
			if (hba->devfreq)
				ufshcd_suspend_clkscaling(hba);

		if (hba->recovery_wq)
			destroy_workqueue(hba->recovery_wq);
		ufshcd_disable_clocks(hba, false);
		ufshcd_setup_hba_vreg(hba, false);
		hba->is_powered = false;
	}
}

static int
ufshcd_send_request_sense(struct ufs_hba *hba, struct scsi_device *sdp)
{
	unsigned char cmd[6] = {REQUEST_SENSE,
				0,
				0,
				0,
				UFSHCD_REQ_SENSE_SIZE,
				0};
	char *buffer;
	int ret;

	buffer = kzalloc(UFSHCD_REQ_SENSE_SIZE, GFP_KERNEL);
	if (!buffer) {
		ret = -ENOMEM;
		goto out;
	}

	ret = scsi_execute(sdp, cmd, DMA_FROM_DEVICE, buffer,
			UFSHCD_REQ_SENSE_SIZE, NULL, NULL,
			msecs_to_jiffies(1000), 3, 0, RQF_PM, NULL);
	if (ret)
		pr_err("%s: failed with err %d\n", __func__, ret);

	kfree(buffer);
out:
	return ret;
}

/**
 * ufshcd_set_dev_pwr_mode - sends START STOP UNIT command to set device
 *			     power mode
 * @hba: per adapter instance
 * @pwr_mode: device power mode to set
 *
 * Returns 0 if requested power mode is set successfully
 * Returns non-zero if failed to set the requested power mode
 */
static int ufshcd_set_dev_pwr_mode(struct ufs_hba *hba,
				     enum ufs_dev_pwr_mode pwr_mode)
{
	unsigned char cmd[6] = { START_STOP };
	struct scsi_sense_hdr sshdr;
	struct scsi_device *sdp;
	unsigned long flags;
	int ret;

	spin_lock_irqsave(hba->host->host_lock, flags);
	sdp = hba->sdev_ufs_device;
	if (sdp) {
		ret = scsi_device_get(sdp);
		if (!ret && !scsi_device_online(sdp)) {
			ret = -ENODEV;
			scsi_device_put(sdp);
		}
	} else {
		ret = -ENODEV;
	}
	spin_unlock_irqrestore(hba->host->host_lock, flags);

	if (ret)
		return ret;

	/*
	 * If scsi commands fail, the scsi mid-layer schedules scsi error-
	 * handling, which would wait for host to be resumed. Since we know
	 * we are functional while we are here, skip host resume in error
	 * handling context.
	 */
	hba->host->eh_noresume = 1;
	if (!hba->dev_info.is_ufs_dev_wlun_ua_cleared) {
		ret = ufshcd_send_request_sense(hba, sdp);
		if (ret)
			goto out;
		/* Unit attention condition is cleared now */
		hba->dev_info.is_ufs_dev_wlun_ua_cleared = 1;
	}

	cmd[4] = pwr_mode << 4;

	/*
	 * Current function would be generally called from the power management
	 * callbacks hence set the RQF_PM flag so that it doesn't resume the
	 * already suspended childs.
	 */
	ret = scsi_execute(sdp, cmd, DMA_NONE, NULL, 0, NULL, &sshdr,
			START_STOP_TIMEOUT, 0, 0, RQF_PM, NULL);
	if (ret) {
		sdev_printk(KERN_WARNING, sdp,
			    "START_STOP failed for power mode: %d, result %x\n",
			    pwr_mode, ret);
		if (driver_byte(ret) == DRIVER_SENSE)
			scsi_print_sense_hdr(sdp, NULL, &sshdr);
	}

	if (!ret)
		hba->curr_dev_pwr_mode = pwr_mode;
out:
	scsi_device_put(sdp);
	hba->host->eh_noresume = 0;
	return ret;
}

static int ufshcd_link_state_transition(struct ufs_hba *hba,
					enum uic_link_state req_link_state,
					int check_for_bkops)
{
	int ret = 0;

	if (req_link_state == hba->uic_link_state)
		return 0;

	if (req_link_state == UIC_LINK_HIBERN8_STATE) {
		ret = ufshcd_uic_hibern8_enter(hba);
		if (!ret)
			ufshcd_set_link_hibern8(hba);
		else
			goto out;
	}
	/*
	 * If autobkops is enabled, link can't be turned off because
	 * turning off the link would also turn off the device.
	 */
	else if ((req_link_state == UIC_LINK_OFF_STATE) &&
		   (!check_for_bkops || (check_for_bkops &&
		    !hba->auto_bkops_enabled))) {
		/*
		 * Let's make sure that link is in low power mode, we are doing
		 * this currently by putting the link in Hibern8. Otherway to
		 * put the link in low power mode is to send the DME end point
		 * to device and then send the DME reset command to local
		 * unipro. But putting the link in hibern8 is much faster.
		 */
		ret = ufshcd_uic_hibern8_enter(hba);
		if (ret)
			goto out;
		/*
		 * Change controller state to "reset state" which
		 * should also put the link in off/reset state
		 */
		ufshcd_hba_stop(hba, true);
		/*
		 * TODO: Check if we need any delay to make sure that
		 * controller is reset
		 */
		ufshcd_set_link_off(hba);
	}

out:
	return ret;
}

static void ufshcd_vreg_set_lpm(struct ufs_hba *hba)
{
	/*
	 * It seems some UFS devices may keep drawing more than sleep current
	 * (atleast for 500us) from UFS rails (especially from VCCQ rail).
	 * To avoid this situation, add 2ms delay before putting these UFS
	 * rails in LPM mode.
	 */
	if (!ufshcd_is_link_active(hba))
		usleep_range(2000, 2100);

	/*
	 * If UFS device is either in UFS_Sleep turn off VCC rail to save some
	 * power.
	 *
	 * If UFS device and link is in OFF state, all power supplies (VCC,
	 * VCCQ, VCCQ2) can be turned off if power on write protect is not
	 * required. If UFS link is inactive (Hibern8 or OFF state) and device
	 * is in sleep state, put VCCQ & VCCQ2 rails in LPM mode.
	 *
	 * Ignore the error returned by ufshcd_toggle_vreg() as device is anyway
	 * in low power state which would save some power.
	 *
	 * If Write Booster is enabled and the device needs to flush the WB
	 * buffer OR if bkops status is urgent for WB, keep Vcc on.
	 */
	if (ufshcd_is_ufs_dev_poweroff(hba) && ufshcd_is_link_off(hba) &&
	    !hba->dev_info.is_lu_power_on_wp) {
		ufshcd_toggle_vreg(hba->dev, hba->vreg_info.vcc, false);
		if (hba->dev_info.w_spec_version >= 0x300 &&
			hba->vreg_info.vccq &&
			hba->vreg_info.vccq->sys_suspend_pwr_off)
			ufshcd_toggle_vreg(hba->dev,
				hba->vreg_info.vccq, false);
		else
			ufshcd_config_vreg_lpm(hba, hba->vreg_info.vccq);

		if (hba->dev_info.w_spec_version < 0x300 &&
			hba->vreg_info.vccq2->sys_suspend_pwr_off)
			ufshcd_toggle_vreg(hba->dev,
				hba->vreg_info.vccq2, false);
		else
			ufshcd_config_vreg_lpm(hba, hba->vreg_info.vccq2);
	} else if (!ufshcd_is_ufs_dev_active(hba)) {
		if (!hba->dev_info.keep_vcc_on)
			ufshcd_toggle_vreg(hba->dev, hba->vreg_info.vcc, false);
		if (!ufshcd_is_link_active(hba)) {
			ufshcd_config_vreg_lpm(hba, hba->vreg_info.vccq);
			ufshcd_config_vreg_lpm(hba, hba->vreg_info.vccq2);
		}
	}
}

static int ufshcd_vreg_set_hpm(struct ufs_hba *hba)
{
	int ret = 0;

	if (ufshcd_is_ufs_dev_poweroff(hba) && ufshcd_is_link_off(hba) &&
		!hba->dev_info.is_lu_power_on_wp) {
		if (hba->dev_info.w_spec_version < 0x300 &&
			hba->vreg_info.vccq2->sys_suspend_pwr_off)
			ret = ufshcd_toggle_vreg(hba->dev,
				hba->vreg_info.vccq2, true);
		else
			ret = ufshcd_config_vreg_hpm(hba, hba->vreg_info.vccq2);
		if (ret)
			goto vcc_disable;

		if (hba->dev_info.w_spec_version >= 0x300 &&
			hba->vreg_info.vccq &&
			hba->vreg_info.vccq->sys_suspend_pwr_off)
			ret = ufshcd_toggle_vreg(hba->dev,
				hba->vreg_info.vccq, true);
		else
			ret = ufshcd_config_vreg_hpm(hba, hba->vreg_info.vccq);
		if (ret)
			goto vccq2_lpm;
		ret = ufshcd_toggle_vreg(hba->dev, hba->vreg_info.vcc, true);
	} else if (!ufshcd_is_ufs_dev_active(hba)) {
		if (!ufshcd_is_link_active(hba)) {
			ret = ufshcd_config_vreg_hpm(hba, hba->vreg_info.vccq2);
			if (ret)
				goto vcc_disable;
			ret = ufshcd_config_vreg_hpm(hba, hba->vreg_info.vccq);
			if (ret)
				goto vccq2_lpm;
		}
		ret = ufshcd_toggle_vreg(hba->dev, hba->vreg_info.vcc, true);
	}
	goto out;

vccq2_lpm:
	ufshcd_config_vreg_lpm(hba, hba->vreg_info.vccq2);
vcc_disable:
	ufshcd_toggle_vreg(hba->dev, hba->vreg_info.vcc, false);
out:
	return ret;
}

static void ufshcd_hba_vreg_set_lpm(struct ufs_hba *hba)
{
	if (ufshcd_is_link_off(hba) ||
	    (ufshcd_is_link_hibern8(hba)
	     && ufshcd_is_power_collapse_during_hibern8_allowed(hba)))
		ufshcd_setup_hba_vreg(hba, false);
}

static void ufshcd_hba_vreg_set_hpm(struct ufs_hba *hba)
{
	int ret;
	struct ufs_vreg_info *info = &hba->vreg_info;

	if (ufshcd_is_link_off(hba) ||
	    (ufshcd_is_link_hibern8(hba)
	     && ufshcd_is_power_collapse_during_hibern8_allowed(hba))) {
		ret = ufshcd_setup_hba_vreg(hba, true);
		if (ret && (info->vdd_hba->enabled == false)) {
			dev_err(hba->dev, "vdd_hba is not enabled\n");
			BUG_ON(1);
		}
	}
}

/**
 * ufshcd_suspend - helper function for suspend operations
 * @hba: per adapter instance
 * @pm_op: desired low power operation type
 *
 * This function will try to put the UFS device and link into low power
 * mode based on the "rpm_lvl" (Runtime PM level) or "spm_lvl"
 * (System PM level).
 *
 * If this function is called during shutdown, it will make sure that
 * both UFS device and UFS link is powered off.
 *
 * NOTE: UFS device & link must be active before we enter in this function.
 *
 * Returns 0 for success and non-zero for failure
 */
static int ufshcd_suspend(struct ufs_hba *hba, enum ufs_pm_op pm_op)
{
	int ret = 0;
	enum ufs_pm_level pm_lvl;
	enum ufs_dev_pwr_mode req_dev_pwr_mode;
	enum uic_link_state req_link_state;

	hba->pm_op_in_progress = 1;
	if (!ufshcd_is_shutdown_pm(pm_op)) {
		pm_lvl = ufshcd_is_runtime_pm(pm_op) ?
			 hba->rpm_lvl : hba->spm_lvl;
		req_dev_pwr_mode = ufs_get_pm_lvl_to_dev_pwr_mode(pm_lvl);
		req_link_state = ufs_get_pm_lvl_to_link_pwr_state(pm_lvl);
	} else {
		req_dev_pwr_mode = UFS_POWERDOWN_PWR_MODE;
		req_link_state = UIC_LINK_OFF_STATE;
	}

	ret = ufshcd_crypto_suspend(hba, pm_op);
	if (ret)
		goto out;

	/*
	 * If we can't transition into any of the low power modes
	 * just gate the clocks.
	 */
	WARN_ON(hba->hibern8_on_idle.is_enabled &&
		hba->hibern8_on_idle.active_reqs);
	ufshcd_hold_all(hba);
	hba->clk_gating.is_suspended = true;
	hba->hibern8_on_idle.is_suspended = true;

	if (hba->clk_scaling.is_allowed) {
		cancel_work_sync(&hba->clk_scaling.suspend_work);
		cancel_work_sync(&hba->clk_scaling.resume_work);
		ufshcd_suspend_clkscaling(hba);
	}

	if (req_dev_pwr_mode == UFS_ACTIVE_PWR_MODE &&
			req_link_state == UIC_LINK_ACTIVE_STATE) {
		goto disable_clks;
	}

	if ((req_dev_pwr_mode == hba->curr_dev_pwr_mode) &&
	    (req_link_state == hba->uic_link_state))
		goto enable_gating;

	/* UFS device & link must be active before we enter in this function */
	if (!ufshcd_is_ufs_dev_active(hba) || !ufshcd_is_link_active(hba))
		goto disable_clks;

	if (ufshcd_is_runtime_pm(pm_op)) {
		if (ufshcd_can_autobkops_during_suspend(hba)) {
			/*
			 * The device is idle with no requests in the queue,
			 * allow background operations if bkops status shows
			 * that performance might be impacted.
			 */
			ret = ufshcd_urgent_bkops(hba);
			if (ret)
				goto enable_gating;
		} else {
			/* make sure that auto bkops is disabled */
			ufshcd_disable_auto_bkops(hba);
		}
		ufshcd_wb_toggle_flush(hba);
	} else if (!ufshcd_is_runtime_pm(pm_op)) {
		ufshcd_wb_buf_flush_disable(hba);
		hba->dev_info.keep_vcc_on = false;
	}

	if ((req_dev_pwr_mode != hba->curr_dev_pwr_mode) &&
	    ((ufshcd_is_runtime_pm(pm_op) && (!hba->auto_bkops_enabled)
	      && !hba->wb_buf_flush_enabled) ||
	     !ufshcd_is_runtime_pm(pm_op))) {
		/* ensure that bkops is disabled */
		ufshcd_disable_auto_bkops(hba);
		ret = ufshcd_set_dev_pwr_mode(hba, req_dev_pwr_mode);
		if (ret)
			goto enable_gating;
	}

	flush_work(&hba->eeh_work);
	ret = ufshcd_link_state_transition(hba, req_link_state, 1);
	if (ret)
		goto set_dev_active;

	if (ufshcd_is_link_hibern8(hba) &&
	    ufshcd_is_hibern8_on_idle_allowed(hba))
		hba->hibern8_on_idle.state = HIBERN8_ENTERED;

disable_clks:
	/*
	 * Call vendor specific suspend callback. As these callbacks may access
	 * vendor specific host controller register space call them before the
	 * host clocks are ON.
	 */
	ret = ufshcd_vops_suspend(hba, pm_op);
	if (ret)
		goto set_link_active;

	/*
	 * Disable the host irq as host controller as there won't be any
	 * host controller transaction expected till resume.
	 */
	ufshcd_disable_irq(hba);

	/* reset the connected UFS device during power down */
	if (ufshcd_is_link_off(hba)) {
		ret = ufshcd_assert_device_reset(hba);
		if (ret)
			goto set_link_active;
	}

	if (!ufshcd_is_link_active(hba))
		ret = ufshcd_disable_clocks(hba, false);
	else
		/*
		 * If link is active, device ref_clk and unipro clock can't be
		 * switched off.
		 */
		ret = ufshcd_disable_clocks_keep_link_active(hba, false);
	if (ret)
		goto set_link_active;

	if (ufshcd_is_clkgating_allowed(hba)) {
		hba->clk_gating.state = CLKS_OFF;
		trace_ufshcd_clk_gating(dev_name(hba->dev),
					hba->clk_gating.state);
	}

	/* Put the host controller in low power mode if possible */
	ufshcd_hba_vreg_set_lpm(hba);
	if (!hba->auto_bkops_enabled ||
		!(req_dev_pwr_mode == UFS_ACTIVE_PWR_MODE &&
		req_link_state == UIC_LINK_ACTIVE_STATE))
		ufshcd_vreg_set_lpm(hba);
	goto out;

set_link_active:
	ufshcd_enable_irq(hba);
	if (hba->clk_scaling.is_allowed)
		ufshcd_resume_clkscaling(hba);
	ufshcd_vreg_set_hpm(hba);
	if (ufshcd_is_link_hibern8(hba) && !ufshcd_uic_hibern8_exit(hba)) {
		ufshcd_set_link_active(hba);
	} else if (ufshcd_is_link_off(hba)) {
		ufshcd_update_error_stats(hba, UFS_ERR_VOPS_SUSPEND);
		ufshcd_deassert_device_reset(hba);
		ufshcd_host_reset_and_restore(hba);
	}
set_dev_active:
	if (!ufshcd_set_dev_pwr_mode(hba, UFS_ACTIVE_PWR_MODE))
		ufshcd_disable_auto_bkops(hba);
enable_gating:
	if (hba->clk_scaling.is_allowed)
		ufshcd_resume_clkscaling(hba);
	hba->hibern8_on_idle.is_suspended = false;
	hba->clk_gating.is_suspended = false;
	ufshcd_release_all(hba);
	ufshcd_crypto_resume(hba, pm_op);
out:
	hba->pm_op_in_progress = 0;

	if (ret)
		ufshcd_update_error_stats(hba, UFS_ERR_SUSPEND);

	return ret;
}

/**
 * ufshcd_resume - helper function for resume operations
 * @hba: per adapter instance
 * @pm_op: runtime PM or system PM
 *
 * This function basically brings the UFS device, UniPro link and controller
 * to active state.
 *
 * Returns 0 for success and non-zero for failure
 */
static int ufshcd_resume(struct ufs_hba *hba, enum ufs_pm_op pm_op)
{
	int ret;
	enum uic_link_state old_link_state;
	enum ufs_dev_pwr_mode old_pwr_mode;

	hba->pm_op_in_progress = 1;
	old_link_state = hba->uic_link_state;
	old_pwr_mode = hba->curr_dev_pwr_mode;

	ufshcd_hba_vreg_set_hpm(hba);

	ret = ufshcd_vreg_set_hpm(hba);
	if (ret)
		goto out;

	/* Make sure clocks are enabled before accessing controller */
	ret = ufshcd_enable_clocks(hba);
	if (ret)
		goto disable_vreg;

	/* enable the host irq as host controller would be active soon */
	ufshcd_enable_irq(hba);

	/*
	 * Call vendor specific resume callback. As these callbacks may access
	 * vendor specific host controller register space call them when the
	 * host clocks are ON.
	 */
	ret = ufshcd_vops_resume(hba, pm_op);
	if (ret)
		goto disable_irq_and_vops_clks;

	if (ufshcd_is_link_hibern8(hba)) {
		ret = ufshcd_uic_hibern8_exit(hba);
		if (!ret) {
			ufshcd_set_link_active(hba);
			if (ufshcd_is_hibern8_on_idle_allowed(hba))
				hba->hibern8_on_idle.state = HIBERN8_EXITED;
		} else {
			goto vendor_suspend;
		}
	} else if (ufshcd_is_link_off(hba)) {
		/*
		 * A full initialization of the host and the device is required
		 * since the link was put to off during suspend.
		 */
		ret = ufshcd_reset_and_restore(hba);
		/*
		 * ufshcd_reset_and_restore() should have already
		 * set the link state as active
		 */
		if (ret || !ufshcd_is_link_active(hba))
			goto vendor_suspend;
		/* mark link state as hibern8 exited */
		if (ufshcd_is_hibern8_on_idle_allowed(hba))
			hba->hibern8_on_idle.state = HIBERN8_EXITED;
	}

	ufshcd_wb_buf_flush_disable(hba);
	if (!ufshcd_is_ufs_dev_active(hba)) {
		ret = ufshcd_set_dev_pwr_mode(hba, UFS_ACTIVE_PWR_MODE);
		if (ret) {
			/*
			 * In the case of SSU timeout, err_handler must have
			 * recovered the uic link and dev state to active so
			 * we can proceed after checking the link and
			 * dev state.
			 */
			if (ufshcd_is_ufs_dev_active(hba) &&
			    ufshcd_is_link_active(hba))
				ret = 0;

			else if ((work_pending(&hba->eh_work)) ||
				ufshcd_eh_in_progress(hba)) {
				flush_work(&hba->eh_work);
				ret = 0;
				dev_info(hba->dev, "dev pwr mode=%d, UIC link state=%d\n",
					hba->curr_dev_pwr_mode,
					hba->uic_link_state);
				}
			if (ret)
				goto set_old_link_state;
		}
	}

	ret = ufshcd_crypto_resume(hba, pm_op);
	if (ret)
		goto set_old_dev_pwr_mode;

	if (ufshcd_keep_autobkops_enabled_except_suspend(hba))
		ufshcd_enable_auto_bkops(hba);
	else
		/*
		 * If BKOPs operations are urgently needed at this moment then
		 * keep auto-bkops enabled or else disable it.
		 */
		ufshcd_urgent_bkops(hba);

	hba->clk_gating.is_suspended = false;
	hba->hibern8_on_idle.is_suspended = false;

	if (hba->clk_scaling.is_allowed)
		ufshcd_resume_clkscaling(hba);

	/* Set Auto-Hibernate timer if supported */
	ufshcd_set_auto_hibern8_timer(hba);

	/* Schedule clock gating in case of no access to UFS device yet */
	ufshcd_release_all(hba);
	goto out;

set_old_dev_pwr_mode:
	if (old_pwr_mode != hba->curr_dev_pwr_mode)
		ufshcd_set_dev_pwr_mode(hba, old_pwr_mode);
set_old_link_state:
	ufshcd_link_state_transition(hba, old_link_state, 0);
	if (ufshcd_is_link_hibern8(hba) &&
	    ufshcd_is_hibern8_on_idle_allowed(hba))
		hba->hibern8_on_idle.state = HIBERN8_ENTERED;
vendor_suspend:
	ufshcd_vops_suspend(hba, pm_op);
disable_irq_and_vops_clks:
	ufshcd_disable_irq(hba);
	if (hba->clk_scaling.is_allowed)
		ufshcd_suspend_clkscaling(hba);
	ufshcd_disable_clocks(hba, false);
	if (ufshcd_is_clkgating_allowed(hba))
		hba->clk_gating.state = CLKS_OFF;
disable_vreg:
	ufshcd_vreg_set_lpm(hba);
out:
	hba->pm_op_in_progress = 0;

	if (ret)
		ufshcd_update_error_stats(hba, UFS_ERR_RESUME);

	return ret;
}

/**
 * ufshcd_system_suspend - system suspend routine
 * @hba: per adapter instance
 *
 * Check the description of ufshcd_suspend() function for more details.
 *
 * Returns 0 for success and non-zero for failure
 */
int ufshcd_system_suspend(struct ufs_hba *hba)
{
	int ret = 0;
	ktime_t start = ktime_get();

	if (!hba || !hba->is_powered)
		return 0;

	if ((ufs_get_pm_lvl_to_dev_pwr_mode(hba->spm_lvl) ==
	     hba->curr_dev_pwr_mode) &&
	    (ufs_get_pm_lvl_to_link_pwr_state(hba->spm_lvl) ==
	     hba->uic_link_state))
		goto out;

	if (pm_runtime_suspended(hba->dev)) {
		/*
		 * UFS device and/or UFS link low power states during runtime
		 * suspend seems to be different than what is expected during
		 * system suspend. Hence runtime resume the devic & link and
		 * let the system suspend low power states to take effect.
		 * TODO: If resume takes longer time, we might have optimize
		 * it in future by not resuming everything if possible.
		 */
		ret = ufshcd_runtime_resume(hba);
		if (ret)
			goto out;
	}

	ret = ufshcd_suspend(hba, UFS_SYSTEM_PM);
out:
	trace_ufshcd_system_suspend(dev_name(hba->dev), ret,
		ktime_to_us(ktime_sub(ktime_get(), start)),
		hba->curr_dev_pwr_mode, hba->uic_link_state);
	if (!ret)
		hba->is_sys_suspended = true;
	return ret;
}
EXPORT_SYMBOL(ufshcd_system_suspend);

/**
 * ufshcd_system_resume - system resume routine
 * @hba: per adapter instance
 *
 * Returns 0 for success and non-zero for failure
 */

int ufshcd_system_resume(struct ufs_hba *hba)
{
	int ret = 0;
	ktime_t start = ktime_get();

	if (!hba)
		return -EINVAL;

	if (!hba->is_powered || pm_runtime_suspended(hba->dev))
		/*
		 * Let the runtime resume take care of resuming
		 * if runtime suspended.
		 */
		goto out;
	else
		ret = ufshcd_resume(hba, UFS_SYSTEM_PM);
out:
	trace_ufshcd_system_resume(dev_name(hba->dev), ret,
		ktime_to_us(ktime_sub(ktime_get(), start)),
		hba->curr_dev_pwr_mode, hba->uic_link_state);
	if (!ret)
		hba->is_sys_suspended = false;
	return ret;
}
EXPORT_SYMBOL(ufshcd_system_resume);

/**
 * ufshcd_runtime_suspend - runtime suspend routine
 * @hba: per adapter instance
 *
 * Check the description of ufshcd_suspend() function for more details.
 *
 * Returns 0 for success and non-zero for failure
 */
int ufshcd_runtime_suspend(struct ufs_hba *hba)
{
	int ret = 0;
	ktime_t start = ktime_get();

	if (!hba)
		return -EINVAL;

	if (!hba->is_powered)
		goto out;
	else
		ret = ufshcd_suspend(hba, UFS_RUNTIME_PM);
out:
	trace_ufshcd_runtime_suspend(dev_name(hba->dev), ret,
		ktime_to_us(ktime_sub(ktime_get(), start)),
		hba->curr_dev_pwr_mode, hba->uic_link_state);
	return ret;
}
EXPORT_SYMBOL(ufshcd_runtime_suspend);

/**
 * ufshcd_runtime_resume - runtime resume routine
 * @hba: per adapter instance
 *
 * This function basically brings the UFS device, UniPro link and controller
 * to active state. Following operations are done in this function:
 *
 * 1. Turn on all the controller related clocks
 * 2. Bring the UniPro link out of Hibernate state
 * 3. If UFS device is in sleep state, turn ON VCC rail and bring the UFS device
 *    to active state.
 * 4. If auto-bkops is enabled on the device, disable it.
 *
 * So following would be the possible power state after this function return
 * successfully:
 *	S1: UFS device in Active state with VCC rail ON
 *	    UniPro link in Active state
 *	    All the UFS/UniPro controller clocks are ON
 *
 * Returns 0 for success and non-zero for failure
 */
int ufshcd_runtime_resume(struct ufs_hba *hba)
{
	int ret = 0;
	ktime_t start = ktime_get();

	if (!hba)
		return -EINVAL;

	if (!hba->is_powered)
		goto out;
	else
		ret = ufshcd_resume(hba, UFS_RUNTIME_PM);
out:
	trace_ufshcd_runtime_resume(dev_name(hba->dev), ret,
		ktime_to_us(ktime_sub(ktime_get(), start)),
		hba->curr_dev_pwr_mode, hba->uic_link_state);
	return ret;
}
EXPORT_SYMBOL(ufshcd_runtime_resume);

int ufshcd_runtime_idle(struct ufs_hba *hba)
{
	return 0;
}
EXPORT_SYMBOL(ufshcd_runtime_idle);

static void __ufshcd_shutdown_clkscaling(struct ufs_hba *hba)
{
	bool suspend = false;
	unsigned long flags;

	spin_lock_irqsave(hba->host->host_lock, flags);
	if (hba->clk_scaling.is_allowed) {
		hba->clk_scaling.is_allowed = false;
		suspend = true;
	}
	spin_unlock_irqrestore(hba->host->host_lock, flags);

	/**
	 * Scaling may be scheduled before, hence make sure it
	 * doesn't race with shutdown
	 */
	if (ufshcd_is_clkscaling_supported(hba)) {
		cancel_work_sync(&hba->clk_scaling.suspend_work);
		cancel_work_sync(&hba->clk_scaling.resume_work);
		if (suspend)
			ufshcd_suspend_clkscaling(hba);
	}

	/* Unregister so that devfreq_monitor can't race with shutdown */
	if (hba->devfreq)
		ufshcd_devfreq_remove(hba);
}

static void ufshcd_shutdown_clkscaling(struct ufs_hba *hba)
{
	if (!ufshcd_is_clkscaling_supported(hba))
		return;
	__ufshcd_shutdown_clkscaling(hba);
	device_remove_file(hba->dev, &hba->clk_scaling.enable_attr);
}

/**
 * ufshcd_shutdown - shutdown routine
 * @hba: per adapter instance
 *
 * This function would power off both UFS device and UFS link.
 *
 * Returns 0 always to allow force shutdown even in case of errors.
 */
int ufshcd_shutdown(struct ufs_hba *hba)
{
	int ret = 0;

	if (!hba->is_powered)
		goto out;

	if (ufshcd_is_ufs_dev_poweroff(hba) && ufshcd_is_link_off(hba))
		goto out;

	pm_runtime_get_sync(hba->dev);
	ufshcd_hold_all(hba);
	ufshcd_mark_shutdown_ongoing(hba);
	ufshcd_shutdown_clkscaling(hba);
	/**
	 * (1) Acquire the lock to stop any more requests
	 * (2) Wait for all issued requests to complete
	 */
	ufshcd_get_write_lock(hba);
	ufshcd_scsi_block_requests(hba);
	ret = ufshcd_wait_for_doorbell_clr(hba, U64_MAX);
	if (ret)
		dev_err(hba->dev, "%s: waiting for DB clear: failed: %d\n",
			__func__, ret);
	/* Requests may have errored out above, let it be handled */
	flush_work(&hba->eh_work);
	/* reqs issued from contexts other than shutdown will fail from now */
	ufshcd_scsi_unblock_requests(hba);
	ufshcd_release_all(hba);

	ret = ufshcd_suspend(hba, UFS_SHUTDOWN_PM);
out:
	if (ret)
		dev_err(hba->dev, "%s failed, err %d\n", __func__, ret);
	/* allow force shutdown even in case of errors */
	return 0;
}
EXPORT_SYMBOL(ufshcd_shutdown);

/**
 * ufshcd_remove - de-allocate SCSI host and host memory space
 *		data structure memory
 * @hba: per adapter instance
 */
void ufshcd_remove(struct ufs_hba *hba)
{
	ufs_sysfs_remove_nodes(hba->dev);
	scsi_remove_host(hba->host);
	/* disable interrupts */
	ufshcd_disable_intr(hba, hba->intr_mask);
	ufshcd_hba_stop(hba, true);

	ufshcd_exit_clk_scaling(hba);
	ufshcd_exit_clk_gating(hba);
	ufshcd_exit_hibern8_on_idle(hba);
	if (ufshcd_is_clkscaling_supported(hba)) {
		device_remove_file(hba->dev, &hba->clk_scaling.enable_attr);
		if (hba->devfreq)
			devfreq_remove_device(hba->devfreq);
	}
	ufshcd_hba_exit(hba);
	ufsdbg_remove_debugfs(hba);
}
EXPORT_SYMBOL_GPL(ufshcd_remove);

/**
 * ufshcd_dealloc_host - deallocate Host Bus Adapter (HBA)
 * @hba: pointer to Host Bus Adapter (HBA)
 */
void ufshcd_dealloc_host(struct ufs_hba *hba)
{
	scsi_host_put(hba->host);
}
EXPORT_SYMBOL_GPL(ufshcd_dealloc_host);

/**
 * ufshcd_set_dma_mask - Set dma mask based on the controller
 *			 addressing capability
 * @hba: per adapter instance
 *
 * Returns 0 for success, non-zero for failure
 */
static int ufshcd_set_dma_mask(struct ufs_hba *hba)
{
	if (hba->capabilities & MASK_64_ADDRESSING_SUPPORT) {
		if (!dma_set_mask_and_coherent(hba->dev, DMA_BIT_MASK(64)))
			return 0;
	}
	return dma_set_mask_and_coherent(hba->dev, DMA_BIT_MASK(32));
}

/**
 * ufshcd_alloc_host - allocate Host Bus Adapter (HBA)
 * @dev: pointer to device handle
 * @hba_handle: driver private handle
 * Returns 0 on success, non-zero value on failure
 */
int ufshcd_alloc_host(struct device *dev, struct ufs_hba **hba_handle)
{
	struct Scsi_Host *host;
	struct ufs_hba *hba;
	int err = 0;

	if (!dev) {
		dev_err(dev,
		"Invalid memory reference for dev is NULL\n");
		err = -ENODEV;
		goto out_error;
	}

	host = scsi_host_alloc(&ufshcd_driver_template,
				sizeof(struct ufs_hba));
	if (!host) {
		dev_err(dev, "scsi_host_alloc failed\n");
		err = -ENOMEM;
		goto out_error;
	}

	/*
	 * Do not use blk-mq at this time because blk-mq does not support
	 * runtime pm.
	 */
	host->use_blk_mq = false;

	hba = shost_priv(host);
	hba->host = host;
	hba->dev = dev;
	*hba_handle = hba;
	hba->sg_entry_size = sizeof(struct ufshcd_sg_entry);

	INIT_LIST_HEAD(&hba->clk_list_head);

out_error:
	return err;
}
EXPORT_SYMBOL(ufshcd_alloc_host);

/**
 * ufshcd_init - Driver initialization routine
 * @hba: per-adapter instance
 * @mmio_base: base register address
 * @irq: Interrupt line of device
 * Returns 0 on success, non-zero value on failure
 */
int ufshcd_init(struct ufs_hba *hba, void __iomem *mmio_base, unsigned int irq)
{
	int err;
	struct Scsi_Host *host = hba->host;
	struct device *dev = hba->dev;
	char recovery_wq_name[sizeof("ufs_recovery_00")];

	/*
	 * dev_set_drvdata() must be called before any callbacks are registered
	 * that use dev_get_drvdata() (frequency scaling, clock scaling, hwmon,
	 * sysfs).
	 */
	dev_set_drvdata(dev, hba);

	if (!mmio_base) {
		dev_err(hba->dev,
		"Invalid memory reference for mmio_base is NULL\n");
		err = -ENODEV;
		goto out_error;
	}

	hba->mmio_base = mmio_base;
	hba->irq = irq;

	/* Set descriptor lengths to specification defaults */
	ufshcd_def_desc_sizes(hba);

	err = ufshcd_hba_init(hba);
	if (err)
		goto out_error;

	/* Read capabilities registers */
	ufshcd_hba_capabilities(hba);

	/* Get UFS version supported by the controller */
	hba->ufs_version = ufshcd_get_ufs_version(hba);

	/* print error message if ufs_version is not valid */
	if ((hba->ufs_version != UFSHCI_VERSION_10) &&
	    (hba->ufs_version != UFSHCI_VERSION_11) &&
	    (hba->ufs_version != UFSHCI_VERSION_20) &&
	    (hba->ufs_version != UFSHCI_VERSION_21) &&
	    (hba->ufs_version != UFSHCI_VERSION_30))
		dev_warn(hba->dev, "invalid UFS version 0x%x\n",
			hba->ufs_version);

	/* Get Interrupt bit mask per version */
	hba->intr_mask = ufshcd_get_intr_mask(hba);

	/* Enable debug prints */
	hba->ufshcd_dbg_print = DEFAULT_UFSHCD_DBG_PRINT_EN;

	err = ufshcd_set_dma_mask(hba);
	if (err) {
		dev_err(hba->dev, "set dma mask failed\n");
		goto out_disable;
	}

	/* Allocate memory for host memory space */
	err = ufshcd_memory_alloc(hba);
	if (err) {
		dev_err(hba->dev, "Memory allocation failed\n");
		goto out_disable;
	}

	/* Configure LRB */
	ufshcd_host_memory_configure(hba);

	host->can_queue = hba->nutrs;
	host->cmd_per_lun = hba->nutrs;
	host->max_id = UFSHCD_MAX_ID;
	host->max_lun = UFS_MAX_LUNS;
	host->max_channel = UFSHCD_MAX_CHANNEL;
	host->unique_id = host->host_no;
	host->max_cmd_len = MAX_CDB_SIZE;
	host->set_dbd_for_caching = 1;

	hba->max_pwr_info.is_valid = false;

	/* Initailize wait queue for task management */
	init_waitqueue_head(&hba->tm_wq);
	init_waitqueue_head(&hba->tm_tag_wq);

	/* Initialize work queues */
	snprintf(recovery_wq_name, ARRAY_SIZE(recovery_wq_name), "%s_%d",
				"ufs_recovery_wq", host->host_no);
	hba->recovery_wq = alloc_workqueue("%s",
			WQ_MEM_RECLAIM|WQ_UNBOUND|WQ_HIGHPRI, 0,
			recovery_wq_name);
	if (!hba->recovery_wq) {
		dev_err(hba->dev, "%s: failed to create the workqueue\n",
				__func__);
		err = -ENOMEM;
		goto out_disable;
	}

	INIT_WORK(&hba->eh_work, ufshcd_err_handler);
	INIT_WORK(&hba->eeh_work, ufshcd_exception_event_handler);
	INIT_WORK(&hba->rls_work, ufshcd_rls_handler);

	/* Initialize UIC command mutex */
	mutex_init(&hba->uic_cmd_mutex);

	/* Initialize mutex for device management commands */
	mutex_init(&hba->dev_cmd.lock);

	init_rwsem(&hba->lock);

	/* Initialize device management tag acquire wait queue */
	init_waitqueue_head(&hba->dev_cmd.tag_wq);

	ufshcd_init_clk_gating(hba);
	ufshcd_init_hibern8(hba);

	ufshcd_init_clk_scaling(hba);

	/*
	 * In order to avoid any spurious interrupt immediately after
	 * registering UFS controller interrupt handler, clear any pending UFS
	 * interrupt status and disable all the UFS interrupts.
	 */
	ufshcd_writel(hba, ufshcd_readl(hba, REG_INTERRUPT_STATUS),
		      REG_INTERRUPT_STATUS);
	ufshcd_writel(hba, 0, REG_INTERRUPT_ENABLE);
	/*
	 * Make sure that UFS interrupts are disabled and any pending interrupt
	 * status is cleared before registering UFS interrupt handler.
	 */
	ufshcd_readl(hba, REG_INTERRUPT_ENABLE);

	/* IRQ registration */
	err = devm_request_irq(dev, irq, ufshcd_intr, IRQF_SHARED,
				dev_name(dev), hba);
	if (err) {
		dev_err(hba->dev, "request irq failed\n");
		goto exit_gating;
	} else {
		hba->is_irq_enabled = true;
	}

	err = scsi_add_host(host, hba->dev);
	if (err) {
		dev_err(hba->dev, "scsi_add_host failed\n");
		goto exit_gating;
	}

	/* Reset controller to power on reset (POR) state */
	ufshcd_vops_full_reset(hba);

	/* reset connected UFS device */
	err = ufshcd_reset_device(hba);
	if (err)
		dev_warn(hba->dev, "%s: device reset failed. err %d\n",
			 __func__, err);

	if (hba->force_g4)
		hba->phy_init_g4 = true;
	/* Init crypto */
	err = ufshcd_hba_init_crypto(hba);
	if (err) {
		dev_err(hba->dev, "crypto setup failed\n");
		goto out_remove_scsi_host;
	}

	/* Host controller enable */
	err = ufshcd_hba_enable(hba);
	if (err) {
		dev_err(hba->dev, "Host controller enable failed\n");
		ufshcd_print_host_regs(hba);
		ufshcd_print_host_state(hba);
		goto out_remove_scsi_host;
	}

	/*
	 * If rpm_lvl and and spm_lvl are not already set to valid levels,
	 * set the default power management level for UFS runtime and system
	 * suspend. Default power saving mode selected is keeping UFS link in
	 * Hibern8 state and UFS device in sleep state.
	 */
	if (!ufshcd_is_valid_pm_lvl(hba->rpm_lvl))
		hba->rpm_lvl = ufs_get_desired_pm_lvl_for_dev_link_state(
							UFS_SLEEP_PWR_MODE,
							UIC_LINK_HIBERN8_STATE);
	if (!ufshcd_is_valid_pm_lvl(hba->spm_lvl))
		hba->spm_lvl = ufs_get_desired_pm_lvl_for_dev_link_state(
							UFS_SLEEP_PWR_MODE,
							UIC_LINK_HIBERN8_STATE);

	/* Hold auto suspend until async scan completes */
	pm_runtime_get_sync(dev);
	atomic_set(&hba->scsi_block_reqs_cnt, 0);

	/*
	 * We are assuming that device wasn't put in sleep/power-down
	 * state exclusively during the boot stage before kernel.
	 * This assumption helps avoid doing link startup twice during
	 * ufshcd_probe_hba().
	 */
	ufshcd_set_ufs_dev_active(hba);

	ufshcd_cmd_log_init(hba);

	async_schedule(ufshcd_async_scan, hba);

	ufsdbg_add_debugfs(hba);

	ufs_sysfs_add_nodes(hba->dev);

	return 0;

out_remove_scsi_host:
	scsi_remove_host(hba->host);
exit_gating:
	ufshcd_exit_clk_scaling(hba);
	ufshcd_exit_clk_gating(hba);
out_disable:
	hba->is_irq_enabled = false;
	ufshcd_hba_exit(hba);
out_error:
	return err;
}
EXPORT_SYMBOL_GPL(ufshcd_init);

MODULE_AUTHOR("Santosh Yaragnavi <santosh.sy@samsung.com>");
MODULE_AUTHOR("Vinayak Holikatti <h.vinayak@samsung.com>");
MODULE_DESCRIPTION("Generic UFS host controller driver Core");
MODULE_SOFTDEP("pre: governor_simpleondemand");
MODULE_LICENSE("GPL");
MODULE_VERSION(UFSHCD_DRIVER_VERSION);<|MERGE_RESOLUTION|>--- conflicted
+++ resolved
@@ -973,20 +973,7 @@
 		struct utp_task_req_desc *tmrdp = &hba->utmrdl_base_addr[tag];
 
 		dev_err(hba->dev, "TM[%d] - Task Management Header\n", tag);
-<<<<<<< HEAD
-		ufshcd_hex_dump(hba, "TM TRD", &tmrdp->header,
-				sizeof(struct request_desc_header));
-		dev_err(hba->dev, "TM[%d] - Task Management Request UPIU\n",
-				tag);
-		ufshcd_hex_dump(hba, "TM REQ", tmrdp->task_req_upiu,
-				sizeof(struct utp_upiu_req));
-		dev_err(hba->dev, "TM[%d] - Task Management Response UPIU\n",
-				tag);
-		ufshcd_hex_dump(hba, "TM RSP", tmrdp->task_rsp_upiu,
-				sizeof(struct utp_task_req_desc));
-=======
-		ufshcd_hex_dump("", tmrdp, sizeof(*tmrdp));
->>>>>>> 82f9317b
+		ufshcd_hex_dump(hba, "", tmrdp, sizeof(*tmrdp));
 	}
 }
 
