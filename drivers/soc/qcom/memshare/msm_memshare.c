// SPDX-License-Identifier: GPL-2.0-only
/* Copyright (c) 2013-2020, The Linux Foundation. All rights reserved.
 * Copyright (c) 2022-2023 Qualcomm Innovation Center, Inc. All rights reserved.
 */

#include <linux/err.h>
#include <linux/slab.h>
#include <linux/module.h>
#include <linux/dma-mapping.h>
#include <linux/mutex.h>
#include <linux/of_device.h>
#include <linux/platform_device.h>
#include <linux/notifier.h>
#include <linux/soc/qcom/qmi.h>
#include <soc/qcom/subsystem_restart.h>
#include <soc/qcom/subsystem_notif.h>
#include <soc/qcom/scm.h>
#include "msm_memshare.h"
#include "heap_mem_ext_v01.h"

#include <soc/qcom/secure_buffer.h>
#include <soc/qcom/ramdump.h>

/* Macros */
#define MEMSHARE_DEV_NAME "memshare"
#define MEMSHARE_CHILD_DEV_NAME "memshare_child"
static unsigned long(attrs);

static struct qmi_handle *mem_share_svc_handle;
static struct workqueue_struct *mem_share_svc_workqueue;
static uint64_t bootup_request;
static bool ramdump_event;
static void *memshare_ramdump_dev[MAX_CLIENTS];
static struct device *memshare_dev[MAX_CLIENTS];

/* Memshare Driver Structure */
struct memshare_driver {
	struct device *dev;
	struct mutex mem_share;
	struct mutex mem_free;
	struct work_struct memshare_init_work;
};

struct memshare_child {
	struct device *dev;
};

static struct memshare_driver *memsh_drv;
static struct memshare_child *memsh_child;
static struct mem_blocks memblock[MAX_CLIENTS];
static uint32_t num_clients;

/*
 *  This API creates ramdump dev handlers
 *  for each of the memshare clients.
 *  These dev handlers will be used for
 *  extracting the ramdump for loaned memory
 *  segments.
 */

static int mem_share_configure_ramdump(int client)
{
	char client_name[18];
	const char *clnt = NULL;

	switch (client) {
	case 0:
		clnt = "GPS";
		break;
	case 1:
		clnt = "FTM";
		break;
	case 2:
		clnt = "DIAG";
		break;
	default:
		dev_err(memsh_child->dev, "memshare: no memshare clients registered\n");
		return -EINVAL;
	}

	snprintf(client_name, sizeof(client_name),
		"memshare_%s", clnt);
	if (memshare_dev[client]) {
		memshare_ramdump_dev[client] =
			create_ramdump_device(client_name,
				memshare_dev[client]);
	} else {
		dev_err(memsh_child->dev,
			"memshare: invalid memshare device for creating ramdump device\n");
		return -ENODEV;
	}
	if (IS_ERR_OR_NULL(memshare_ramdump_dev[client])) {
		dev_err(memsh_child->dev,
			"memshare: unable to create memshare ramdump device\n");
		memshare_ramdump_dev[client] = NULL;
		return -ENOMEM;
	}

	return 0;
}

static int check_client(int client_id, int proc, int request)
{
	int i = 0, rc;
	int found = DHMS_MEM_CLIENT_INVALID;

	for (i = 0; i < MAX_CLIENTS; i++) {
		if (memblock[i].client_id == client_id &&
				memblock[i].peripheral == proc) {
			found = i;
			break;
		}
	}
	if ((found == DHMS_MEM_CLIENT_INVALID) && !request) {
		dev_dbg(memsh_child->dev,
			"memshare: No registered client for the client_id: %d, adding a new client\n",
			client_id);
		/* Add a new client */
		for (i = 0; i < MAX_CLIENTS; i++) {
			if (memblock[i].client_id == DHMS_MEM_CLIENT_INVALID) {
				memblock[i].client_id = client_id;
				memblock[i].allotted = 0;
				memblock[i].guarantee = 0;
				memblock[i].peripheral = proc;
				found = i;

				if (!memblock[i].file_created) {
					rc = mem_share_configure_ramdump(i);
					if (rc)
						dev_err(memsh_child->dev,
							"memshare_check_client: cannot create ramdump for client with id: %d\n",
							client_id);
					else
						memblock[i].file_created = 1;
				}

				break;
			}
		}
	}

	return found;
}

static void free_client(int id)
{
	memblock[id].phy_addr = 0;
	memblock[id].virtual_addr = 0;
	memblock[id].allotted = 0;
	memblock[id].guarantee = 0;
	memblock[id].sequence_id = -1;
	memblock[id].memory_type = MEMORY_CMA;

}

static void fill_alloc_response(struct mem_alloc_generic_resp_msg_v01 *resp,
						int id, int *flag)
{
	resp->sequence_id_valid = 1;
	resp->sequence_id = memblock[id].sequence_id;
	resp->dhms_mem_alloc_addr_info_valid = 1;
	resp->dhms_mem_alloc_addr_info_len = 1;
	resp->dhms_mem_alloc_addr_info[0].phy_addr = memblock[id].phy_addr;
	resp->dhms_mem_alloc_addr_info[0].num_bytes = memblock[id].size;
	if (!*flag) {
		resp->resp.result = QMI_RESULT_SUCCESS_V01;
		resp->resp.error = QMI_ERR_NONE_V01;
	} else {
		resp->resp.result = QMI_RESULT_FAILURE_V01;
		resp->resp.error = QMI_ERR_NO_MEMORY_V01;
	}

}

static void initialize_client(void)
{
	int i;

	for (i = 0; i < MAX_CLIENTS; i++) {
		memblock[i].allotted = 0;
		memblock[i].size = 0;
		memblock[i].guarantee = 0;
		memblock[i].phy_addr = 0;
		memblock[i].virtual_addr = 0;
		memblock[i].client_id = DHMS_MEM_CLIENT_INVALID;
		memblock[i].peripheral = -1;
		memblock[i].sequence_id = -1;
		memblock[i].memory_type = MEMORY_CMA;
		memblock[i].free_memory = 0;
		memblock[i].hyp_mapping = 0;
		memblock[i].file_created = 0;
	}
	attrs |= DMA_ATTR_NO_KERNEL_MAPPING;
}

/*
 *  mem_share_do_ramdump() function initializes the
 *  ramdump segments with the physical address and
 *  size of the memshared clients. Extraction of ramdump
 *  is skipped if memshare client is not allotted
 *  This calls the ramdump api in extracting the
 *  ramdump in elf format.
 */

static int mem_share_do_ramdump(void)
{
	int i = 0, ret;
	char *client_name = NULL;
	u32 source_vmlist[1] = {VMID_MSS_MSA};
	int dest_vmids[1] = {VMID_HLOS};
	int dest_perms[1] = {PERM_READ|PERM_WRITE|PERM_EXEC};

	for (i = 0; i < num_clients; i++) {

		struct ramdump_segment *ramdump_segments_tmp = NULL;

		switch (i) {
		case 0:
			client_name = "GPS";
			break;
		case 1:
			client_name = "FTM";
			break;
		case 2:
			client_name = "DIAG";
			break;
		default:
			dev_err(memsh_child->dev,
				"memshare: no memshare clients registered for client_id: %d\n",
				i);
			return -EINVAL;
		}

		if (!memblock[i].allotted) {
			dev_err(memsh_child->dev, "memshare: %s: memblock is not allotted\n",
			client_name);
			continue;
		}

		if (memblock[i].hyp_mapping &&
			memblock[i].peripheral ==
			DHMS_MEM_PROC_MPSS_V01) {
			dev_dbg(memsh_child->dev,
				"memshare: %s: hypervisor unmapping for client before elf dump\n",
				client_name);
			if (memblock[i].alloc_request)
				continue;
			ret = hyp_assign_phys(
					memblock[i].phy_addr,
					memblock[i].size,
					source_vmlist,
					1, dest_vmids,
					dest_perms, 1);
			if (ret) {
				/*
				 * This is an error case as hyp
				 * mapping was successful
				 * earlier but during unmap
				 * it lead to failure.
				 */
				dev_err(memsh_child->dev,
					"memshare: %s: failed to map the memory region to APPS\n",
					client_name);
				continue;
			} else {
				memblock[i].hyp_mapping = 0;
			}
		}

		if (!memblock[i].hyp_mapping) {
			ramdump_segments_tmp = kcalloc(1,
				sizeof(struct ramdump_segment),
				GFP_KERNEL);
			if (!ramdump_segments_tmp)
				return -ENOMEM;

			ramdump_segments_tmp[0].size = memblock[i].size;
			ramdump_segments_tmp[0].address = memblock[i].phy_addr;

			dev_dbg(memsh_child->dev, "memshare: %s: Begin elf dump for size = %d\n",
				client_name, memblock[i].size);

			ret = do_elf_ramdump(memshare_ramdump_dev[i],
						ramdump_segments_tmp, 1);
			kfree(ramdump_segments_tmp);
			if (ret < 0) {
				dev_err(memsh_child->dev,
					"memshare: %s: Unable to elf dump with failure: %d\n",
					client_name, ret);
				return ret;
			}
		}
	}
	return 0;
}

static int modem_notifier_cb(struct notifier_block *this, unsigned long code,
					void *_cmd)
{
	int i, ret, size = 0;
	u32 source_vmlist[1] = {VMID_MSS_MSA};
	int dest_vmids[1] = {VMID_HLOS};
	int dest_perms[1] = {PERM_READ|PERM_WRITE|PERM_EXEC};
	struct notif_data *notifdata = NULL;

	mutex_lock(&memsh_drv->mem_share);

	switch (code) {

	case SUBSYS_BEFORE_SHUTDOWN:
		bootup_request++;
		dev_info(memsh_drv->dev,
		"memshare: SUBSYS_BEFORE_SHUTDOWN: bootup_request:%d\n",
		bootup_request);
		for (i = 0; i < MAX_CLIENTS; i++)
			memblock[i].alloc_request = 0;
		break;

	case SUBSYS_RAMDUMP_NOTIFICATION:
		ramdump_event = true;
		dev_info(memsh_drv->dev,
		"memshare: SUBSYS_RAMDUMP_NOTIFICATION: ramdump_event:%d\n",
		ramdump_event);
		break;

	case SUBSYS_BEFORE_POWERUP:
		if (_cmd) {
			notifdata = (struct notif_data *) _cmd;
			dev_info(memsh_drv->dev,
			"memshare: SUBSYS_BEFORE_POWERUP: enable_ramdump: %d, ramdump_event: %d\n",
			notifdata->enable_ramdump, ramdump_event);
		} else {
			ramdump_event = false;
			dev_info(memsh_drv->dev,
			"memshare: SUBSYS_BEFORE_POWERUP: ramdump_event: %d\n",
			ramdump_event);
			break;
		}

		if (notifdata->enable_ramdump && ramdump_event) {
			ret = mem_share_do_ramdump();
			if (ret)
				dev_err(memsh_child->dev, "memshare: Ramdump collection failed\n");
			ramdump_event = false;
		}
		break;

	case SUBSYS_AFTER_POWERUP:
		dev_info(memsh_drv->dev, "memshare: SUBSYS_AFTER_POWERUP: Modem has booted up\n");
		for (i = 0; i < MAX_CLIENTS; i++) {
			size = memblock[i].size;
			if (memblock[i].free_memory > 0 &&
					bootup_request >= 2) {
				memblock[i].free_memory -= 1;
				dev_dbg(memsh_child->dev, "memshare: free_memory count: %d for client id: %d\n",
					memblock[i].free_memory,
					memblock[i].client_id);
			}

			if (memblock[i].free_memory == 0 &&
				memblock[i].peripheral ==
				DHMS_MEM_PROC_MPSS_V01 &&
				!memblock[i].guarantee &&
				!memblock[i].client_request &&
				memblock[i].allotted &&
				!memblock[i].alloc_request) {
				dev_info(memsh_child->dev,
					"memshare: hypervisor unmapping for allocated memory with client id: %d\n",
					memblock[i].client_id);
				if (memblock[i].hyp_mapping) {
					ret = hyp_assign_phys(
							memblock[i].phy_addr,
							memblock[i].size,
							source_vmlist,
							1, dest_vmids,
							dest_perms, 1);
					if (ret &&
						memblock[i].hyp_mapping == 1) {
						/*
						 * This is an error case as hyp
						 * mapping was successful
						 * earlier but during unmap
						 * it lead to failure.
						 */
						dev_err(memsh_child->dev,
							"memshare: failed to hypervisor unmap the memory region for client id: %d\n",
							memblock[i].client_id);
					} else {
						memblock[i].hyp_mapping = 0;
					}
				}
				if (memblock[i].guard_band) {
				/*
				 *	Check if the client required guard band
				 *	support so the memory region of client's
				 *	size + guard bytes of 4K can be freed.
				 */
					size += MEMSHARE_GUARD_BYTES;
				}
				dma_free_attrs(memsh_drv->dev,
					size, memblock[i].virtual_addr,
					memblock[i].phy_addr,
					attrs);
				free_client(i);
			}
		}
		bootup_request++;
		break;

	default:
		break;
	}
	mutex_unlock(&memsh_drv->mem_share);
	dev_info(memsh_drv->dev,
	"memshare: notifier_cb processed for code: %d\n", code);
	return NOTIFY_DONE;
}

static struct notifier_block nb = {
	.notifier_call = modem_notifier_cb,
};

static void shared_hyp_mapping(int client_id)
{
	int ret;
	u32 source_vmlist[1] = {VMID_HLOS};
	int dest_vmids[1] = {VMID_MSS_MSA};
	int dest_perms[1] = {PERM_READ|PERM_WRITE};

	if (client_id == DHMS_MEM_CLIENT_INVALID) {
		dev_err(memsh_child->dev,
			"memshare: hypervisor mapping failure for invalid client\n");
		return;
	}

	ret = hyp_assign_phys(memblock[client_id].phy_addr,
			memblock[client_id].size,
			source_vmlist, 1, dest_vmids,
			dest_perms, 1);

	if (ret != 0) {
		dev_err(memsh_child->dev, "memshare: hyp_assign_phys failed size=%u err=%d\n",
				memblock[client_id].size, ret);
		return;
	}
	memblock[client_id].hyp_mapping = 1;
}

static void handle_alloc_generic_req(struct qmi_handle *handle,
	struct sockaddr_qrtr *sq, struct qmi_txn *txn, const void *decoded_msg)
{
	struct mem_alloc_generic_req_msg_v01 *alloc_req;
	struct mem_alloc_generic_resp_msg_v01 *alloc_resp;
	int rc, resp = 0;
	int client_id;
	uint32_t size = 0;

	mutex_lock(&memsh_drv->mem_share);
	alloc_req = (struct mem_alloc_generic_req_msg_v01 *)decoded_msg;
	dev_info(memsh_child->dev,
		"memshare_alloc: memory alloc request received for client id: %d, proc_id: %d, request size: %d\n",
		alloc_req->client_id, alloc_req->proc_id, alloc_req->num_bytes);
	alloc_resp = kzalloc(sizeof(*alloc_resp),
					GFP_KERNEL);
	if (!alloc_resp) {
		mutex_unlock(&memsh_drv->mem_share);
		return;
	}
	alloc_resp->resp.result = QMI_RESULT_FAILURE_V01;
	alloc_resp->resp.error = QMI_ERR_NO_MEMORY_V01;
	client_id = check_client(alloc_req->client_id, alloc_req->proc_id,
								CHECK);

	if (client_id >= MAX_CLIENTS) {
		dev_err(memsh_child->dev,
			"memshare_alloc: client not found, requested client: %d, proc_id: %d\n",
			alloc_req->client_id, alloc_req->proc_id);
		kfree(alloc_resp);
		alloc_resp = NULL;
		mutex_unlock(&memsh_drv->mem_share);
		return;
	}

	if (!memblock[client_id].allotted && alloc_req->num_bytes > 0) {
<<<<<<< HEAD

=======
>>>>>>> 6541d489
		if (alloc_req->num_bytes > memblock[client_id].init_size)
			alloc_req->num_bytes = memblock[client_id].init_size;

		if (memblock[client_id].guard_band)
			size = alloc_req->num_bytes + MEMSHARE_GUARD_BYTES;
		else
			size = alloc_req->num_bytes;
		rc = memshare_alloc(memsh_drv->dev, size,
					&memblock[client_id]);
		if (rc) {
			dev_err(memsh_child->dev,
				"memshare_alloc: unable to allocate memory of size: %d for requested client\n",
				size);
			resp = 1;
		}
		if (!resp) {
			memblock[client_id].free_memory += 1;
			memblock[client_id].allotted = 1;
			memblock[client_id].size = alloc_req->num_bytes;
			memblock[client_id].peripheral = alloc_req->proc_id;
		}
	}
	dev_dbg(memsh_child->dev,
		"memshare_alloc: free memory count for client id: %d = %d\n",
		memblock[client_id].client_id, memblock[client_id].free_memory);

	memblock[client_id].sequence_id = alloc_req->sequence_id;
	memblock[client_id].alloc_request = 1;

	fill_alloc_response(alloc_resp, client_id, &resp);
	/*
	 * Perform the Hypervisor mapping in order to avoid XPU viloation
	 * to the allocated region for Modem Clients
	 */
	if (!memblock[client_id].hyp_mapping &&
		memblock[client_id].allotted)
		shared_hyp_mapping(client_id);
	mutex_unlock(&memsh_drv->mem_share);
	dev_info(memsh_child->dev,
		"memshare_alloc: client_id: %d, alloc_resp.num_bytes: %d, alloc_resp.resp.result: %lx\n",
		alloc_req->client_id,
		alloc_resp->dhms_mem_alloc_addr_info[0].num_bytes,
		(unsigned long)alloc_resp->resp.result);

	rc = qmi_send_response(mem_share_svc_handle, sq, txn,
			  MEM_ALLOC_GENERIC_RESP_MSG_V01,
			  sizeof(struct mem_alloc_generic_resp_msg_v01),
			  mem_alloc_generic_resp_msg_data_v01_ei, alloc_resp);
	if (rc < 0)
		dev_err(memsh_child->dev,
		"memshare_alloc: Error sending the alloc response: %d\n",
		rc);

	kfree(alloc_resp);
	alloc_resp = NULL;
}

static void handle_free_generic_req(struct qmi_handle *handle,
	struct sockaddr_qrtr *sq, struct qmi_txn *txn, const void *decoded_msg)
{
	struct mem_free_generic_req_msg_v01 *free_req;
	struct mem_free_generic_resp_msg_v01 free_resp;
	int rc, flag = 0, ret = 0, size = 0;
	uint32_t client_id;
	u32 source_vmlist[1] = {VMID_MSS_MSA};
	int dest_vmids[1] = {VMID_HLOS};
	int dest_perms[1] = {PERM_READ|PERM_WRITE|PERM_EXEC};

	mutex_lock(&memsh_drv->mem_free);
	free_req = (struct mem_free_generic_req_msg_v01 *)decoded_msg;
	memset(&free_resp, 0, sizeof(free_resp));
	free_resp.resp.error = QMI_ERR_INTERNAL_V01;
	free_resp.resp.result = QMI_RESULT_FAILURE_V01;
	dev_info(memsh_child->dev,
		"memshare_free: handling memory free request with client id: %d, proc_id: %d\n",
		free_req->client_id, free_req->proc_id);
	client_id = check_client(free_req->client_id, free_req->proc_id, FREE);
	if (client_id == DHMS_MEM_CLIENT_INVALID) {
		dev_err(memsh_child->dev, "memshare_free: invalid client request to free memory\n");
		flag = 1;
	} else if (!memblock[client_id].guarantee &&
				!memblock[client_id].client_request &&
				memblock[client_id].allotted) {
		dev_dbg(memsh_child->dev,
			"memshare_free: hypervisor unmapping for client_id:%d - size: %d\n",
			client_id, memblock[client_id].size);
		ret = hyp_assign_phys(memblock[client_id].phy_addr,
				memblock[client_id].size, source_vmlist, 1,
				dest_vmids, dest_perms, 1);
		if (ret && memblock[client_id].hyp_mapping == 1) {
		/*
		 * This is an error case as hyp mapping was successful
		 * earlier but during unmap it lead to failure.
		 */
			dev_err(memsh_child->dev,
				"memshare_free: failed to unmap the region for client id:%d\n",
				client_id);
		}
		size = memblock[client_id].size;
		if (memblock[client_id].guard_band) {
		/*
		 *	Check if the client required guard band support so
		 *	the memory region of client's size + guard
		 *	bytes of 4K can be freed
		 */
			size += MEMSHARE_GUARD_BYTES;
		}
		dma_free_attrs(memsh_drv->dev, size,
			memblock[client_id].virtual_addr,
			memblock[client_id].phy_addr,
			attrs);
		free_client(client_id);
	} else {
		dev_err(memsh_child->dev,
			"memshare_free: cannot free the memory for a guaranteed client (client_id: %d)\n",
			client_id);
	}

	if (flag) {
		free_resp.resp.result = QMI_RESULT_FAILURE_V01;
		free_resp.resp.error = QMI_ERR_INVALID_ID_V01;
	} else {
		free_resp.resp.result = QMI_RESULT_SUCCESS_V01;
		free_resp.resp.error = QMI_ERR_NONE_V01;
	}

	mutex_unlock(&memsh_drv->mem_free);
	rc = qmi_send_response(mem_share_svc_handle, sq, txn,
			  MEM_FREE_GENERIC_RESP_MSG_V01,
			  MEM_FREE_REQ_MAX_MSG_LEN_V01,
			  mem_free_generic_resp_msg_data_v01_ei, &free_resp);
	if (rc < 0)
		dev_err(memsh_child->dev,
		"memshare_free: error sending the free response: %d\n", rc);

}

static void handle_query_size_req(struct qmi_handle *handle,
	struct sockaddr_qrtr *sq, struct qmi_txn *txn, const void *decoded_msg)
{
	int rc, client_id;
	struct mem_query_size_req_msg_v01 *query_req;
	struct mem_query_size_rsp_msg_v01 *query_resp;

	mutex_lock(&memsh_drv->mem_share);
	query_req = (struct mem_query_size_req_msg_v01 *)decoded_msg;
	query_resp = kzalloc(sizeof(*query_resp),
					GFP_KERNEL);
	if (!query_resp) {
		mutex_unlock(&memsh_drv->mem_share);
		return;
	}
	dev_dbg(memsh_child->dev,
		"memshare_query: query on availalbe memory size for client id: %d, proc_id: %d\n",
		query_req->client_id, query_req->proc_id);
	client_id = check_client(query_req->client_id, query_req->proc_id,
								CHECK);

	if (client_id >= MAX_CLIENTS) {
		dev_err(memsh_child->dev,
			"memshare_query: client not found, requested client: %d, proc_id: %d\n",
			query_req->client_id, query_req->proc_id);
		kfree(query_resp);
		query_resp = NULL;
		mutex_unlock(&memsh_drv->mem_share);
		return;
	}

	if (memblock[client_id].init_size) {
		query_resp->size_valid = 1;
		query_resp->size = memblock[client_id].init_size;
	} else {
		query_resp->size_valid = 1;
		query_resp->size = 0;
	}
	query_resp->resp.result = QMI_RESULT_SUCCESS_V01;
	query_resp->resp.error = QMI_ERR_NONE_V01;
	mutex_unlock(&memsh_drv->mem_share);

	dev_info(memsh_child->dev,
		"memshare_query: client_id : %d, query_resp.size :%d, query_resp.resp.result :%lx\n",
		query_req->client_id, query_resp->size,
		(unsigned long)query_resp->resp.result);
	rc = qmi_send_response(mem_share_svc_handle, sq, txn,
			  MEM_QUERY_SIZE_RESP_MSG_V01,
			  MEM_QUERY_MAX_MSG_LEN_V01,
			  mem_query_size_resp_msg_data_v01_ei, query_resp);
	if (rc < 0)
		dev_err(memsh_child->dev,
		"memshare_query: Error sending the query response: %d\n", rc);

	kfree(query_resp);
	query_resp = NULL;
}

static void mem_share_svc_disconnect_cb(struct qmi_handle *qmi,
				  unsigned int node, unsigned int port)
{
}

static struct qmi_ops server_ops = {
	.del_client = mem_share_svc_disconnect_cb,
};

static struct qmi_msg_handler qmi_memshare_handlers[] = {
	{
		.type = QMI_REQUEST,
		.msg_id = MEM_ALLOC_GENERIC_REQ_MSG_V01,
		.ei = mem_alloc_generic_req_msg_data_v01_ei,
		.decoded_size = sizeof(struct mem_alloc_generic_req_msg_v01),
		.fn = handle_alloc_generic_req,
	},
	{
		.type = QMI_REQUEST,
		.msg_id = MEM_FREE_GENERIC_REQ_MSG_V01,
		.ei = mem_free_generic_req_msg_data_v01_ei,
		.decoded_size = sizeof(struct mem_free_generic_req_msg_v01),
		.fn = handle_free_generic_req,
	},
	{
		.type = QMI_REQUEST,
		.msg_id = MEM_QUERY_SIZE_REQ_MSG_V01,
		.ei = mem_query_size_req_msg_data_v01_ei,
		.decoded_size = sizeof(struct mem_query_size_req_msg_v01),
		.fn = handle_query_size_req,
	},
};

int memshare_alloc(struct device *dev,
					unsigned int block_size,
					struct mem_blocks *pblk)
{
	dev_dbg(memsh_child->dev,
		"memshare: allocation request for size: %d", block_size);

	if (!pblk) {
		dev_err(memsh_child->dev,
			"memshare: Failed memory block allocation\n");
		return -ENOMEM;
	}

	pblk->virtual_addr = dma_alloc_attrs(dev, block_size,
						&pblk->phy_addr, GFP_KERNEL,
						attrs);
	if (pblk->virtual_addr == NULL)
		return -ENOMEM;

	return 0;
}

static void memshare_init_worker(struct work_struct *work)
{
	int rc;

	mem_share_svc_workqueue =
		create_singlethread_workqueue("mem_share_svc");
	if (!mem_share_svc_workqueue)
		return;

	mem_share_svc_handle = kzalloc(sizeof(struct qmi_handle),
					  GFP_KERNEL);
	if (!mem_share_svc_handle) {
		destroy_workqueue(mem_share_svc_workqueue);
		return;
	}

	rc = qmi_handle_init(mem_share_svc_handle,
		sizeof(struct qmi_elem_info),
		&server_ops, qmi_memshare_handlers);
	if (rc < 0) {
		dev_err(memsh_child->dev,
			"memshare: Creating mem_share_svc qmi handle failed\n");
		kfree(mem_share_svc_handle);
		mem_share_svc_handle = NULL;
		destroy_workqueue(mem_share_svc_workqueue);
		return;
	}
	rc = qmi_add_server(mem_share_svc_handle, MEM_SHARE_SERVICE_SVC_ID,
		MEM_SHARE_SERVICE_VERS, MEM_SHARE_SERVICE_INS_ID);
	if (rc < 0) {
		dev_err(memsh_child->dev,
			"memshare: Registering mem share svc failed %d\n", rc);
		if (mem_share_svc_handle) {
			qmi_handle_release(mem_share_svc_handle);
			kfree(mem_share_svc_handle);
			mem_share_svc_handle = NULL;
		}
		destroy_workqueue(mem_share_svc_workqueue);
		return;
	}
	dev_dbg(memsh_child->dev, "memshare: memshare_init successful\n");
}

static int memshare_child_probe(struct platform_device *pdev)
{
	int rc;
	uint32_t size, client_id;
	const char *name;
	struct memshare_child *drv;

	drv = devm_kzalloc(&pdev->dev, sizeof(struct memshare_child),
							GFP_KERNEL);

	if (!drv)
		return -ENOMEM;

	drv->dev = &pdev->dev;
	memsh_child = drv;
	platform_set_drvdata(pdev, memsh_child);

	rc = of_property_read_u32(pdev->dev.of_node, "qcom,peripheral-size",
						&size);
	if (rc) {
		dev_err(memsh_child->dev, "memshare: Error reading size of clients, rc: %d\n",
				rc);
		return rc;
	}

	rc = of_property_read_u32(pdev->dev.of_node, "qcom,client-id",
						&client_id);
	if (rc) {
		dev_err(memsh_child->dev, "memshare: Error reading client id, rc: %d\n",
				rc);
		return rc;
	}

	memblock[num_clients].guarantee = of_property_read_bool(
							pdev->dev.of_node,
							"qcom,allocate-boot-time");

	memblock[num_clients].client_request = of_property_read_bool(
							pdev->dev.of_node,
							"qcom,allocate-on-request");

	memblock[num_clients].guard_band = of_property_read_bool(
							pdev->dev.of_node,
							"qcom,guard-band");

	rc = of_property_read_string(pdev->dev.of_node, "label",
						&name);
	if (rc) {
		dev_err(memsh_child->dev, "memshare: Error reading peripheral info for client, rc: %d\n",
					rc);
		return rc;
	}

	if (strcmp(name, "modem") == 0)
		memblock[num_clients].peripheral = DHMS_MEM_PROC_MPSS_V01;
	else if (strcmp(name, "adsp") == 0)
		memblock[num_clients].peripheral = DHMS_MEM_PROC_ADSP_V01;
	else if (strcmp(name, "wcnss") == 0)
		memblock[num_clients].peripheral = DHMS_MEM_PROC_WCNSS_V01;

	memblock[num_clients].init_size = size;
	memblock[num_clients].client_id = client_id;

  /*
   *	Memshare allocation for guaranteed clients
   */
	if (memblock[num_clients].guarantee && size > 0) {
		if (memblock[num_clients].guard_band)
			size += MEMSHARE_GUARD_BYTES;
		rc = memshare_alloc(memsh_child->dev,
				size,
				&memblock[num_clients]);
		if (rc) {
			dev_err(memsh_child->dev,
				"memshare_child: Unable to allocate memory for guaranteed clients, rc: %d\n",
				rc);
			return rc;
		}
		memblock[num_clients].size = size;
		memblock[num_clients].allotted = 1;
		shared_hyp_mapping(num_clients);
	}

	/*
	 *  call for creating ramdump dev handlers for
	 *  memshare clients
	 */

	memshare_dev[num_clients] = &pdev->dev;

	if (!memblock[num_clients].file_created) {
		rc = mem_share_configure_ramdump(num_clients);
		if (rc)
			dev_err(memsh_child->dev,
			"memshare_child: cannot create ramdump for client with id: %d\n",
			memblock[num_clients].client_id);
		else
			memblock[num_clients].file_created = 1;
	}

	num_clients++;

	return 0;
}

static int memshare_probe(struct platform_device *pdev)
{
	int rc;
	struct memshare_driver *drv;

	drv = devm_kzalloc(&pdev->dev, sizeof(struct memshare_driver),
							GFP_KERNEL);

	if (!drv)
		return -ENOMEM;

	/* Memory allocation has been done successfully */
	mutex_init(&drv->mem_free);
	mutex_init(&drv->mem_share);

	INIT_WORK(&drv->memshare_init_work, memshare_init_worker);
	schedule_work(&drv->memshare_init_work);

	drv->dev = &pdev->dev;
	memsh_drv = drv;
	platform_set_drvdata(pdev, memsh_drv);
	initialize_client();
	num_clients = 0;

	rc = of_platform_populate(pdev->dev.of_node, NULL, NULL,
				&pdev->dev);

	if (rc) {
		dev_err(memsh_child->dev,
			"memshare: error populating the devices\n");
		return rc;
	}

	subsys_notif_register_notifier("modem", &nb);
	dev_dbg(memsh_child->dev, "memshare: Memshare inited\n");

	return 0;
}

static int memshare_remove(struct platform_device *pdev)
{
	if (!memsh_drv)
		return 0;

	flush_workqueue(mem_share_svc_workqueue);
	if (mem_share_svc_handle) {
		qmi_handle_release(mem_share_svc_handle);
		kfree(mem_share_svc_handle);
		mem_share_svc_handle = NULL;
	}
	destroy_workqueue(mem_share_svc_workqueue);
	return 0;
}

static int memshare_child_remove(struct platform_device *pdev)
{
	return 0;
}

static const struct of_device_id memshare_match_table[] = {
	{
		.compatible = "qcom,memshare",
	},
	{}
};

static const struct of_device_id memshare_match_table1[] = {
	{
		.compatible = "qcom,memshare-peripheral",
	},
	{}
};


static struct platform_driver memshare_pdriver = {
	.probe          = memshare_probe,
	.remove         = memshare_remove,
	.driver = {
		.name   = MEMSHARE_DEV_NAME,
		.of_match_table = memshare_match_table,
	},
};

static struct platform_driver memshare_pchild = {
	.probe          = memshare_child_probe,
	.remove         = memshare_child_remove,
	.driver = {
		.name   = MEMSHARE_CHILD_DEV_NAME,
		.of_match_table = memshare_match_table1,
	},
};

module_platform_driver(memshare_pdriver);
module_platform_driver(memshare_pchild);

MODULE_DESCRIPTION("Mem Share QMI Service Driver");
MODULE_LICENSE("GPL v2");<|MERGE_RESOLUTION|>--- conflicted
+++ resolved
@@ -482,10 +482,6 @@
 	}
 
 	if (!memblock[client_id].allotted && alloc_req->num_bytes > 0) {
-<<<<<<< HEAD
-
-=======
->>>>>>> 6541d489
 		if (alloc_req->num_bytes > memblock[client_id].init_size)
 			alloc_req->num_bytes = memblock[client_id].init_size;
 
