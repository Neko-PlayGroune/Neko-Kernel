/*
 *  Copyright (C) 2003 Russell King, All Rights Reserved.
 *  Copyright 2006-2007 Pierre Ossman
 *
 * This program is free software; you can redistribute it and/or modify
 * it under the terms of the GNU General Public License version 2 as
 * published by the Free Software Foundation.
 *
 */
#include <linux/slab.h>
#include <linux/module.h>
#include <linux/blkdev.h>
#include <linux/freezer.h>
#include <linux/kthread.h>
#include <linux/scatterlist.h>
#include <linux/dma-mapping.h>

#include <linux/mmc/card.h>
#include <linux/mmc/host.h>

#include "queue.h"
#include "block.h"
#include "core.h"
#include "crypto.h"
#include "card.h"
#include "host.h"

static inline bool mmc_cqe_dcmd_busy(struct mmc_queue *mq)
{
	/* Allow only 1 DCMD at a time */
	return mq->in_flight[MMC_ISSUE_DCMD];
}

void mmc_cqe_check_busy(struct mmc_queue *mq)
{
	if ((mq->cqe_busy & MMC_CQE_DCMD_BUSY) && !mmc_cqe_dcmd_busy(mq))
		mq->cqe_busy &= ~MMC_CQE_DCMD_BUSY;

	mq->cqe_busy &= ~MMC_CQE_QUEUE_FULL;
}

static inline bool mmc_cqe_can_dcmd(struct mmc_host *host)
{
	return host->caps2 & MMC_CAP2_CQE_DCMD;
}

static enum mmc_issue_type mmc_cqe_issue_type(struct mmc_host *host,
					      struct request *req)
{
	switch (req_op(req)) {
	case REQ_OP_DRV_IN:
	case REQ_OP_DRV_OUT:
	case REQ_OP_DISCARD:
	case REQ_OP_SECURE_ERASE:
		return MMC_ISSUE_SYNC;
	case REQ_OP_FLUSH:
		return mmc_cqe_can_dcmd(host) ? MMC_ISSUE_DCMD : MMC_ISSUE_SYNC;
	default:
		return MMC_ISSUE_ASYNC;
	}
}

enum mmc_issue_type mmc_issue_type(struct mmc_queue *mq, struct request *req)
{
	struct mmc_host *host = mq->card->host;

	if (mq->use_cqe)
		return mmc_cqe_issue_type(host, req);

	if (req_op(req) == REQ_OP_READ || req_op(req) == REQ_OP_WRITE)
		return MMC_ISSUE_ASYNC;

	return MMC_ISSUE_SYNC;
}

static void __mmc_cqe_recovery_notifier(struct mmc_queue *mq)
{
	if (!mq->recovery_needed) {
		mq->recovery_needed = true;
		schedule_work(&mq->recovery_work);
	}
}

void mmc_cqe_recovery_notifier(struct mmc_request *mrq)
{
	struct mmc_queue_req *mqrq = container_of(mrq, struct mmc_queue_req,
						  brq.mrq);
	struct request *req = mmc_queue_req_to_req(mqrq);
	struct request_queue *q = req->q;
	struct mmc_queue *mq = q->queuedata;
	unsigned long flags;

	spin_lock_irqsave(q->queue_lock, flags);
	__mmc_cqe_recovery_notifier(mq);
	spin_unlock_irqrestore(q->queue_lock, flags);
}

static enum blk_eh_timer_return mmc_cqe_timed_out(struct request *req)
{
	struct mmc_queue_req *mqrq = req_to_mmc_queue_req(req);
	struct mmc_request *mrq = &mqrq->brq.mrq;
	struct mmc_queue *mq = req->q->queuedata;
	struct mmc_host *host = mq->card->host;
	enum mmc_issue_type issue_type = mmc_issue_type(mq, req);
	bool recovery_needed = false;

	mmc_log_string(host,
			"Request timed out! Active reqs: %d Req: %p Tag: %d\n",
			mmc_cqe_qcnt(mq), req, req->tag);
	switch (issue_type) {
	case MMC_ISSUE_ASYNC:
	case MMC_ISSUE_DCMD:
		if (host->cqe_ops->cqe_timeout(host, mrq, &recovery_needed)) {
			if (recovery_needed)
				mmc_cqe_recovery_notifier(mrq);
			return BLK_EH_RESET_TIMER;
		}

		pr_info("%s: %s: Timeout even before req reaching LDD, completing the req. Active reqs: %d Req: %p Tag: %d\n",
				mmc_hostname(host), __func__,
				mmc_cqe_qcnt(mq), req, req->tag);
		mmc_log_string(host,
				"Timeout even before req reaching LDD,completing the req. Active reqs: %d Req: %p Tag: %d\n",
				mmc_cqe_qcnt(mq), req, req->tag);
		/* The request has gone already */
		return BLK_EH_DONE;
	default:
		/* Timeout is handled by mmc core */
		return BLK_EH_RESET_TIMER;
	}
}

static enum blk_eh_timer_return mmc_mq_timed_out(struct request *req,
						 bool reserved)
{
	struct request_queue *q = req->q;
	struct mmc_queue *mq = q->queuedata;
	unsigned long flags;
	bool ignore_tout;

	spin_lock_irqsave(q->queue_lock, flags);
	ignore_tout = mq->recovery_needed || !mq->use_cqe;
	spin_unlock_irqrestore(q->queue_lock, flags);

	return ignore_tout ? BLK_EH_RESET_TIMER : mmc_cqe_timed_out(req);
}

static void mmc_mq_recovery_handler(struct work_struct *work)
{
	struct mmc_queue *mq = container_of(work, struct mmc_queue,
					    recovery_work);
	struct request_queue *q = mq->queue;

	mmc_get_card(mq->card, &mq->ctx);

	mq->in_recovery = true;

	if (mq->use_cqe)
		mmc_blk_cqe_recovery(mq);
	else
		mmc_blk_mq_recovery(mq);

	mq->in_recovery = false;

	spin_lock_irq(q->queue_lock);
	mq->recovery_needed = false;
	spin_unlock_irq(q->queue_lock);

	mmc_put_card(mq->card, &mq->ctx);

	blk_mq_run_hw_queues(q, true);
}

static struct scatterlist *mmc_alloc_sg(int sg_len, gfp_t gfp)
{
	struct scatterlist *sg;

	sg = kmalloc_array(sg_len, sizeof(*sg), gfp);
	if (sg)
		sg_init_table(sg, sg_len);

	return sg;
}

static void mmc_queue_setup_discard(struct request_queue *q,
				    struct mmc_card *card)
{
	unsigned max_discard;

	max_discard = mmc_calc_max_discard(card);
	if (!max_discard)
		return;

	blk_queue_flag_set(QUEUE_FLAG_DISCARD, q);
	blk_queue_max_discard_sectors(q, max_discard);
	q->limits.discard_granularity = card->pref_erase << 9;
	/* granularity must not be greater than max. discard */
	if (card->pref_erase > max_discard)
		q->limits.discard_granularity = SECTOR_SIZE;
	if (mmc_can_secure_erase_trim(card))
		blk_queue_flag_set(QUEUE_FLAG_SECERASE, q);
}

/**
 * mmc_init_request() - initialize the MMC-specific per-request data
 * @q: the request queue
 * @req: the request
 * @gfp: memory allocation policy
 */
static int __mmc_init_request(struct mmc_queue *mq, struct request *req,
			      gfp_t gfp)
{
	struct mmc_queue_req *mq_rq = req_to_mmc_queue_req(req);
	struct mmc_host *host;

	if (!mq)
		return -ENODEV;
	host = mq->card->host;

	mq_rq->sg = mmc_alloc_sg(host->max_segs, gfp);
	if (!mq_rq->sg)
		return -ENOMEM;

	return 0;
}

static void mmc_exit_request(struct request_queue *q, struct request *req)
{
	struct mmc_queue_req *mq_rq = req_to_mmc_queue_req(req);

	kfree(mq_rq->sg);
	mq_rq->sg = NULL;
}

static int mmc_mq_init_request(struct blk_mq_tag_set *set, struct request *req,
			       unsigned int hctx_idx, unsigned int numa_node)
{
	return __mmc_init_request(set->driver_data, req, GFP_KERNEL);
}

static void mmc_mq_exit_request(struct blk_mq_tag_set *set, struct request *req,
				unsigned int hctx_idx)
{
	struct mmc_queue *mq = set->driver_data;

	mmc_exit_request(mq->queue, req);
}

static blk_status_t mmc_mq_queue_rq(struct blk_mq_hw_ctx *hctx,
				    const struct blk_mq_queue_data *bd)
{
	struct request *req = bd->rq;
	struct request_queue *q = req->q;
	struct mmc_queue *mq = q->queuedata;
	struct mmc_card *card = mq->card;
	struct mmc_host *host = card->host;
	enum mmc_issue_type issue_type;
	enum mmc_issued issued;
	bool get_card, cqe_retune_ok;
	int ret;

	if (mmc_card_removed(mq->card)) {
		req->rq_flags |= RQF_QUIET;
		return BLK_STS_IOERR;
	}

	issue_type = mmc_issue_type(mq, req);

	spin_lock_irq(q->queue_lock);

	if (mq->recovery_needed || mq->busy) {
		spin_unlock_irq(q->queue_lock);
		return BLK_STS_RESOURCE;
	}

	switch (issue_type) {
	case MMC_ISSUE_DCMD:
		if (mmc_cqe_dcmd_busy(mq)) {
			mq->cqe_busy |= MMC_CQE_DCMD_BUSY;
			spin_unlock_irq(q->queue_lock);
			return BLK_STS_RESOURCE;
		}
		break;
	case MMC_ISSUE_ASYNC:
		break;
	default:
		/*
		 * Timeouts are handled by mmc core, and we don't have a host
		 * API to abort requests, so we can't handle the timeout anyway.
		 * However, when the timeout happens, blk_mq_complete_request()
		 * no longer works (to stop the request disappearing under us).
		 * To avoid racing with that, set a large timeout.
		 */
		req->timeout = 600 * HZ;
		break;
	}

	/* Parallel dispatch of requests is not supported at the moment */
	mq->busy = true;

	mq->in_flight[issue_type] += 1;
	atomic_inc(&host->active_reqs);
	get_card = (mmc_tot_in_flight(mq) == 1);
	cqe_retune_ok = (mmc_cqe_qcnt(mq) == 1);

	spin_unlock_irq(q->queue_lock);

	if (!(req->rq_flags & RQF_DONTPREP)) {
		req_to_mmc_queue_req(req)->retries = 0;
		req->rq_flags |= RQF_DONTPREP;
	}

	if (get_card)
		mmc_get_card(card, &mq->ctx);

	if (mq->use_cqe) {
		host->retune_now = host->need_retune && cqe_retune_ok &&
				   !host->hold_retune;
	}

	blk_mq_start_request(req);

	issued = mmc_blk_mq_issue_rq(mq, req);

	switch (issued) {
	case MMC_REQ_BUSY:
		ret = BLK_STS_RESOURCE;
		break;
	case MMC_REQ_FAILED_TO_START:
		ret = BLK_STS_IOERR;
		break;
	default:
		ret = BLK_STS_OK;
		break;
	}

	if (issued != MMC_REQ_STARTED) {
		bool put_card = false;

		spin_lock_irq(q->queue_lock);
		mq->in_flight[issue_type] -= 1;
		atomic_dec(&host->active_reqs);
		if (mmc_tot_in_flight(mq) == 0)
			put_card = true;
		mq->busy = false;
		spin_unlock_irq(q->queue_lock);
		if (put_card)
			mmc_put_card(card, &mq->ctx);
	} else {
		WRITE_ONCE(mq->busy, false);
	}

	return ret;
}

static const struct blk_mq_ops mmc_mq_ops = {
	.queue_rq	= mmc_mq_queue_rq,
	.init_request	= mmc_mq_init_request,
	.exit_request	= mmc_mq_exit_request,
	.complete	= mmc_blk_mq_complete,
	.timeout	= mmc_mq_timed_out,
};

static void mmc_setup_queue(struct mmc_queue *mq, struct mmc_card *card)
{
	struct mmc_host *host = card->host;
	u64 limit = BLK_BOUNCE_HIGH;
	unsigned block_size = 512;

	if (mmc_dev(host)->dma_mask && *mmc_dev(host)->dma_mask)
		limit = (u64)dma_max_pfn(mmc_dev(host)) << PAGE_SHIFT;

	blk_queue_flag_set(QUEUE_FLAG_NONROT, mq->queue);
	blk_queue_flag_clear(QUEUE_FLAG_ADD_RANDOM, mq->queue);
	if (mmc_can_erase(card))
		mmc_queue_setup_discard(mq->queue, card);

	blk_queue_bounce_limit(mq->queue, limit);
	blk_queue_max_hw_sectors(mq->queue,
		min(host->max_blk_count, host->max_req_size / 512));
	blk_queue_max_segments(mq->queue, host->max_segs);

<<<<<<< HEAD
	if (host->ops->init)
		host->ops->init(host);

	if (mmc_card_mmc(card))
=======
	if (mmc_card_mmc(card) && card->ext_csd.data_sector_size) {
>>>>>>> 5d2c9fe6
		block_size = card->ext_csd.data_sector_size;
		WARN_ON(block_size != 512 && block_size != 4096);
	}

	blk_queue_logical_block_size(mq->queue, block_size);
	blk_queue_max_segment_size(mq->queue,
			round_down(host->max_seg_size, block_size));

	INIT_WORK(&mq->recovery_work, mmc_mq_recovery_handler);
	INIT_WORK(&mq->complete_work, mmc_blk_mq_complete_work);

	mutex_init(&mq->complete_lock);

	init_waitqueue_head(&mq->wait);

	if (host->cqe_ops && host->cqe_ops->cqe_crypto_update_queue)
		host->cqe_ops->cqe_crypto_update_queue(host, mq->queue);
}

static int mmc_mq_init_queue(struct mmc_queue *mq, int q_depth,
			     const struct blk_mq_ops *mq_ops, spinlock_t *lock)
{
	int ret;

	memset(&mq->tag_set, 0, sizeof(mq->tag_set));
	mq->tag_set.ops = mq_ops;
	mq->tag_set.queue_depth = q_depth;
	mq->tag_set.numa_node = NUMA_NO_NODE;
	mq->tag_set.flags = BLK_MQ_F_SHOULD_MERGE | BLK_MQ_F_SG_MERGE |
			    BLK_MQ_F_BLOCKING;
	mq->tag_set.nr_hw_queues = 1;
	mq->tag_set.cmd_size = sizeof(struct mmc_queue_req);
	mq->tag_set.driver_data = mq;

	ret = blk_mq_alloc_tag_set(&mq->tag_set);
	if (ret)
		return ret;

	mq->queue = blk_mq_init_queue(&mq->tag_set);
	if (IS_ERR(mq->queue)) {
		ret = PTR_ERR(mq->queue);
		goto free_tag_set;
	}

	mq->queue->queue_lock = lock;
	mq->queue->queuedata = mq;

	return 0;

free_tag_set:
	blk_mq_free_tag_set(&mq->tag_set);

	return ret;
}

/* Set queue depth to get a reasonable value for q->nr_requests */
#define MMC_QUEUE_DEPTH 64

static int mmc_mq_init(struct mmc_queue *mq, struct mmc_card *card,
			 spinlock_t *lock)
{
	struct mmc_host *host = card->host;
	int q_depth;
	int ret;

	/*
	 * The queue depth for CQE must match the hardware because the request
	 * tag is used to index the hardware queue.
	 */
	if (mq->use_cqe)
		q_depth = min_t(int, card->ext_csd.cmdq_depth, host->cqe_qdepth);
	else
		q_depth = MMC_QUEUE_DEPTH;

	ret = mmc_mq_init_queue(mq, q_depth, &mmc_mq_ops, lock);
	if (ret)
		return ret;

	blk_queue_rq_timeout(mq->queue, 60 * HZ);

	mmc_setup_queue(mq, card);

	mmc_crypto_setup_queue(host, mq->queue);

	return 0;
}

/**
 * mmc_init_queue - initialise a queue structure.
 * @mq: mmc queue
 * @card: mmc card to attach this queue
 * @lock: queue lock
 * @subname: partition subname
 *
 * Initialise a MMC card request queue.
 */
int mmc_init_queue(struct mmc_queue *mq, struct mmc_card *card,
		   spinlock_t *lock, const char *subname)
{
	struct mmc_host *host = card->host;

	mq->card = card;

	mq->use_cqe = host->cqe_enabled;

	return mmc_mq_init(mq, card, lock);
}

void mmc_queue_suspend(struct mmc_queue *mq)
{
	blk_mq_quiesce_queue(mq->queue);

	/*
	 * The host remains claimed while there are outstanding requests, so
	 * simply claiming and releasing here ensures there are none.
	 */
	mmc_claim_host(mq->card->host);
	mmc_release_host(mq->card->host);
}

void mmc_queue_resume(struct mmc_queue *mq)
{
	blk_mq_unquiesce_queue(mq->queue);
}

void mmc_cleanup_queue(struct mmc_queue *mq)
{
	struct request_queue *q = mq->queue;

	/*
	 * The legacy code handled the possibility of being suspended,
	 * so do that here too.
	 */
	if (blk_queue_quiesced(q))
		blk_mq_unquiesce_queue(q);

	if (likely(!blk_queue_dead(q)))
		blk_cleanup_queue(q);
	blk_mq_free_tag_set(&mq->tag_set);

	/*
	 * A request can be completed before the next request, potentially
	 * leaving a complete_work with nothing to do. Such a work item might
	 * still be queued at this point. Flush it.
	 */
	flush_work(&mq->complete_work);

	mq->card = NULL;
}

/*
 * Prepare the sg list(s) to be handed of to the host driver
 */
unsigned int mmc_queue_map_sg(struct mmc_queue *mq, struct mmc_queue_req *mqrq)
{
	struct request *req = mmc_queue_req_to_req(mqrq);

	return blk_rq_map_sg(mq->queue, req, mqrq->sg);
}<|MERGE_RESOLUTION|>--- conflicted
+++ resolved
@@ -380,14 +380,10 @@
 		min(host->max_blk_count, host->max_req_size / 512));
 	blk_queue_max_segments(mq->queue, host->max_segs);
 
-<<<<<<< HEAD
 	if (host->ops->init)
 		host->ops->init(host);
 
-	if (mmc_card_mmc(card))
-=======
 	if (mmc_card_mmc(card) && card->ext_csd.data_sector_size) {
->>>>>>> 5d2c9fe6
 		block_size = card->ext_csd.data_sector_size;
 		WARN_ON(block_size != 512 && block_size != 4096);
 	}
