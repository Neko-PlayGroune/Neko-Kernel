--- conflicted
+++ resolved
@@ -3114,13 +3114,8 @@
 	}
 
 #ifdef CONFIG_HIGHMEM
-<<<<<<< HEAD
-	if (test->highmem)
-		__free_pages(test->highmem, BUFFER_ORDER);
-=======
 	__free_pages(test->highmem, BUFFER_ORDER);
 free_test_buffer:
->>>>>>> d7575523
 #endif
 	kfree(test->buffer);
 	kfree(test);
