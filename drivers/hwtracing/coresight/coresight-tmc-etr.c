--- conflicted
+++ resolved
@@ -917,12 +917,8 @@
 		tmc_etr_buf_insert_barrier_packet(etr_buf, etr_buf->offset);
 }
 
-<<<<<<< HEAD
-void tmc_etr_enable_hw(struct tmc_drvdata *drvdata)
-=======
-static void tmc_etr_enable_hw(struct tmc_drvdata *drvdata,
-			      struct etr_buf *etr_buf)
->>>>>>> d0ef132f
+void tmc_etr_enable_hw(struct tmc_drvdata *drvdata,
+		       struct etr_buf *etr_buf)
 {
 	u32 axictl, sts;
 
@@ -1431,17 +1427,13 @@
 	}
 
 	drvdata->mode = CS_MODE_SYSFS;
-<<<<<<< HEAD
 
 	if (drvdata->out_mode == TMC_ETR_OUT_MODE_MEM ||
 	    (drvdata->out_mode == TMC_ETR_OUT_MODE_USB
 	     && drvdata->byte_cntr->sw_usb))
-		tmc_etr_enable_hw(drvdata);
+		tmc_etr_enable_hw(drvdata, drvdata->sysfs_buf);
 
 	drvdata->enable = true;
-=======
-	tmc_etr_enable_hw(drvdata, drvdata->sysfs_buf);
->>>>>>> d0ef132f
 out:
 	spin_unlock_irqrestore(&drvdata->spinlock, flags);
 
@@ -1639,22 +1631,16 @@
 		goto out;
 	}
 
-<<<<<<< HEAD
 	if (drvdata->byte_cntr && drvdata->byte_cntr->enable) {
 		ret = -EINVAL;
 		goto out;
 	}
 
-	/* Disable the TMC if need be */
+	/* Disable the TMC if we are trying to read from a running session */
 	if (drvdata->mode == CS_MODE_SYSFS) {
 		spin_unlock_irqrestore(&drvdata->spinlock, flags);
 		coresight_disable_all_source_link();
 		spin_lock_irqsave(&drvdata->spinlock, flags);
-=======
-	/* Disable the TMC if we are trying to read from a running session */
-	if (drvdata->mode == CS_MODE_SYSFS)
-		tmc_etr_disable_hw(drvdata);
->>>>>>> d0ef132f
 
 		tmc_etr_disable_hw(drvdata);
 	}
@@ -1685,15 +1671,11 @@
 		 * buffer. Since the tracer is still enabled drvdata::buf can't
 		 * be NULL.
 		 */
-<<<<<<< HEAD
-		tmc_etr_enable_hw(drvdata);
+		tmc_etr_enable_hw(drvdata, drvdata->sysfs_buf);
 
 		spin_unlock_irqrestore(&drvdata->spinlock, flags);
 		coresight_enable_all_source_link();
 		spin_lock_irqsave(&drvdata->spinlock, flags);
-=======
-		tmc_etr_enable_hw(drvdata, drvdata->sysfs_buf);
->>>>>>> d0ef132f
 	} else {
 		/*
 		 * The ETR is not tracing and the buffer was just read.
