// SPDX-License-Identifier: GPL-2.0
/*
 * Functions related to segment and merge handling
 */
#include <linux/kernel.h>
#include <linux/module.h>
#include <linux/bio.h>
#include <linux/blkdev.h>
#include <linux/scatterlist.h>

#include <trace/events/block.h>
#include <linux/pfk.h>
#include "blk.h"

static struct bio *blk_bio_discard_split(struct request_queue *q,
					 struct bio *bio,
					 struct bio_set *bs,
					 unsigned *nsegs)
{
	unsigned int max_discard_sectors, granularity;
	int alignment;
	sector_t tmp;
	unsigned split_sectors;

	*nsegs = 1;

	/* Zero-sector (unknown) and one-sector granularities are the same.  */
	granularity = max(q->limits.discard_granularity >> 9, 1U);

	max_discard_sectors = min(q->limits.max_discard_sectors,
			bio_allowed_max_sectors(q));
	max_discard_sectors -= max_discard_sectors % granularity;

	if (unlikely(!max_discard_sectors)) {
		/* XXX: warn */
		return NULL;
	}

	if (bio_sectors(bio) <= max_discard_sectors)
		return NULL;

	split_sectors = max_discard_sectors;

	/*
	 * If the next starting sector would be misaligned, stop the discard at
	 * the previous aligned sector.
	 */
	alignment = (q->limits.discard_alignment >> 9) % granularity;

	tmp = bio->bi_iter.bi_sector + split_sectors - alignment;
	tmp = sector_div(tmp, granularity);

	if (split_sectors > tmp)
		split_sectors -= tmp;

	return bio_split(bio, split_sectors, GFP_NOIO, bs);
}

static struct bio *blk_bio_write_zeroes_split(struct request_queue *q,
		struct bio *bio, struct bio_set *bs, unsigned *nsegs)
{
	*nsegs = 1;

	if (!q->limits.max_write_zeroes_sectors)
		return NULL;

	if (bio_sectors(bio) <= q->limits.max_write_zeroes_sectors)
		return NULL;

	return bio_split(bio, q->limits.max_write_zeroes_sectors, GFP_NOIO, bs);
}

static struct bio *blk_bio_write_same_split(struct request_queue *q,
					    struct bio *bio,
					    struct bio_set *bs,
					    unsigned *nsegs)
{
	*nsegs = 1;

	if (!q->limits.max_write_same_sectors)
		return NULL;

	if (bio_sectors(bio) <= q->limits.max_write_same_sectors)
		return NULL;

	return bio_split(bio, q->limits.max_write_same_sectors, GFP_NOIO, bs);
}

static inline unsigned get_max_io_size(struct request_queue *q,
				       struct bio *bio)
{
	unsigned sectors = blk_max_size_offset(q, bio->bi_iter.bi_sector);
	unsigned mask = queue_logical_block_size(q) - 1;

	/* aligned to logical block size */
	sectors &= ~(mask >> 9);

	return sectors;
}

static struct bio *blk_bio_segment_split(struct request_queue *q,
					 struct bio *bio,
					 struct bio_set *bs,
					 unsigned *segs)
{
	struct bio_vec bv, bvprv, *bvprvp = NULL;
	struct bvec_iter iter;
	unsigned seg_size = 0, nsegs = 0, sectors = 0;
	unsigned front_seg_size = bio->bi_seg_front_size;
	bool do_split = true;
	struct bio *new = NULL;
	const unsigned max_sectors = get_max_io_size(q, bio);

	bio_for_each_segment(bv, bio, iter) {
		/*
		 * If the queue doesn't support SG gaps and adding this
		 * offset would create a gap, disallow it.
		 */
		if (bvprvp && bvec_gap_to_prev(q, bvprvp, bv.bv_offset))
			goto split;

		if (sectors + (bv.bv_len >> 9) > max_sectors) {
			/*
			 * Consider this a new segment if we're splitting in
			 * the middle of this vector.
			 */
			if (nsegs < queue_max_segments(q) &&
			    sectors < max_sectors) {
				nsegs++;
				sectors = max_sectors;
			}
			goto split;
		}

		if (bvprvp && blk_queue_cluster(q)) {
			if (seg_size + bv.bv_len > queue_max_segment_size(q))
				goto new_segment;
			if (!BIOVEC_PHYS_MERGEABLE(bvprvp, &bv))
				goto new_segment;
			if (!BIOVEC_SEG_BOUNDARY(q, bvprvp, &bv))
				goto new_segment;

			seg_size += bv.bv_len;
			bvprv = bv;
			bvprvp = &bvprv;
			sectors += bv.bv_len >> 9;

			continue;
		}
new_segment:
		if (nsegs == queue_max_segments(q))
			goto split;

		if (nsegs == 1 && seg_size > front_seg_size)
			front_seg_size = seg_size;

		nsegs++;
		bvprv = bv;
		bvprvp = &bvprv;
		seg_size = bv.bv_len;
		sectors += bv.bv_len >> 9;

	}

	do_split = false;
split:
	*segs = nsegs;

	if (do_split) {
		new = bio_split(bio, sectors, GFP_NOIO, bs);
		if (new)
			bio = new;
	}

	if (nsegs == 1 && seg_size > front_seg_size)
		front_seg_size = seg_size;
	bio->bi_seg_front_size = front_seg_size;
	if (seg_size > bio->bi_seg_back_size)
		bio->bi_seg_back_size = seg_size;

	return do_split ? new : NULL;
}

void blk_queue_split(struct request_queue *q, struct bio **bio)
{
	struct bio *split, *res;
	unsigned nsegs;

	switch (bio_op(*bio)) {
	case REQ_OP_DISCARD:
	case REQ_OP_SECURE_ERASE:
		split = blk_bio_discard_split(q, *bio, &q->bio_split, &nsegs);
		break;
	case REQ_OP_WRITE_ZEROES:
		split = blk_bio_write_zeroes_split(q, *bio, &q->bio_split, &nsegs);
		break;
	case REQ_OP_WRITE_SAME:
		split = blk_bio_write_same_split(q, *bio, &q->bio_split, &nsegs);
		break;
	default:
		split = blk_bio_segment_split(q, *bio, &q->bio_split, &nsegs);
		break;
	}

	/* physical segments can be figured out during splitting */
	res = split ? split : *bio;
	res->bi_phys_segments = nsegs;
	bio_set_flag(res, BIO_SEG_VALID);

	if (split) {
		/* there isn't chance to merge the splitted bio */
		split->bi_opf |= REQ_NOMERGE;

		/*
		 * Since we're recursing into make_request here, ensure
		 * that we mark this bio as already having entered the queue.
		 * If not, and the queue is going away, we can get stuck
		 * forever on waiting for the queue reference to drop. But
		 * that will never happen, as we're already holding a
		 * reference to it.
		 */
		bio_set_flag(*bio, BIO_QUEUE_ENTERED);

		bio_chain(split, *bio);
		trace_block_split(q, split, (*bio)->bi_iter.bi_sector);
		generic_make_request(*bio);
		*bio = split;
	}
}
EXPORT_SYMBOL(blk_queue_split);

static unsigned int __blk_recalc_rq_segments(struct request_queue *q,
					     struct bio *bio,
					     bool no_sg_merge)
{
	struct bio_vec bv, bvprv = { NULL };
	int cluster, prev = 0;
	unsigned int seg_size, nr_phys_segs;
	struct bio *fbio, *bbio;
	struct bvec_iter iter;

	if (!bio)
		return 0;

	switch (bio_op(bio)) {
	case REQ_OP_DISCARD:
	case REQ_OP_SECURE_ERASE:
	case REQ_OP_WRITE_ZEROES:
		return 0;
	case REQ_OP_WRITE_SAME:
		return 1;
	}

	fbio = bio;
	cluster = blk_queue_cluster(q);
	seg_size = 0;
	nr_phys_segs = 0;
	for_each_bio(bio) {
		bio_for_each_segment(bv, bio, iter) {
			/*
			 * If SG merging is disabled, each bio vector is
			 * a segment
			 */
			if (no_sg_merge)
				goto new_segment;

			if (prev && cluster) {
				if (seg_size + bv.bv_len
				    > queue_max_segment_size(q))
					goto new_segment;
				if (!BIOVEC_PHYS_MERGEABLE(&bvprv, &bv))
					goto new_segment;
				if (!BIOVEC_SEG_BOUNDARY(q, &bvprv, &bv))
					goto new_segment;

				seg_size += bv.bv_len;
				bvprv = bv;
				continue;
			}
new_segment:
			if (nr_phys_segs == 1 && seg_size >
			    fbio->bi_seg_front_size)
				fbio->bi_seg_front_size = seg_size;

			nr_phys_segs++;
			bvprv = bv;
			prev = 1;
			seg_size = bv.bv_len;
		}
		bbio = bio;
	}

	if (nr_phys_segs == 1 && seg_size > fbio->bi_seg_front_size)
		fbio->bi_seg_front_size = seg_size;
	if (seg_size > bbio->bi_seg_back_size)
		bbio->bi_seg_back_size = seg_size;

	return nr_phys_segs;
}

void blk_recalc_rq_segments(struct request *rq)
{
	bool no_sg_merge = !!test_bit(QUEUE_FLAG_NO_SG_MERGE,
			&rq->q->queue_flags);

	rq->nr_phys_segments = __blk_recalc_rq_segments(rq->q, rq->bio,
			no_sg_merge);
}

void blk_recount_segments(struct request_queue *q, struct bio *bio)
{
	unsigned short seg_cnt;

	/* estimate segment number by bi_vcnt for non-cloned bio */
	if (bio_flagged(bio, BIO_CLONED))
		seg_cnt = bio_segments(bio);
	else
		seg_cnt = bio->bi_vcnt;

	if (test_bit(QUEUE_FLAG_NO_SG_MERGE, &q->queue_flags) &&
			(seg_cnt < queue_max_segments(q)))
		bio->bi_phys_segments = seg_cnt;
	else {
		struct bio *nxt = bio->bi_next;

		bio->bi_next = NULL;
		bio->bi_phys_segments = __blk_recalc_rq_segments(q, bio, false);
		bio->bi_next = nxt;
	}

	bio_set_flag(bio, BIO_SEG_VALID);
}
EXPORT_SYMBOL(blk_recount_segments);

static int blk_phys_contig_segment(struct request_queue *q, struct bio *bio,
				   struct bio *nxt)
{
	struct bio_vec end_bv = { NULL }, nxt_bv;

	if (!blk_queue_cluster(q))
		return 0;

	if (bio->bi_seg_back_size + nxt->bi_seg_front_size >
	    queue_max_segment_size(q))
		return 0;

	if (!bio_has_data(bio))
		return 1;

	bio_get_last_bvec(bio, &end_bv);
	bio_get_first_bvec(nxt, &nxt_bv);

	if (!BIOVEC_PHYS_MERGEABLE(&end_bv, &nxt_bv))
		return 0;

	/*
	 * bio and nxt are contiguous in memory; check if the queue allows
	 * these two to be merged into one
	 */
	if (BIOVEC_SEG_BOUNDARY(q, &end_bv, &nxt_bv))
		return 1;

	return 0;
}

static inline void
__blk_segment_map_sg(struct request_queue *q, struct bio_vec *bvec,
		     struct scatterlist *sglist, struct bio_vec *bvprv,
		     struct scatterlist **sg, int *nsegs, int *cluster)
{

	int nbytes = bvec->bv_len;

	if (*sg && *cluster) {
		if ((*sg)->length + nbytes > queue_max_segment_size(q))
			goto new_segment;

		if (!BIOVEC_PHYS_MERGEABLE(bvprv, bvec))
			goto new_segment;
		if (!BIOVEC_SEG_BOUNDARY(q, bvprv, bvec))
			goto new_segment;

		(*sg)->length += nbytes;
	} else {
new_segment:
		if (!*sg)
			*sg = sglist;
		else {
			/*
			 * If the driver previously mapped a shorter
			 * list, we could see a termination bit
			 * prematurely unless it fully inits the sg
			 * table on each mapping. We KNOW that there
			 * must be more entries here or the driver
			 * would be buggy, so force clear the
			 * termination bit to avoid doing a full
			 * sg_init_table() in drivers for each command.
			 */
			sg_unmark_end(*sg);
			*sg = sg_next(*sg);
		}

		sg_set_page(*sg, bvec->bv_page, nbytes, bvec->bv_offset);
		(*nsegs)++;
	}
	*bvprv = *bvec;
}

static inline int __blk_bvec_map_sg(struct request_queue *q, struct bio_vec bv,
		struct scatterlist *sglist, struct scatterlist **sg)
{
	*sg = sglist;
	sg_set_page(*sg, bv.bv_page, bv.bv_len, bv.bv_offset);
	return 1;
}

static int __blk_bios_map_sg(struct request_queue *q, struct bio *bio,
			     struct scatterlist *sglist,
			     struct scatterlist **sg)
{
	struct bio_vec bvec, bvprv = { NULL };
	struct bvec_iter iter;
	int cluster = blk_queue_cluster(q), nsegs = 0;

	for_each_bio(bio)
		bio_for_each_segment(bvec, bio, iter)
			__blk_segment_map_sg(q, &bvec, sglist, &bvprv, sg,
					     &nsegs, &cluster);

	return nsegs;
}

/*
 * map a request to scatterlist, return number of sg entries setup. Caller
 * must make sure sg can hold rq->nr_phys_segments entries
 */
int blk_rq_map_sg(struct request_queue *q, struct request *rq,
		  struct scatterlist *sglist)
{
	struct scatterlist *sg = NULL;
	int nsegs = 0;

	if (rq->rq_flags & RQF_SPECIAL_PAYLOAD)
		nsegs = __blk_bvec_map_sg(q, rq->special_vec, sglist, &sg);
	else if (rq->bio && bio_op(rq->bio) == REQ_OP_WRITE_SAME)
		nsegs = __blk_bvec_map_sg(q, bio_iovec(rq->bio), sglist, &sg);
	else if (rq->bio)
		nsegs = __blk_bios_map_sg(q, rq->bio, sglist, &sg);

	if (unlikely(rq->rq_flags & RQF_COPY_USER) &&
	    (blk_rq_bytes(rq) & q->dma_pad_mask)) {
		unsigned int pad_len =
			(q->dma_pad_mask & ~blk_rq_bytes(rq)) + 1;

		sg->length += pad_len;
		rq->extra_len += pad_len;
	}

	if (q->dma_drain_size && q->dma_drain_needed(rq)) {
		if (op_is_write(req_op(rq)))
			memset(q->dma_drain_buffer, 0, q->dma_drain_size);

		sg_unmark_end(sg);
		sg = sg_next(sg);
		sg_set_page(sg, virt_to_page(q->dma_drain_buffer),
			    q->dma_drain_size,
			    ((unsigned long)q->dma_drain_buffer) &
			    (PAGE_SIZE - 1));
		nsegs++;
		rq->extra_len += q->dma_drain_size;
	}

	if (sg)
		sg_mark_end(sg);

	/*
	 * Something must have been wrong if the figured number of
	 * segment is bigger than number of req's physical segments
	 */
	WARN_ON(nsegs > blk_rq_nr_phys_segments(rq));

	return nsegs;
}
EXPORT_SYMBOL(blk_rq_map_sg);

static inline int ll_new_hw_segment(struct request_queue *q,
				    struct request *req,
				    struct bio *bio)
{
	int nr_phys_segs = bio_phys_segments(q, bio);

	if (req->nr_phys_segments + nr_phys_segs > queue_max_segments(q))
		goto no_merge;

	if (blk_integrity_merge_bio(q, req, bio) == false)
		goto no_merge;

	/*
	 * This will form the start of a new hw segment.  Bump both
	 * counters.
	 */
	req->nr_phys_segments += nr_phys_segs;
	return 1;

no_merge:
	req_set_nomerge(q, req);
	return 0;
}

int ll_back_merge_fn(struct request_queue *q, struct request *req,
		     struct bio *bio)
{
	if (req_gap_back_merge(req, bio))
		return 0;
	if (blk_integrity_rq(req) &&
	    integrity_req_gap_back_merge(req, bio))
		return 0;
	if (blk_try_merge(req, bio) != ELEVATOR_BACK_MERGE)
		return 0;
	if (blk_rq_sectors(req) + bio_sectors(bio) >
	    blk_rq_get_max_sectors(req, blk_rq_pos(req))) {
		req_set_nomerge(q, req);
		return 0;
	}
	if (!bio_flagged(req->biotail, BIO_SEG_VALID))
		blk_recount_segments(q, req->biotail);
	if (!bio_flagged(bio, BIO_SEG_VALID))
		blk_recount_segments(q, bio);

	return ll_new_hw_segment(q, req, bio);
}

int ll_front_merge_fn(struct request_queue *q, struct request *req,
		      struct bio *bio)
{

	if (req_gap_front_merge(req, bio))
		return 0;
	if (blk_integrity_rq(req) &&
	    integrity_req_gap_front_merge(req, bio))
		return 0;
	if (blk_try_merge(req, bio) != ELEVATOR_FRONT_MERGE)
		return 0;
	if (blk_rq_sectors(req) + bio_sectors(bio) >
	    blk_rq_get_max_sectors(req, bio->bi_iter.bi_sector)) {
		req_set_nomerge(q, req);
		return 0;
	}
	if (!bio_flagged(bio, BIO_SEG_VALID))
		blk_recount_segments(q, bio);
	if (!bio_flagged(req->bio, BIO_SEG_VALID))
		blk_recount_segments(q, req->bio);

	return ll_new_hw_segment(q, req, bio);
}

/*
 * blk-mq uses req->special to carry normal driver per-request payload, it
 * does not indicate a prepared command that we cannot merge with.
 */
static bool req_no_special_merge(struct request *req)
{
	struct request_queue *q = req->q;

	return !q->mq_ops && req->special;
}

static bool req_attempt_discard_merge(struct request_queue *q, struct request *req,
		struct request *next)
{
	unsigned short segments = blk_rq_nr_discard_segments(req);

	if (segments >= queue_max_discard_segments(q))
		goto no_merge;
	if (blk_rq_sectors(req) + bio_sectors(next->bio) >
	    blk_rq_get_max_sectors(req, blk_rq_pos(req)))
		goto no_merge;

	req->nr_phys_segments = segments + blk_rq_nr_discard_segments(next);
	return true;
no_merge:
	req_set_nomerge(q, req);
	return false;
}

static int ll_merge_requests_fn(struct request_queue *q, struct request *req,
				struct request *next)
{
	int total_phys_segments;
	unsigned int seg_size =
		req->biotail->bi_seg_back_size + next->bio->bi_seg_front_size;

	/*
	 * First check if the either of the requests are re-queued
	 * requests.  Can't merge them if they are.
	 */
	if (req_no_special_merge(req) || req_no_special_merge(next))
		return 0;

	if (req_gap_back_merge(req, next->bio))
		return 0;

	/*
	 * Will it become too large?
	 */
	if ((blk_rq_sectors(req) + blk_rq_sectors(next)) >
	    blk_rq_get_max_sectors(req, blk_rq_pos(req)))
		return 0;

	total_phys_segments = req->nr_phys_segments + next->nr_phys_segments;
	if (blk_phys_contig_segment(q, req->biotail, next->bio)) {
		if (req->nr_phys_segments == 1)
			req->bio->bi_seg_front_size = seg_size;
		if (next->nr_phys_segments == 1)
			next->biotail->bi_seg_back_size = seg_size;
		total_phys_segments--;
	}

	if (total_phys_segments > queue_max_segments(q))
		return 0;

	if (blk_integrity_merge_rq(q, req, next) == false)
		return 0;

	/* Merge is OK... */
	req->nr_phys_segments = total_phys_segments;
	return 1;
}

/**
 * blk_rq_set_mixed_merge - mark a request as mixed merge
 * @rq: request to mark as mixed merge
 *
 * Description:
 *     @rq is about to be mixed merged.  Make sure the attributes
 *     which can be mixed are set in each bio and mark @rq as mixed
 *     merged.
 */
void blk_rq_set_mixed_merge(struct request *rq)
{
	unsigned int ff = rq->cmd_flags & REQ_FAILFAST_MASK;
	struct bio *bio;

	if (rq->rq_flags & RQF_MIXED_MERGE)
		return;

	/*
	 * @rq will no longer represent mixable attributes for all the
	 * contained bios.  It will just track those of the first one.
	 * Distributes the attributs to each bio.
	 */
	for (bio = rq->bio; bio; bio = bio->bi_next) {
		WARN_ON_ONCE((bio->bi_opf & REQ_FAILFAST_MASK) &&
			     (bio->bi_opf & REQ_FAILFAST_MASK) != ff);
		bio->bi_opf |= ff;
	}
	rq->rq_flags |= RQF_MIXED_MERGE;
}

static void blk_account_io_merge(struct request *req)
{
	if (blk_do_io_stat(req)) {
		struct hd_struct *part;
		int cpu;

		cpu = part_stat_lock();
		part = req->part;

		part_round_stats(req->q, cpu, part);
		part_dec_in_flight(req->q, part, rq_data_dir(req));

		hd_struct_put(part);
		part_stat_unlock();
	}
}
/*
 * Two cases of handling DISCARD merge:
 * If max_discard_segments > 1, the driver takes every bio
 * as a range and send them to controller together. The ranges
 * needn't to be contiguous.
 * Otherwise, the bios/requests will be handled as same as
 * others which should be contiguous.
 */
static inline bool blk_discard_mergable(struct request *req)
{
	if (req_op(req) == REQ_OP_DISCARD &&
	    queue_max_discard_segments(req->q) > 1)
		return true;
	return false;
}

enum elv_merge blk_try_req_merge(struct request *req, struct request *next)
{
	if (blk_discard_mergable(req))
		return ELEVATOR_DISCARD_MERGE;
	else if (blk_rq_pos(req) + blk_rq_sectors(req) == blk_rq_pos(next))
		return ELEVATOR_BACK_MERGE;

	return ELEVATOR_NO_MERGE;
}

static bool crypto_not_mergeable(const struct bio *bio, const struct bio *nxt)
{
	return (!pfk_allow_merge_bio(bio, nxt));
}

/*
 * For non-mq, this has to be called with the request spinlock acquired.
 * For mq with scheduling, the appropriate queue wide lock should be held.
 */
static struct request *attempt_merge(struct request_queue *q,
				     struct request *req, struct request *next)
{
	if (!q->mq_ops)
		lockdep_assert_held(q->queue_lock);

	if (!rq_mergeable(req) || !rq_mergeable(next))
		return NULL;

	if (req_op(req) != req_op(next))
		return NULL;

	if (rq_data_dir(req) != rq_data_dir(next)
	    || req->rq_disk != next->rq_disk
	    || req_no_special_merge(next))
		return NULL;

	if (req_op(req) == REQ_OP_WRITE_SAME &&
	    !blk_write_same_mergeable(req->bio, next->bio))
		return NULL;

	/*
	 * Don't allow merge of different write hints, or for a hint with
	 * non-hint IO.
	 */
	if (req->write_hint != next->write_hint)
		return NULL;

	if (crypto_not_mergeable(req->bio, next->bio))
		return 0;

	/*
	 * If we are allowed to merge, then append bio list
	 * from next to rq and release next. merge_requests_fn
	 * will have updated segment counts, update sector
	 * counts here. Handle DISCARDs separately, as they
	 * have separate settings.
	 */

	switch (blk_try_req_merge(req, next)) {
	case ELEVATOR_DISCARD_MERGE:
		if (!req_attempt_discard_merge(q, req, next))
			return NULL;
		break;
	case ELEVATOR_BACK_MERGE:
		if (!ll_merge_requests_fn(q, req, next))
			return NULL;
		break;
	default:
		return NULL;
	}

	/*
	 * If failfast settings disagree or any of the two is already
	 * a mixed merge, mark both as mixed before proceeding.  This
	 * makes sure that all involved bios have mixable attributes
	 * set properly.
	 */
	if (((req->rq_flags | next->rq_flags) & RQF_MIXED_MERGE) ||
	    (req->cmd_flags & REQ_FAILFAST_MASK) !=
	    (next->cmd_flags & REQ_FAILFAST_MASK)) {
		blk_rq_set_mixed_merge(req);
		blk_rq_set_mixed_merge(next);
	}

	/*
	 * At this point we have either done a back merge or front merge. We
	 * need the smaller start_time_ns of the merged requests to be the
	 * current request for accounting purposes.
	 */
	if (next->start_time_ns < req->start_time_ns)
		req->start_time_ns = next->start_time_ns;

	req->biotail->bi_next = next->bio;
	req->biotail = next->biotail;

	req->__data_len += blk_rq_bytes(next);

	if (req_op(req) != REQ_OP_DISCARD)
		elv_merge_requests(q, req, next);

	/*
	 * 'next' is going away, so update stats accordingly
	 */
	blk_account_io_merge(next);

	req->ioprio = ioprio_best(req->ioprio, next->ioprio);
	if (blk_rq_cpu_valid(next))
		req->cpu = next->cpu;

	/*
	 * ownership of bio passed from next to req, return 'next' for
	 * the caller to free
	 */
	next->bio = NULL;
	return next;
}

struct request *attempt_back_merge(struct request_queue *q, struct request *rq)
{
	struct request *next = elv_latter_request(q, rq);

	if (next)
		return attempt_merge(q, rq, next);

	return NULL;
}

struct request *attempt_front_merge(struct request_queue *q, struct request *rq)
{
	struct request *prev = elv_former_request(q, rq);

	if (prev)
		return attempt_merge(q, prev, rq);

	return NULL;
}

int blk_attempt_req_merge(struct request_queue *q, struct request *rq,
			  struct request *next)
{
	struct elevator_queue *e = q->elevator;
	struct request *free;

	if (!e->uses_mq && e->type->ops.sq.elevator_allow_rq_merge_fn)
		if (!e->type->ops.sq.elevator_allow_rq_merge_fn(q, rq, next))
			return 0;

	free = attempt_merge(q, rq, next);
	if (free) {
		__blk_put_request(q, free);
		return 1;
	}

	return 0;
}

bool blk_rq_merge_ok(struct request *rq, struct bio *bio)
{
	if (!rq_mergeable(rq) || !bio_mergeable(bio))
		return false;

	if (req_op(rq) != bio_op(bio))
		return false;

	/* different data direction or already started, don't merge */
	if (bio_data_dir(bio) != rq_data_dir(rq))
		return false;

	/* must be same device and not a special request */
	if (rq->rq_disk != bio->bi_disk || req_no_special_merge(rq))
		return false;

	/* only merge integrity protected bio into ditto rq */
	if (blk_integrity_merge_bio(rq->q, rq, bio) == false)
		return false;

	/* must be using the same buffer */
	if (req_op(rq) == REQ_OP_WRITE_SAME &&
	    !blk_write_same_mergeable(rq->bio, bio))
		return false;

	/*
	 * Don't allow merge of different write hints, or for a hint with
	 * non-hint IO.
	 */
	if (rq->write_hint != bio->bi_write_hint)
		return false;

	return true;
}

enum elv_merge blk_try_merge(struct request *rq, struct bio *bio)
{
<<<<<<< HEAD
	if (req_op(rq) == REQ_OP_DISCARD &&
	    queue_max_discard_segments(rq->q) > 1) {
=======
	if (blk_discard_mergable(rq))
>>>>>>> 9ca946ea
		return ELEVATOR_DISCARD_MERGE;
	} else if (blk_rq_pos(rq) + blk_rq_sectors(rq) ==
						bio->bi_iter.bi_sector) {
		if (crypto_not_mergeable(rq->bio, bio))
			return ELEVATOR_NO_MERGE;
		return ELEVATOR_BACK_MERGE;
	} else if (blk_rq_pos(rq) - bio_sectors(bio) ==
						bio->bi_iter.bi_sector) {
		if (crypto_not_mergeable(bio, rq->bio))
			return ELEVATOR_NO_MERGE;
		return ELEVATOR_FRONT_MERGE;
	}
	return ELEVATOR_NO_MERGE;
}<|MERGE_RESOLUTION|>--- conflicted
+++ resolved
@@ -882,14 +882,9 @@
 
 enum elv_merge blk_try_merge(struct request *rq, struct bio *bio)
 {
-<<<<<<< HEAD
-	if (req_op(rq) == REQ_OP_DISCARD &&
-	    queue_max_discard_segments(rq->q) > 1) {
-=======
 	if (blk_discard_mergable(rq))
->>>>>>> 9ca946ea
 		return ELEVATOR_DISCARD_MERGE;
-	} else if (blk_rq_pos(rq) + blk_rq_sectors(rq) ==
+	else if (blk_rq_pos(rq) + blk_rq_sectors(rq) ==
 						bio->bi_iter.bi_sector) {
 		if (crypto_not_mergeable(rq->bio, bio))
 			return ELEVATOR_NO_MERGE;
