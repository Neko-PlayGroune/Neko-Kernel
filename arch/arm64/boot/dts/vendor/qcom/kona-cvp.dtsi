--- conflicted
+++ resolved
@@ -61,11 +61,7 @@
 				<&apps_smmu 0x2120 0x400>;
 			buffer-types = <0xfff>;
 			qcom,iommu-dma-addr-pool = <0x4b000000 0x90000000>;
-<<<<<<< HEAD
-                        qcom,iommu-faults = "non-fatal", "stall-disable";
-=======
 			qcom,iommu-faults = "non-fatal", "stall-disable";
->>>>>>> 82df9edf
 		};
 
 
@@ -77,11 +73,7 @@
 			buffer-types = <0x741>;
 			qcom,iommu-dma-addr-pool = <0x01000000 0x25800000>;
 			qcom,iommu-vmid = <0xB>;
-<<<<<<< HEAD
-                        qcom,iommu-faults = "non-fatal", "stall-disable";
-=======
 			qcom,iommu-faults = "non-fatal", "stall-disable";
->>>>>>> 82df9edf
 		};
 
 		cvp_secure_pixel_cb {
@@ -92,11 +84,7 @@
 			buffer-types = <0x106>;
 			qcom,iommu-dma-addr-pool = <0x26800000 0x24800000>;
 			qcom,iommu-vmid = <0xA>;
-<<<<<<< HEAD
-                        qcom,iommu-faults = "non-fatal", "stall-disable";
-=======
 			qcom,iommu-faults = "non-fatal", "stall-disable";
->>>>>>> 82df9edf
 		};
 
 		/* Memory Heaps */
