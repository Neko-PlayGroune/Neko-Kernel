/*
 * Contains CPU feature definitions
 *
 * Copyright (C) 2015 ARM Ltd.
 *
 * This program is free software; you can redistribute it and/or modify
 * it under the terms of the GNU General Public License version 2 as
 * published by the Free Software Foundation.
 *
 * This program is distributed in the hope that it will be useful,
 * but WITHOUT ANY WARRANTY; without even the implied warranty of
 * MERCHANTABILITY or FITNESS FOR A PARTICULAR PURPOSE.  See the
 * GNU General Public License for more details.
 *
 * You should have received a copy of the GNU General Public License
 * along with this program.  If not, see <http://www.gnu.org/licenses/>.
 */

#define pr_fmt(fmt) "CPU features: " fmt

#include <linux/bsearch.h>
#include <linux/cpumask.h>
#include <linux/percpu.h>
#include <linux/sort.h>
#include <linux/stop_machine.h>
#include <linux/types.h>
#include <linux/mm.h>
#include <linux/cpu.h>

#include <asm/cpu.h>
#include <asm/cpufeature.h>
#include <asm/cpu_ops.h>
#include <asm/fpsimd.h>
#include <asm/mmu_context.h>
#include <asm/processor.h>
#include <asm/sysreg.h>
#include <asm/traps.h>
#include <asm/vectors.h>
#include <asm/virt.h>

unsigned long elf_hwcap __read_mostly;
EXPORT_SYMBOL_GPL(elf_hwcap);

#ifdef CONFIG_COMPAT
#define COMPAT_ELF_HWCAP_DEFAULT	\
				(COMPAT_HWCAP_HALF|COMPAT_HWCAP_THUMB|\
				 COMPAT_HWCAP_FAST_MULT|COMPAT_HWCAP_EDSP|\
				 COMPAT_HWCAP_TLS|COMPAT_HWCAP_IDIV|\
				 COMPAT_HWCAP_LPAE)
unsigned int compat_elf_hwcap __read_mostly = COMPAT_ELF_HWCAP_DEFAULT;
unsigned int compat_elf_hwcap2 __read_mostly;
#endif

DECLARE_BITMAP(cpu_hwcaps, ARM64_NCAPS);
EXPORT_SYMBOL(cpu_hwcaps);

DEFINE_PER_CPU_READ_MOSTLY(const char *, this_cpu_vector) = vectors;

/*
 * Flag to indicate if we have computed the system wide
 * capabilities based on the boot time active CPUs. This
 * will be used to determine if a new booting CPU should
 * go through the verification process to make sure that it
 * supports the system capabilities, without using a hotplug
 * notifier.
 */
static bool sys_caps_initialised;

static inline void set_sys_caps_initialised(void)
{
	sys_caps_initialised = true;
}

static int dump_cpu_hwcaps(struct notifier_block *self, unsigned long v, void *p)
{
	/* file-wide pr_fmt adds "CPU features: " prefix */
	pr_emerg("0x%*pb\n", ARM64_NCAPS, &cpu_hwcaps);
	return 0;
}

static struct notifier_block cpu_hwcaps_notifier = {
	.notifier_call = dump_cpu_hwcaps
};

static int __init register_cpu_hwcaps_dumper(void)
{
	atomic_notifier_chain_register(&panic_notifier_list,
				       &cpu_hwcaps_notifier);
	return 0;
}
__initcall(register_cpu_hwcaps_dumper);

DEFINE_STATIC_KEY_ARRAY_FALSE(cpu_hwcap_keys, ARM64_NCAPS);
EXPORT_SYMBOL(cpu_hwcap_keys);

#define __ARM64_FTR_BITS(SIGNED, VISIBLE, STRICT, TYPE, SHIFT, WIDTH, SAFE_VAL) \
	{						\
		.sign = SIGNED,				\
		.visible = VISIBLE,			\
		.strict = STRICT,			\
		.type = TYPE,				\
		.shift = SHIFT,				\
		.width = WIDTH,				\
		.safe_val = SAFE_VAL,			\
	}

/* Define a feature with unsigned values */
#define ARM64_FTR_BITS(VISIBLE, STRICT, TYPE, SHIFT, WIDTH, SAFE_VAL) \
	__ARM64_FTR_BITS(FTR_UNSIGNED, VISIBLE, STRICT, TYPE, SHIFT, WIDTH, SAFE_VAL)

/* Define a feature with a signed value */
#define S_ARM64_FTR_BITS(VISIBLE, STRICT, TYPE, SHIFT, WIDTH, SAFE_VAL) \
	__ARM64_FTR_BITS(FTR_SIGNED, VISIBLE, STRICT, TYPE, SHIFT, WIDTH, SAFE_VAL)

#define ARM64_FTR_END					\
	{						\
		.width = 0,				\
	}

/* meta feature for alternatives */
static bool __maybe_unused
cpufeature_pan_not_uao(const struct arm64_cpu_capabilities *entry, int __unused);


/*
 * NOTE: Any changes to the visibility of features should be kept in
 * sync with the documentation of the CPU feature register ABI.
 */
static const struct arm64_ftr_bits ftr_id_aa64isar0[] = {
	ARM64_FTR_BITS(FTR_VISIBLE, FTR_STRICT, FTR_LOWER_SAFE, ID_AA64ISAR0_TS_SHIFT, 4, 0),
	ARM64_FTR_BITS(FTR_VISIBLE, FTR_STRICT, FTR_LOWER_SAFE, ID_AA64ISAR0_FHM_SHIFT, 4, 0),
	ARM64_FTR_BITS(FTR_VISIBLE, FTR_STRICT, FTR_LOWER_SAFE, ID_AA64ISAR0_DP_SHIFT, 4, 0),
	ARM64_FTR_BITS(FTR_VISIBLE, FTR_STRICT, FTR_LOWER_SAFE, ID_AA64ISAR0_SM4_SHIFT, 4, 0),
	ARM64_FTR_BITS(FTR_VISIBLE, FTR_STRICT, FTR_LOWER_SAFE, ID_AA64ISAR0_SM3_SHIFT, 4, 0),
	ARM64_FTR_BITS(FTR_VISIBLE, FTR_STRICT, FTR_LOWER_SAFE, ID_AA64ISAR0_SHA3_SHIFT, 4, 0),
	ARM64_FTR_BITS(FTR_VISIBLE, FTR_STRICT, FTR_LOWER_SAFE, ID_AA64ISAR0_RDM_SHIFT, 4, 0),
	ARM64_FTR_BITS(FTR_VISIBLE, FTR_STRICT, FTR_LOWER_SAFE, ID_AA64ISAR0_ATOMICS_SHIFT, 4, 0),
	ARM64_FTR_BITS(FTR_VISIBLE, FTR_STRICT, FTR_LOWER_SAFE, ID_AA64ISAR0_CRC32_SHIFT, 4, 0),
	ARM64_FTR_BITS(FTR_VISIBLE, FTR_STRICT, FTR_LOWER_SAFE, ID_AA64ISAR0_SHA2_SHIFT, 4, 0),
	ARM64_FTR_BITS(FTR_VISIBLE, FTR_STRICT, FTR_LOWER_SAFE, ID_AA64ISAR0_SHA1_SHIFT, 4, 0),
	ARM64_FTR_BITS(FTR_VISIBLE, FTR_STRICT, FTR_LOWER_SAFE, ID_AA64ISAR0_AES_SHIFT, 4, 0),
	ARM64_FTR_END,
};

static const struct arm64_ftr_bits ftr_id_aa64isar1[] = {
	ARM64_FTR_BITS(FTR_VISIBLE, FTR_STRICT, FTR_LOWER_SAFE, ID_AA64ISAR1_LRCPC_SHIFT, 4, 0),
	ARM64_FTR_BITS(FTR_VISIBLE, FTR_STRICT, FTR_LOWER_SAFE, ID_AA64ISAR1_FCMA_SHIFT, 4, 0),
	ARM64_FTR_BITS(FTR_VISIBLE, FTR_STRICT, FTR_LOWER_SAFE, ID_AA64ISAR1_JSCVT_SHIFT, 4, 0),
	ARM64_FTR_BITS(FTR_VISIBLE, FTR_STRICT, FTR_LOWER_SAFE, ID_AA64ISAR1_DPB_SHIFT, 4, 0),
	ARM64_FTR_END,
};

static const struct arm64_ftr_bits ftr_id_aa64isar2[] = {
	ARM64_FTR_BITS(FTR_HIDDEN, FTR_STRICT, FTR_HIGHER_SAFE, ID_AA64ISAR2_CLEARBHB_SHIFT, 4, 0),
<<<<<<< HEAD
        ARM64_FTR_END,
=======
	ARM64_FTR_END,
>>>>>>> 5d2c9fe6
};

static const struct arm64_ftr_bits ftr_id_aa64pfr0[] = {
	ARM64_FTR_BITS(FTR_HIDDEN, FTR_NONSTRICT, FTR_LOWER_SAFE, ID_AA64PFR0_CSV3_SHIFT, 4, 0),
	ARM64_FTR_BITS(FTR_HIDDEN, FTR_NONSTRICT, FTR_LOWER_SAFE, ID_AA64PFR0_CSV2_SHIFT, 4, 0),
	ARM64_FTR_BITS(FTR_VISIBLE, FTR_STRICT, FTR_LOWER_SAFE, ID_AA64PFR0_DIT_SHIFT, 4, 0),
	ARM64_FTR_BITS(FTR_VISIBLE_IF_IS_ENABLED(CONFIG_ARM64_SVE),
				   FTR_STRICT, FTR_LOWER_SAFE, ID_AA64PFR0_SVE_SHIFT, 4, 0),
	ARM64_FTR_BITS(FTR_HIDDEN, FTR_STRICT, FTR_LOWER_SAFE, ID_AA64PFR0_RAS_SHIFT, 4, 0),
	ARM64_FTR_BITS(FTR_HIDDEN, FTR_STRICT, FTR_LOWER_SAFE, ID_AA64PFR0_GIC_SHIFT, 4, 0),
	S_ARM64_FTR_BITS(FTR_VISIBLE, FTR_STRICT, FTR_LOWER_SAFE, ID_AA64PFR0_ASIMD_SHIFT, 4, ID_AA64PFR0_ASIMD_NI),
	S_ARM64_FTR_BITS(FTR_VISIBLE, FTR_STRICT, FTR_LOWER_SAFE, ID_AA64PFR0_FP_SHIFT, 4, ID_AA64PFR0_FP_NI),
	ARM64_FTR_BITS(FTR_HIDDEN, FTR_NONSTRICT, FTR_LOWER_SAFE, ID_AA64PFR0_EL3_SHIFT, 4, 0),
	ARM64_FTR_BITS(FTR_HIDDEN, FTR_NONSTRICT, FTR_LOWER_SAFE, ID_AA64PFR0_EL2_SHIFT, 4, 0),
	ARM64_FTR_BITS(FTR_HIDDEN, FTR_NONSTRICT, FTR_LOWER_SAFE, ID_AA64PFR0_EL1_SHIFT, 4, ID_AA64PFR0_EL1_64BIT_ONLY),
	ARM64_FTR_BITS(FTR_HIDDEN, FTR_NONSTRICT, FTR_LOWER_SAFE, ID_AA64PFR0_EL0_SHIFT, 4, ID_AA64PFR0_EL0_64BIT_ONLY),
	ARM64_FTR_END,
};

static const struct arm64_ftr_bits ftr_id_aa64pfr1[] = {
	ARM64_FTR_BITS(FTR_VISIBLE, FTR_STRICT, FTR_LOWER_SAFE, ID_AA64PFR1_SSBS_SHIFT, 4, ID_AA64PFR1_SSBS_PSTATE_NI),
	ARM64_FTR_END,
};

static const struct arm64_ftr_bits ftr_id_aa64mmfr0[] = {
	/*
	 * We already refuse to boot CPUs that don't support our configured
	 * page size, so we can only detect mismatches for a page size other
	 * than the one we're currently using. Unfortunately, SoCs like this
	 * exist in the wild so, even though we don't like it, we'll have to go
	 * along with it and treat them as non-strict.
	 */
	S_ARM64_FTR_BITS(FTR_HIDDEN, FTR_NONSTRICT, FTR_LOWER_SAFE, ID_AA64MMFR0_TGRAN4_SHIFT, 4, ID_AA64MMFR0_TGRAN4_NI),
	S_ARM64_FTR_BITS(FTR_HIDDEN, FTR_NONSTRICT, FTR_LOWER_SAFE, ID_AA64MMFR0_TGRAN64_SHIFT, 4, ID_AA64MMFR0_TGRAN64_NI),
	ARM64_FTR_BITS(FTR_HIDDEN, FTR_NONSTRICT, FTR_LOWER_SAFE, ID_AA64MMFR0_TGRAN16_SHIFT, 4, ID_AA64MMFR0_TGRAN16_NI),

	ARM64_FTR_BITS(FTR_HIDDEN, FTR_STRICT, FTR_LOWER_SAFE, ID_AA64MMFR0_BIGENDEL0_SHIFT, 4, 0),
	/* Linux shouldn't care about secure memory */
	ARM64_FTR_BITS(FTR_HIDDEN, FTR_NONSTRICT, FTR_LOWER_SAFE, ID_AA64MMFR0_SNSMEM_SHIFT, 4, 0),
	ARM64_FTR_BITS(FTR_HIDDEN, FTR_STRICT, FTR_LOWER_SAFE, ID_AA64MMFR0_BIGENDEL_SHIFT, 4, 0),
	ARM64_FTR_BITS(FTR_HIDDEN, FTR_STRICT, FTR_LOWER_SAFE, ID_AA64MMFR0_ASID_SHIFT, 4, 0),
	/*
	 * Differing PARange is fine as long as all peripherals and memory are mapped
	 * within the minimum PARange of all CPUs
	 */
	ARM64_FTR_BITS(FTR_HIDDEN, FTR_NONSTRICT, FTR_LOWER_SAFE, ID_AA64MMFR0_PARANGE_SHIFT, 4, 0),
	ARM64_FTR_END,
};

static const struct arm64_ftr_bits ftr_id_aa64mmfr1[] = {
	ARM64_FTR_BITS(FTR_HIDDEN, FTR_STRICT, FTR_LOWER_SAFE, ID_AA64MMFR1_PAN_SHIFT, 4, 0),
	ARM64_FTR_BITS(FTR_HIDDEN, FTR_STRICT, FTR_LOWER_SAFE, ID_AA64MMFR1_LOR_SHIFT, 4, 0),
	ARM64_FTR_BITS(FTR_HIDDEN, FTR_STRICT, FTR_LOWER_SAFE, ID_AA64MMFR1_HPD_SHIFT, 4, 0),
	ARM64_FTR_BITS(FTR_HIDDEN, FTR_STRICT, FTR_LOWER_SAFE, ID_AA64MMFR1_VHE_SHIFT, 4, 0),
	ARM64_FTR_BITS(FTR_HIDDEN, FTR_STRICT, FTR_LOWER_SAFE, ID_AA64MMFR1_VMIDBITS_SHIFT, 4, 0),
	ARM64_FTR_BITS(FTR_HIDDEN, FTR_STRICT, FTR_LOWER_SAFE, ID_AA64MMFR1_HADBS_SHIFT, 4, 0),
	ARM64_FTR_END,
};

static const struct arm64_ftr_bits ftr_id_aa64mmfr2[] = {
	ARM64_FTR_BITS(FTR_HIDDEN, FTR_STRICT, FTR_LOWER_SAFE, ID_AA64MMFR2_FWB_SHIFT, 4, 0),
	ARM64_FTR_BITS(FTR_VISIBLE, FTR_STRICT, FTR_LOWER_SAFE, ID_AA64MMFR2_AT_SHIFT, 4, 0),
	ARM64_FTR_BITS(FTR_HIDDEN, FTR_STRICT, FTR_LOWER_SAFE, ID_AA64MMFR2_LVA_SHIFT, 4, 0),
	ARM64_FTR_BITS(FTR_HIDDEN, FTR_STRICT, FTR_LOWER_SAFE, ID_AA64MMFR2_IESB_SHIFT, 4, 0),
	ARM64_FTR_BITS(FTR_HIDDEN, FTR_STRICT, FTR_LOWER_SAFE, ID_AA64MMFR2_LSM_SHIFT, 4, 0),
	ARM64_FTR_BITS(FTR_HIDDEN, FTR_STRICT, FTR_LOWER_SAFE, ID_AA64MMFR2_UAO_SHIFT, 4, 0),
	ARM64_FTR_BITS(FTR_HIDDEN, FTR_STRICT, FTR_LOWER_SAFE, ID_AA64MMFR2_CNP_SHIFT, 4, 0),
	ARM64_FTR_END,
};

static const struct arm64_ftr_bits ftr_ctr[] = {
	ARM64_FTR_BITS(FTR_VISIBLE, FTR_STRICT, FTR_EXACT, 31, 1, 1), /* RES1 */
	ARM64_FTR_BITS(FTR_VISIBLE, FTR_STRICT, FTR_LOWER_SAFE, CTR_DIC_SHIFT, 1, 1),
	ARM64_FTR_BITS(FTR_VISIBLE, FTR_STRICT, FTR_LOWER_SAFE, CTR_IDC_SHIFT, 1, 1),
	ARM64_FTR_BITS(FTR_VISIBLE, FTR_STRICT, FTR_HIGHER_OR_ZERO_SAFE, CTR_CWG_SHIFT, 4, 0),
	ARM64_FTR_BITS(FTR_VISIBLE, FTR_STRICT, FTR_HIGHER_OR_ZERO_SAFE, CTR_ERG_SHIFT, 4, 0),
	ARM64_FTR_BITS(FTR_VISIBLE, FTR_STRICT, FTR_LOWER_SAFE, CTR_DMINLINE_SHIFT, 4, 1),
	/*
	 * Linux can handle differing I-cache policies. Userspace JITs will
	 * make use of *minLine.
	 * If we have differing I-cache policies, report it as the weakest - VIPT.
	 */
	ARM64_FTR_BITS(FTR_VISIBLE, FTR_NONSTRICT, FTR_EXACT, 14, 2, ICACHE_POLICY_VIPT),	/* L1Ip */
	ARM64_FTR_BITS(FTR_VISIBLE, FTR_STRICT, FTR_LOWER_SAFE, CTR_IMINLINE_SHIFT, 4, 0),
	ARM64_FTR_END,
};

struct arm64_ftr_reg arm64_ftr_reg_ctrel0 = {
	.name		= "SYS_CTR_EL0",
	.ftr_bits	= ftr_ctr
};

static const struct arm64_ftr_bits ftr_id_mmfr0[] = {
	S_ARM64_FTR_BITS(FTR_HIDDEN, FTR_STRICT, FTR_LOWER_SAFE, 28, 4, 0xf),	/* InnerShr */
	ARM64_FTR_BITS(FTR_HIDDEN, FTR_STRICT, FTR_LOWER_SAFE, 24, 4, 0),	/* FCSE */
	ARM64_FTR_BITS(FTR_HIDDEN, FTR_NONSTRICT, FTR_LOWER_SAFE, 20, 4, 0),	/* AuxReg */
	ARM64_FTR_BITS(FTR_HIDDEN, FTR_STRICT, FTR_LOWER_SAFE, 16, 4, 0),	/* TCM */
	ARM64_FTR_BITS(FTR_HIDDEN, FTR_STRICT, FTR_LOWER_SAFE, 12, 4, 0),	/* ShareLvl */
	S_ARM64_FTR_BITS(FTR_HIDDEN, FTR_STRICT, FTR_LOWER_SAFE, 8, 4, 0xf),	/* OuterShr */
	ARM64_FTR_BITS(FTR_HIDDEN, FTR_STRICT, FTR_LOWER_SAFE, 4, 4, 0),	/* PMSA */
	ARM64_FTR_BITS(FTR_HIDDEN, FTR_STRICT, FTR_LOWER_SAFE, 0, 4, 0),	/* VMSA */
	ARM64_FTR_END,
};

static const struct arm64_ftr_bits ftr_id_aa64dfr0[] = {
	ARM64_FTR_BITS(FTR_HIDDEN, FTR_STRICT, FTR_EXACT, 36, 28, 0),
	ARM64_FTR_BITS(FTR_HIDDEN, FTR_NONSTRICT, FTR_LOWER_SAFE, ID_AA64DFR0_PMSVER_SHIFT, 4, 0),
	ARM64_FTR_BITS(FTR_HIDDEN, FTR_STRICT, FTR_LOWER_SAFE, ID_AA64DFR0_CTX_CMPS_SHIFT, 4, 0),
	ARM64_FTR_BITS(FTR_HIDDEN, FTR_STRICT, FTR_LOWER_SAFE, ID_AA64DFR0_WRPS_SHIFT, 4, 0),
	ARM64_FTR_BITS(FTR_HIDDEN, FTR_STRICT, FTR_LOWER_SAFE, ID_AA64DFR0_BRPS_SHIFT, 4, 0),
	/*
	 * We can instantiate multiple PMU instances with different levels
	 * of support.
	 */
	S_ARM64_FTR_BITS(FTR_HIDDEN, FTR_NONSTRICT, FTR_EXACT, ID_AA64DFR0_PMUVER_SHIFT, 4, 0),
	ARM64_FTR_BITS(FTR_HIDDEN, FTR_STRICT, FTR_EXACT, ID_AA64DFR0_DEBUGVER_SHIFT, 4, 0x6),
	ARM64_FTR_END,
};

static const struct arm64_ftr_bits ftr_mvfr2[] = {
	ARM64_FTR_BITS(FTR_HIDDEN, FTR_STRICT, FTR_LOWER_SAFE, 4, 4, 0),		/* FPMisc */
	ARM64_FTR_BITS(FTR_HIDDEN, FTR_STRICT, FTR_LOWER_SAFE, 0, 4, 0),		/* SIMDMisc */
	ARM64_FTR_END,
};

static const struct arm64_ftr_bits ftr_dczid[] = {
	ARM64_FTR_BITS(FTR_VISIBLE, FTR_STRICT, FTR_EXACT, 4, 1, 1),		/* DZP */
	ARM64_FTR_BITS(FTR_VISIBLE, FTR_STRICT, FTR_LOWER_SAFE, 0, 4, 0),	/* BS */
	ARM64_FTR_END,
};


static const struct arm64_ftr_bits ftr_id_isar5[] = {
	ARM64_FTR_BITS(FTR_HIDDEN, FTR_STRICT, FTR_LOWER_SAFE, ID_ISAR5_RDM_SHIFT, 4, 0),
	ARM64_FTR_BITS(FTR_HIDDEN, FTR_STRICT, FTR_LOWER_SAFE, ID_ISAR5_CRC32_SHIFT, 4, 0),
	ARM64_FTR_BITS(FTR_HIDDEN, FTR_STRICT, FTR_LOWER_SAFE, ID_ISAR5_SHA2_SHIFT, 4, 0),
	ARM64_FTR_BITS(FTR_HIDDEN, FTR_STRICT, FTR_LOWER_SAFE, ID_ISAR5_SHA1_SHIFT, 4, 0),
	ARM64_FTR_BITS(FTR_HIDDEN, FTR_STRICT, FTR_LOWER_SAFE, ID_ISAR5_AES_SHIFT, 4, 0),
	ARM64_FTR_BITS(FTR_HIDDEN, FTR_STRICT, FTR_LOWER_SAFE, ID_ISAR5_SEVL_SHIFT, 4, 0),
	ARM64_FTR_END,
};

static const struct arm64_ftr_bits ftr_id_mmfr4[] = {
	ARM64_FTR_BITS(FTR_HIDDEN, FTR_STRICT, FTR_LOWER_SAFE, 4, 4, 0),	/* ac2 */
	ARM64_FTR_END,
};

static const struct arm64_ftr_bits ftr_id_pfr0[] = {
	ARM64_FTR_BITS(FTR_HIDDEN, FTR_STRICT, FTR_LOWER_SAFE, 12, 4, 0),		/* State3 */
	ARM64_FTR_BITS(FTR_HIDDEN, FTR_STRICT, FTR_LOWER_SAFE, 8, 4, 0),		/* State2 */
	ARM64_FTR_BITS(FTR_HIDDEN, FTR_STRICT, FTR_LOWER_SAFE, 4, 4, 0),		/* State1 */
	ARM64_FTR_BITS(FTR_HIDDEN, FTR_STRICT, FTR_LOWER_SAFE, 0, 4, 0),		/* State0 */
	ARM64_FTR_END,
};

static const struct arm64_ftr_bits ftr_id_dfr0[] = {
	/* [31:28] TraceFilt */
	S_ARM64_FTR_BITS(FTR_HIDDEN, FTR_STRICT, FTR_LOWER_SAFE, 24, 4, 0xf),	/* PerfMon */
	ARM64_FTR_BITS(FTR_HIDDEN, FTR_STRICT, FTR_LOWER_SAFE, 20, 4, 0),
	ARM64_FTR_BITS(FTR_HIDDEN, FTR_STRICT, FTR_LOWER_SAFE, 16, 4, 0),
	ARM64_FTR_BITS(FTR_HIDDEN, FTR_STRICT, FTR_LOWER_SAFE, 12, 4, 0),
	ARM64_FTR_BITS(FTR_HIDDEN, FTR_STRICT, FTR_LOWER_SAFE, 8, 4, 0),
	ARM64_FTR_BITS(FTR_HIDDEN, FTR_STRICT, FTR_LOWER_SAFE, 4, 4, 0),
	ARM64_FTR_BITS(FTR_HIDDEN, FTR_STRICT, FTR_LOWER_SAFE, 0, 4, 0),
	ARM64_FTR_END,
};

static const struct arm64_ftr_bits ftr_zcr[] = {
	ARM64_FTR_BITS(FTR_HIDDEN, FTR_NONSTRICT, FTR_LOWER_SAFE,
		ZCR_ELx_LEN_SHIFT, ZCR_ELx_LEN_SIZE, 0),	/* LEN */
	ARM64_FTR_END,
};

/*
 * Common ftr bits for a 32bit register with all hidden, strict
 * attributes, with 4bit feature fields and a default safe value of
 * 0. Covers the following 32bit registers:
 * id_isar[0-4], id_mmfr[1-3], id_pfr1, mvfr[0-1]
 */
static const struct arm64_ftr_bits ftr_generic_32bits[] = {
	ARM64_FTR_BITS(FTR_HIDDEN, FTR_STRICT, FTR_LOWER_SAFE, 28, 4, 0),
	ARM64_FTR_BITS(FTR_HIDDEN, FTR_STRICT, FTR_LOWER_SAFE, 24, 4, 0),
	ARM64_FTR_BITS(FTR_HIDDEN, FTR_STRICT, FTR_LOWER_SAFE, 20, 4, 0),
	ARM64_FTR_BITS(FTR_HIDDEN, FTR_STRICT, FTR_LOWER_SAFE, 16, 4, 0),
	ARM64_FTR_BITS(FTR_HIDDEN, FTR_STRICT, FTR_LOWER_SAFE, 12, 4, 0),
	ARM64_FTR_BITS(FTR_HIDDEN, FTR_STRICT, FTR_LOWER_SAFE, 8, 4, 0),
	ARM64_FTR_BITS(FTR_HIDDEN, FTR_STRICT, FTR_LOWER_SAFE, 4, 4, 0),
	ARM64_FTR_BITS(FTR_HIDDEN, FTR_STRICT, FTR_LOWER_SAFE, 0, 4, 0),
	ARM64_FTR_END,
};

/* Table for a single 32bit feature value */
static const struct arm64_ftr_bits ftr_single32[] = {
	ARM64_FTR_BITS(FTR_HIDDEN, FTR_STRICT, FTR_EXACT, 0, 32, 0),
	ARM64_FTR_END,
};

static const struct arm64_ftr_bits ftr_raz[] = {
	ARM64_FTR_END,
};

#define ARM64_FTR_REG(id, table) {		\
	.sys_id = id,				\
	.reg = 	&(struct arm64_ftr_reg){	\
		.name = #id,			\
		.ftr_bits = &((table)[0]),	\
	}}

static const struct __ftr_reg_entry {
	u32			sys_id;
	struct arm64_ftr_reg 	*reg;
} arm64_ftr_regs[] = {

	/* Op1 = 0, CRn = 0, CRm = 1 */
	ARM64_FTR_REG(SYS_ID_PFR0_EL1, ftr_id_pfr0),
	ARM64_FTR_REG(SYS_ID_PFR1_EL1, ftr_generic_32bits),
	ARM64_FTR_REG(SYS_ID_DFR0_EL1, ftr_id_dfr0),
	ARM64_FTR_REG(SYS_ID_MMFR0_EL1, ftr_id_mmfr0),
	ARM64_FTR_REG(SYS_ID_MMFR1_EL1, ftr_generic_32bits),
	ARM64_FTR_REG(SYS_ID_MMFR2_EL1, ftr_generic_32bits),
	ARM64_FTR_REG(SYS_ID_MMFR3_EL1, ftr_generic_32bits),

	/* Op1 = 0, CRn = 0, CRm = 2 */
	ARM64_FTR_REG(SYS_ID_ISAR0_EL1, ftr_generic_32bits),
	ARM64_FTR_REG(SYS_ID_ISAR1_EL1, ftr_generic_32bits),
	ARM64_FTR_REG(SYS_ID_ISAR2_EL1, ftr_generic_32bits),
	ARM64_FTR_REG(SYS_ID_ISAR3_EL1, ftr_generic_32bits),
	ARM64_FTR_REG(SYS_ID_ISAR4_EL1, ftr_generic_32bits),
	ARM64_FTR_REG(SYS_ID_ISAR5_EL1, ftr_id_isar5),
	ARM64_FTR_REG(SYS_ID_MMFR4_EL1, ftr_id_mmfr4),

	/* Op1 = 0, CRn = 0, CRm = 3 */
	ARM64_FTR_REG(SYS_MVFR0_EL1, ftr_generic_32bits),
	ARM64_FTR_REG(SYS_MVFR1_EL1, ftr_generic_32bits),
	ARM64_FTR_REG(SYS_MVFR2_EL1, ftr_mvfr2),

	/* Op1 = 0, CRn = 0, CRm = 4 */
	ARM64_FTR_REG(SYS_ID_AA64PFR0_EL1, ftr_id_aa64pfr0),
	ARM64_FTR_REG(SYS_ID_AA64PFR1_EL1, ftr_id_aa64pfr1),
	ARM64_FTR_REG(SYS_ID_AA64ZFR0_EL1, ftr_raz),

	/* Op1 = 0, CRn = 0, CRm = 5 */
	ARM64_FTR_REG(SYS_ID_AA64DFR0_EL1, ftr_id_aa64dfr0),
	ARM64_FTR_REG(SYS_ID_AA64DFR1_EL1, ftr_raz),

	/* Op1 = 0, CRn = 0, CRm = 6 */
	ARM64_FTR_REG(SYS_ID_AA64ISAR0_EL1, ftr_id_aa64isar0),
	ARM64_FTR_REG(SYS_ID_AA64ISAR1_EL1, ftr_id_aa64isar1),
	ARM64_FTR_REG(SYS_ID_AA64ISAR2_EL1, ftr_id_aa64isar2),

	/* Op1 = 0, CRn = 0, CRm = 7 */
	ARM64_FTR_REG(SYS_ID_AA64MMFR0_EL1, ftr_id_aa64mmfr0),
	ARM64_FTR_REG(SYS_ID_AA64MMFR1_EL1, ftr_id_aa64mmfr1),
	ARM64_FTR_REG(SYS_ID_AA64MMFR2_EL1, ftr_id_aa64mmfr2),

	/* Op1 = 0, CRn = 1, CRm = 2 */
	ARM64_FTR_REG(SYS_ZCR_EL1, ftr_zcr),

	/* Op1 = 3, CRn = 0, CRm = 0 */
	{ SYS_CTR_EL0, &arm64_ftr_reg_ctrel0 },
	ARM64_FTR_REG(SYS_DCZID_EL0, ftr_dczid),

	/* Op1 = 3, CRn = 14, CRm = 0 */
	ARM64_FTR_REG(SYS_CNTFRQ_EL0, ftr_single32),
};

static int search_cmp_ftr_reg(const void *id, const void *regp)
{
	return (int)(unsigned long)id - (int)((const struct __ftr_reg_entry *)regp)->sys_id;
}

/*
 * get_arm64_ftr_reg - Lookup a feature register entry using its
 * sys_reg() encoding. With the array arm64_ftr_regs sorted in the
 * ascending order of sys_id , we use binary search to find a matching
 * entry.
 *
 * returns - Upon success,  matching ftr_reg entry for id.
 *         - NULL on failure. It is upto the caller to decide
 *	     the impact of a failure.
 */
static struct arm64_ftr_reg *get_arm64_ftr_reg(u32 sys_id)
{
	const struct __ftr_reg_entry *ret;

	ret = bsearch((const void *)(unsigned long)sys_id,
			arm64_ftr_regs,
			ARRAY_SIZE(arm64_ftr_regs),
			sizeof(arm64_ftr_regs[0]),
			search_cmp_ftr_reg);
	if (ret)
		return ret->reg;
	return NULL;
}

static u64 arm64_ftr_set_value(const struct arm64_ftr_bits *ftrp, s64 reg,
			       s64 ftr_val)
{
	u64 mask = arm64_ftr_mask(ftrp);

	reg &= ~mask;
	reg |= (ftr_val << ftrp->shift) & mask;
	return reg;
}

static s64 arm64_ftr_safe_value(const struct arm64_ftr_bits *ftrp, s64 new,
				s64 cur)
{
	s64 ret = 0;

	switch (ftrp->type) {
	case FTR_EXACT:
		ret = ftrp->safe_val;
		break;
	case FTR_LOWER_SAFE:
		ret = new < cur ? new : cur;
		break;
	case FTR_HIGHER_OR_ZERO_SAFE:
		if (!cur || !new)
			break;
		/* Fallthrough */
	case FTR_HIGHER_SAFE:
		ret = new > cur ? new : cur;
		break;
	default:
		BUG();
	}

	return ret;
}

static void __init sort_ftr_regs(void)
{
	int i;

	/* Check that the array is sorted so that we can do the binary search */
	for (i = 1; i < ARRAY_SIZE(arm64_ftr_regs); i++)
		BUG_ON(arm64_ftr_regs[i].sys_id < arm64_ftr_regs[i - 1].sys_id);
}

/*
 * Initialise the CPU feature register from Boot CPU values.
 * Also initiliases the strict_mask for the register.
 * Any bits that are not covered by an arm64_ftr_bits entry are considered
 * RES0 for the system-wide value, and must strictly match.
 */
static void __init init_cpu_ftr_reg(u32 sys_reg, u64 new)
{
	u64 val = 0;
	u64 strict_mask = ~0x0ULL;
	u64 user_mask = 0;
	u64 valid_mask = 0;

	const struct arm64_ftr_bits *ftrp;
	struct arm64_ftr_reg *reg = get_arm64_ftr_reg(sys_reg);

	BUG_ON(!reg);

	for (ftrp  = reg->ftr_bits; ftrp->width; ftrp++) {
		u64 ftr_mask = arm64_ftr_mask(ftrp);
		s64 ftr_new = arm64_ftr_value(ftrp, new);

		val = arm64_ftr_set_value(ftrp, val, ftr_new);

		valid_mask |= ftr_mask;
		if (!ftrp->strict)
			strict_mask &= ~ftr_mask;
		if (ftrp->visible)
			user_mask |= ftr_mask;
		else
			reg->user_val = arm64_ftr_set_value(ftrp,
							    reg->user_val,
							    ftrp->safe_val);
	}

	val &= valid_mask;

	reg->sys_val = val;
	reg->strict_mask = strict_mask;
	reg->user_mask = user_mask;
}

extern const struct arm64_cpu_capabilities arm64_errata[];
static void __init setup_boot_cpu_capabilities(void);

void __init init_cpu_features(struct cpuinfo_arm64 *info)
{
	/* Before we start using the tables, make sure it is sorted */
	sort_ftr_regs();

	init_cpu_ftr_reg(SYS_CTR_EL0, info->reg_ctr);
	init_cpu_ftr_reg(SYS_DCZID_EL0, info->reg_dczid);
	init_cpu_ftr_reg(SYS_CNTFRQ_EL0, info->reg_cntfrq);
	init_cpu_ftr_reg(SYS_ID_AA64DFR0_EL1, info->reg_id_aa64dfr0);
	init_cpu_ftr_reg(SYS_ID_AA64DFR1_EL1, info->reg_id_aa64dfr1);
	init_cpu_ftr_reg(SYS_ID_AA64ISAR0_EL1, info->reg_id_aa64isar0);
	init_cpu_ftr_reg(SYS_ID_AA64ISAR1_EL1, info->reg_id_aa64isar1);
	init_cpu_ftr_reg(SYS_ID_AA64ISAR2_EL1, info->reg_id_aa64isar2);
	init_cpu_ftr_reg(SYS_ID_AA64MMFR0_EL1, info->reg_id_aa64mmfr0);
	init_cpu_ftr_reg(SYS_ID_AA64MMFR1_EL1, info->reg_id_aa64mmfr1);
	init_cpu_ftr_reg(SYS_ID_AA64MMFR2_EL1, info->reg_id_aa64mmfr2);
	init_cpu_ftr_reg(SYS_ID_AA64PFR0_EL1, info->reg_id_aa64pfr0);
	init_cpu_ftr_reg(SYS_ID_AA64PFR1_EL1, info->reg_id_aa64pfr1);
	init_cpu_ftr_reg(SYS_ID_AA64ZFR0_EL1, info->reg_id_aa64zfr0);

	if (id_aa64pfr0_32bit_el0(info->reg_id_aa64pfr0)) {
		init_cpu_ftr_reg(SYS_ID_DFR0_EL1, info->reg_id_dfr0);
		init_cpu_ftr_reg(SYS_ID_ISAR0_EL1, info->reg_id_isar0);
		init_cpu_ftr_reg(SYS_ID_ISAR1_EL1, info->reg_id_isar1);
		init_cpu_ftr_reg(SYS_ID_ISAR2_EL1, info->reg_id_isar2);
		init_cpu_ftr_reg(SYS_ID_ISAR3_EL1, info->reg_id_isar3);
		init_cpu_ftr_reg(SYS_ID_ISAR4_EL1, info->reg_id_isar4);
		init_cpu_ftr_reg(SYS_ID_ISAR5_EL1, info->reg_id_isar5);
		init_cpu_ftr_reg(SYS_ID_MMFR0_EL1, info->reg_id_mmfr0);
		init_cpu_ftr_reg(SYS_ID_MMFR1_EL1, info->reg_id_mmfr1);
		init_cpu_ftr_reg(SYS_ID_MMFR2_EL1, info->reg_id_mmfr2);
		init_cpu_ftr_reg(SYS_ID_MMFR3_EL1, info->reg_id_mmfr3);
		init_cpu_ftr_reg(SYS_ID_PFR0_EL1, info->reg_id_pfr0);
		init_cpu_ftr_reg(SYS_ID_PFR1_EL1, info->reg_id_pfr1);
		init_cpu_ftr_reg(SYS_MVFR0_EL1, info->reg_mvfr0);
		init_cpu_ftr_reg(SYS_MVFR1_EL1, info->reg_mvfr1);
		init_cpu_ftr_reg(SYS_MVFR2_EL1, info->reg_mvfr2);
	}

	if (id_aa64pfr0_sve(info->reg_id_aa64pfr0)) {
		init_cpu_ftr_reg(SYS_ZCR_EL1, info->reg_zcr);
		sve_init_vq_map();
	}

	/*
	 * Detect and enable early CPU capabilities based on the boot CPU,
	 * after we have initialised the CPU feature infrastructure.
	 */
	setup_boot_cpu_capabilities();
}

static void update_cpu_ftr_reg(struct arm64_ftr_reg *reg, u64 new)
{
	const struct arm64_ftr_bits *ftrp;

	for (ftrp = reg->ftr_bits; ftrp->width; ftrp++) {
		s64 ftr_cur = arm64_ftr_value(ftrp, reg->sys_val);
		s64 ftr_new = arm64_ftr_value(ftrp, new);

		if (ftr_cur == ftr_new)
			continue;
		/* Find a safe value */
		ftr_new = arm64_ftr_safe_value(ftrp, ftr_new, ftr_cur);
		reg->sys_val = arm64_ftr_set_value(ftrp, reg->sys_val, ftr_new);
	}

}

static int check_update_ftr_reg(u32 sys_id, int cpu, u64 val, u64 boot)
{
	struct arm64_ftr_reg *regp = get_arm64_ftr_reg(sys_id);

	BUG_ON(!regp);
	update_cpu_ftr_reg(regp, val);
	if ((boot & regp->strict_mask) == (val & regp->strict_mask))
		return 0;
	pr_debug("SANITY CHECK: Unexpected variation in %s. Boot CPU: %#016llx, CPU%d: %#016llx\n",
			regp->name, boot, cpu, val);
	return 1;
}

/*
 * Update system wide CPU feature registers with the values from a
 * non-boot CPU. Also performs SANITY checks to make sure that there
 * aren't any insane variations from that of the boot CPU.
 */
void update_cpu_features(int cpu,
			 struct cpuinfo_arm64 *info,
			 struct cpuinfo_arm64 *boot)
{
	int taint = 0;

	/*
	 * The kernel can handle differing I-cache policies, but otherwise
	 * caches should look identical. Userspace JITs will make use of
	 * *minLine.
	 */
	taint |= check_update_ftr_reg(SYS_CTR_EL0, cpu,
				      info->reg_ctr, boot->reg_ctr);

	/*
	 * Userspace may perform DC ZVA instructions. Mismatched block sizes
	 * could result in too much or too little memory being zeroed if a
	 * process is preempted and migrated between CPUs.
	 */
	taint |= check_update_ftr_reg(SYS_DCZID_EL0, cpu,
				      info->reg_dczid, boot->reg_dczid);

	/* If different, timekeeping will be broken (especially with KVM) */
	taint |= check_update_ftr_reg(SYS_CNTFRQ_EL0, cpu,
				      info->reg_cntfrq, boot->reg_cntfrq);

	/*
	 * The kernel uses self-hosted debug features and expects CPUs to
	 * support identical debug features. We presently need CTX_CMPs, WRPs,
	 * and BRPs to be identical.
	 * ID_AA64DFR1 is currently RES0.
	 */
	taint |= check_update_ftr_reg(SYS_ID_AA64DFR0_EL1, cpu,
				      info->reg_id_aa64dfr0, boot->reg_id_aa64dfr0);
	taint |= check_update_ftr_reg(SYS_ID_AA64DFR1_EL1, cpu,
				      info->reg_id_aa64dfr1, boot->reg_id_aa64dfr1);
	/*
	 * Even in big.LITTLE, processors should be identical instruction-set
	 * wise.
	 */
	taint |= check_update_ftr_reg(SYS_ID_AA64ISAR0_EL1, cpu,
				      info->reg_id_aa64isar0, boot->reg_id_aa64isar0);
	taint |= check_update_ftr_reg(SYS_ID_AA64ISAR1_EL1, cpu,
				      info->reg_id_aa64isar1, boot->reg_id_aa64isar1);
	taint |= check_update_ftr_reg(SYS_ID_AA64ISAR2_EL1, cpu,
				      info->reg_id_aa64isar2, boot->reg_id_aa64isar2);
<<<<<<< HEAD
=======

>>>>>>> 5d2c9fe6
	/*
	 * Differing PARange support is fine as long as all peripherals and
	 * memory are mapped within the minimum PARange of all CPUs.
	 * Linux should not care about secure memory.
	 */
	taint |= check_update_ftr_reg(SYS_ID_AA64MMFR0_EL1, cpu,
				      info->reg_id_aa64mmfr0, boot->reg_id_aa64mmfr0);
	taint |= check_update_ftr_reg(SYS_ID_AA64MMFR1_EL1, cpu,
				      info->reg_id_aa64mmfr1, boot->reg_id_aa64mmfr1);
	taint |= check_update_ftr_reg(SYS_ID_AA64MMFR2_EL1, cpu,
				      info->reg_id_aa64mmfr2, boot->reg_id_aa64mmfr2);

	taint |= check_update_ftr_reg(SYS_ID_AA64PFR0_EL1, cpu,
				      info->reg_id_aa64pfr0, boot->reg_id_aa64pfr0);
	taint |= check_update_ftr_reg(SYS_ID_AA64PFR1_EL1, cpu,
				      info->reg_id_aa64pfr1, boot->reg_id_aa64pfr1);

	taint |= check_update_ftr_reg(SYS_ID_AA64ZFR0_EL1, cpu,
				      info->reg_id_aa64zfr0, boot->reg_id_aa64zfr0);

	/*
	 * If we have AArch32, we care about 32-bit features for compat.
	 * If the system doesn't support AArch32, don't update them.
	 */
	if (id_aa64pfr0_32bit_el0(read_sanitised_ftr_reg(SYS_ID_AA64PFR0_EL1)) &&
		id_aa64pfr0_32bit_el0(info->reg_id_aa64pfr0)) {

		taint |= check_update_ftr_reg(SYS_ID_DFR0_EL1, cpu,
					info->reg_id_dfr0, boot->reg_id_dfr0);
		taint |= check_update_ftr_reg(SYS_ID_ISAR0_EL1, cpu,
					info->reg_id_isar0, boot->reg_id_isar0);
		taint |= check_update_ftr_reg(SYS_ID_ISAR1_EL1, cpu,
					info->reg_id_isar1, boot->reg_id_isar1);
		taint |= check_update_ftr_reg(SYS_ID_ISAR2_EL1, cpu,
					info->reg_id_isar2, boot->reg_id_isar2);
		taint |= check_update_ftr_reg(SYS_ID_ISAR3_EL1, cpu,
					info->reg_id_isar3, boot->reg_id_isar3);
		taint |= check_update_ftr_reg(SYS_ID_ISAR4_EL1, cpu,
					info->reg_id_isar4, boot->reg_id_isar4);
		taint |= check_update_ftr_reg(SYS_ID_ISAR5_EL1, cpu,
					info->reg_id_isar5, boot->reg_id_isar5);

		/*
		 * Regardless of the value of the AuxReg field, the AIFSR, ADFSR, and
		 * ACTLR formats could differ across CPUs and therefore would have to
		 * be trapped for virtualization anyway.
		 */
		taint |= check_update_ftr_reg(SYS_ID_MMFR0_EL1, cpu,
					info->reg_id_mmfr0, boot->reg_id_mmfr0);
		taint |= check_update_ftr_reg(SYS_ID_MMFR1_EL1, cpu,
					info->reg_id_mmfr1, boot->reg_id_mmfr1);
		taint |= check_update_ftr_reg(SYS_ID_MMFR2_EL1, cpu,
					info->reg_id_mmfr2, boot->reg_id_mmfr2);
		taint |= check_update_ftr_reg(SYS_ID_MMFR3_EL1, cpu,
					info->reg_id_mmfr3, boot->reg_id_mmfr3);
		taint |= check_update_ftr_reg(SYS_ID_PFR0_EL1, cpu,
					info->reg_id_pfr0, boot->reg_id_pfr0);
		taint |= check_update_ftr_reg(SYS_ID_PFR1_EL1, cpu,
					info->reg_id_pfr1, boot->reg_id_pfr1);
		taint |= check_update_ftr_reg(SYS_MVFR0_EL1, cpu,
					info->reg_mvfr0, boot->reg_mvfr0);
		taint |= check_update_ftr_reg(SYS_MVFR1_EL1, cpu,
					info->reg_mvfr1, boot->reg_mvfr1);
		taint |= check_update_ftr_reg(SYS_MVFR2_EL1, cpu,
					info->reg_mvfr2, boot->reg_mvfr2);
	}

	if (id_aa64pfr0_sve(info->reg_id_aa64pfr0)) {
		taint |= check_update_ftr_reg(SYS_ZCR_EL1, cpu,
					info->reg_zcr, boot->reg_zcr);

		/* Probe vector lengths, unless we already gave up on SVE */
		if (id_aa64pfr0_sve(read_sanitised_ftr_reg(SYS_ID_AA64PFR0_EL1)) &&
		    !sys_caps_initialised)
			sve_update_vq_map();
	}

	/*
	 * Mismatched CPU features are a recipe for disaster. Don't even
	 * pretend to support them.
	 */
	if (taint) {
		pr_warn_once("Unsupported CPU feature variation detected.\n");
		add_taint(TAINT_CPU_OUT_OF_SPEC, LOCKDEP_STILL_OK);
	}
}

u64 read_sanitised_ftr_reg(u32 id)
{
	struct arm64_ftr_reg *regp = get_arm64_ftr_reg(id);

	/* We shouldn't get a request for an unsupported register */
	BUG_ON(!regp);
	return regp->sys_val;
}

#define read_sysreg_case(r)	\
	case r:		return read_sysreg_s(r)

/*
 * __read_sysreg_by_encoding() - Used by a STARTING cpu before cpuinfo is populated.
 * Read the system register on the current CPU
 */
static u64 __read_sysreg_by_encoding(u32 sys_id)
{
	switch (sys_id) {
	read_sysreg_case(SYS_ID_PFR0_EL1);
	read_sysreg_case(SYS_ID_PFR1_EL1);
	read_sysreg_case(SYS_ID_DFR0_EL1);
	read_sysreg_case(SYS_ID_MMFR0_EL1);
	read_sysreg_case(SYS_ID_MMFR1_EL1);
	read_sysreg_case(SYS_ID_MMFR2_EL1);
	read_sysreg_case(SYS_ID_MMFR3_EL1);
	read_sysreg_case(SYS_ID_ISAR0_EL1);
	read_sysreg_case(SYS_ID_ISAR1_EL1);
	read_sysreg_case(SYS_ID_ISAR2_EL1);
	read_sysreg_case(SYS_ID_ISAR3_EL1);
	read_sysreg_case(SYS_ID_ISAR4_EL1);
	read_sysreg_case(SYS_ID_ISAR5_EL1);
	read_sysreg_case(SYS_MVFR0_EL1);
	read_sysreg_case(SYS_MVFR1_EL1);
	read_sysreg_case(SYS_MVFR2_EL1);

	read_sysreg_case(SYS_ID_AA64PFR0_EL1);
	read_sysreg_case(SYS_ID_AA64PFR1_EL1);
	read_sysreg_case(SYS_ID_AA64DFR0_EL1);
	read_sysreg_case(SYS_ID_AA64DFR1_EL1);
	read_sysreg_case(SYS_ID_AA64MMFR0_EL1);
	read_sysreg_case(SYS_ID_AA64MMFR1_EL1);
	read_sysreg_case(SYS_ID_AA64MMFR2_EL1);
	read_sysreg_case(SYS_ID_AA64ISAR0_EL1);
	read_sysreg_case(SYS_ID_AA64ISAR1_EL1);
	read_sysreg_case(SYS_ID_AA64ISAR2_EL1);

	read_sysreg_case(SYS_CNTFRQ_EL0);
	read_sysreg_case(SYS_CTR_EL0);
	read_sysreg_case(SYS_DCZID_EL0);

	default:
		BUG();
		return 0;
	}
}

#include <linux/irqchip/arm-gic-v3.h>

static bool
feature_matches(u64 reg, const struct arm64_cpu_capabilities *entry)
{
	int val = cpuid_feature_extract_field(reg, entry->field_pos, entry->sign);

	return val >= entry->min_field_value;
}

static bool
has_cpuid_feature(const struct arm64_cpu_capabilities *entry, int scope)
{
	u64 val;

	WARN_ON(scope == SCOPE_LOCAL_CPU && preemptible());
	if (scope == SCOPE_SYSTEM)
		val = read_sanitised_ftr_reg(entry->sys_reg);
	else
		val = __read_sysreg_by_encoding(entry->sys_reg);

	return feature_matches(val, entry);
}

static bool has_useable_gicv3_cpuif(const struct arm64_cpu_capabilities *entry, int scope)
{
	bool has_sre;

	if (!has_cpuid_feature(entry, scope))
		return false;

	has_sre = gic_enable_sre();
	if (!has_sre)
		pr_warn_once("%s present but disabled by higher exception level\n",
			     entry->desc);

	return has_sre;
}

static bool has_no_hw_prefetch(const struct arm64_cpu_capabilities *entry, int __unused)
{
	u32 midr = read_cpuid_id();

	/* Cavium ThunderX pass 1.x and 2.x */
	return midr_is_cpu_model_range(midr, MIDR_THUNDERX,
		MIDR_CPU_VAR_REV(0, 0),
		MIDR_CPU_VAR_REV(1, MIDR_REVISION_MASK));
}

static bool has_no_fpsimd(const struct arm64_cpu_capabilities *entry, int __unused)
{
	u64 pfr0 = read_sanitised_ftr_reg(SYS_ID_AA64PFR0_EL1);

	return cpuid_feature_extract_signed_field(pfr0,
					ID_AA64PFR0_FP_SHIFT) < 0;
}

static bool has_cache_idc(const struct arm64_cpu_capabilities *entry,
			  int scope)
{
	u64 ctr;

	if (scope == SCOPE_SYSTEM)
		ctr = arm64_ftr_reg_ctrel0.sys_val;
	else
		ctr = read_cpuid_cachetype();

	return ctr & BIT(CTR_IDC_SHIFT);
}

static bool has_cache_dic(const struct arm64_cpu_capabilities *entry,
			  int scope)
{
	u64 ctr;

	if (scope == SCOPE_SYSTEM)
		ctr = arm64_ftr_reg_ctrel0.sys_val;
	else
		ctr = read_cpuid_cachetype();

	return ctr & BIT(CTR_DIC_SHIFT);
}

static bool __meltdown_safe = true;
static int __kpti_forced; /* 0: not forced, >0: forced on, <0: forced off */

static bool unmap_kernel_at_el0(const struct arm64_cpu_capabilities *entry,
				int scope)
{
	/* List of CPUs that are not vulnerable and don't need KPTI */
	static const struct midr_range kpti_safe_list[] = {
		MIDR_ALL_VERSIONS(MIDR_CAVIUM_THUNDERX2),
		MIDR_ALL_VERSIONS(MIDR_BRCM_VULCAN),
		MIDR_ALL_VERSIONS(MIDR_CORTEX_A35),
		MIDR_ALL_VERSIONS(MIDR_CORTEX_A53),
		MIDR_ALL_VERSIONS(MIDR_CORTEX_A55),
		MIDR_ALL_VERSIONS(MIDR_CORTEX_A57),
		MIDR_ALL_VERSIONS(MIDR_CORTEX_A72),
		MIDR_ALL_VERSIONS(MIDR_CORTEX_A73),
		MIDR_ALL_VERSIONS(MIDR_KRYO5S),
		MIDR_ALL_VERSIONS(MIDR_HISI_TSV110),
		{ /* sentinel */ }
	};
	char const *str = "kpti command line option";
	bool meltdown_safe;

	meltdown_safe = is_midr_in_range_list(read_cpuid_id(), kpti_safe_list);

	/* Defer to CPU feature registers */
	if (has_cpuid_feature(entry, scope))
		meltdown_safe = true;

	if (!meltdown_safe)
		__meltdown_safe = false;

	/*
	 * For reasons that aren't entirely clear, enabling KPTI on Cavium
	 * ThunderX leads to apparent I-cache corruption of kernel text, which
	 * ends as well as you might imagine. Don't even try.
	 */
	if (cpus_have_const_cap(ARM64_WORKAROUND_CAVIUM_27456)) {
		str = "ARM64_WORKAROUND_CAVIUM_27456";
		__kpti_forced = -1;
	}

	/* Useful for KASLR robustness */
	if (IS_ENABLED(CONFIG_RANDOMIZE_BASE) && kaslr_offset() > 0) {
		if (!__kpti_forced) {
			str = "KASLR";
			__kpti_forced = 1;
		}
	}

	if (cpu_mitigations_off() && !__kpti_forced) {
		str = "mitigations=off";
		__kpti_forced = -1;
	}

	if (!IS_ENABLED(CONFIG_UNMAP_KERNEL_AT_EL0)) {
		pr_info_once("kernel page table isolation disabled by kernel configuration\n");
		return false;
	}

	/* Forced? */
	if (__kpti_forced) {
		pr_info_once("kernel page table isolation forced %s by %s\n",
			     __kpti_forced > 0 ? "ON" : "OFF", str);
		return __kpti_forced > 0;
	}

	return !meltdown_safe;
}

#ifdef CONFIG_UNMAP_KERNEL_AT_EL0
static void __nocfi
kpti_install_ng_mappings(const struct arm64_cpu_capabilities *__unused)
{
	typedef void (kpti_remap_fn)(int, int, phys_addr_t);
	extern kpti_remap_fn idmap_kpti_install_ng_mappings;
	kpti_remap_fn *remap_fn;

	static bool kpti_applied = false;
	int cpu = smp_processor_id();

	if (__this_cpu_read(this_cpu_vector) == vectors) {
		const char *v = arm64_get_bp_hardening_vector(EL1_VECTOR_KPTI);

		__this_cpu_write(this_cpu_vector, v);
	}

	if (kpti_applied)
		return;

	remap_fn = (void *)__pa_function(idmap_kpti_install_ng_mappings);

	cpu_install_idmap();
	remap_fn(cpu, num_online_cpus(), __pa_symbol(swapper_pg_dir));
	cpu_uninstall_idmap();

	if (!cpu)
		kpti_applied = true;

	return;
}
#else
static void
kpti_install_ng_mappings(const struct arm64_cpu_capabilities *__unused)
{
}
#endif	/* CONFIG_UNMAP_KERNEL_AT_EL0 */

static int __init parse_kpti(char *str)
{
	bool enabled;
	int ret = strtobool(str, &enabled);

	if (ret)
		return ret;

	__kpti_forced = enabled ? 1 : -1;
	return 0;
}
early_param("kpti", parse_kpti);

#ifdef CONFIG_ARM64_HW_AFDBM
static inline void __cpu_enable_hw_dbm(void)
{
	u64 tcr = read_sysreg(tcr_el1) | TCR_HD;

	write_sysreg(tcr, tcr_el1);
	isb();
}

static bool cpu_has_broken_dbm(void)
{
	/* List of CPUs which have broken DBM support. */
	static const struct midr_range cpus[] = {
#ifdef CONFIG_ARM64_ERRATUM_1024718
<<<<<<< HEAD
		MIDR_RANGE(MIDR_CORTEX_A55, 0, 0, 1, 0),  // A55 r0p0 -r1p0
		MIDR_RANGE(MIDR_KRYO5S, 13, 14, 13, 14),
=======
		MIDR_ALL_VERSIONS(MIDR_CORTEX_A55),
>>>>>>> 5d2c9fe6
#endif
		{},
	};

	return is_midr_in_range_list(read_cpuid_id(), cpus);
}

static bool cpu_can_use_dbm(const struct arm64_cpu_capabilities *cap)
{
	return has_cpuid_feature(cap, SCOPE_LOCAL_CPU) &&
	       !cpu_has_broken_dbm();
}

static void cpu_enable_hw_dbm(struct arm64_cpu_capabilities const *cap)
{
	if (cpu_can_use_dbm(cap))
		__cpu_enable_hw_dbm();
}

static bool has_hw_dbm(const struct arm64_cpu_capabilities *cap,
		       int __unused)
{
	static bool detected = false;
	/*
	 * DBM is a non-conflicting feature. i.e, the kernel can safely
	 * run a mix of CPUs with and without the feature. So, we
	 * unconditionally enable the capability to allow any late CPU
	 * to use the feature. We only enable the control bits on the
	 * CPU, if it actually supports.
	 *
	 * We have to make sure we print the "feature" detection only
	 * when at least one CPU actually uses it. So check if this CPU
	 * can actually use it and print the message exactly once.
	 *
	 * This is safe as all CPUs (including secondary CPUs - due to the
	 * LOCAL_CPU scope - and the hotplugged CPUs - via verification)
	 * goes through the "matches" check exactly once. Also if a CPU
	 * matches the criteria, it is guaranteed that the CPU will turn
	 * the DBM on, as the capability is unconditionally enabled.
	 */
	if (!detected && cpu_can_use_dbm(cap)) {
		detected = true;
		pr_info("detected: Hardware dirty bit management\n");
	}

	return true;
}

#endif

#ifdef CONFIG_ARM64_VHE
static bool runs_at_el2(const struct arm64_cpu_capabilities *entry, int __unused)
{
	return is_kernel_in_hyp_mode();
}

static void cpu_copy_el2regs(const struct arm64_cpu_capabilities *__unused)
{
	/*
	 * Copy register values that aren't redirected by hardware.
	 *
	 * Before code patching, we only set tpidr_el1, all CPUs need to copy
	 * this value to tpidr_el2 before we patch the code. Once we've done
	 * that, freshly-onlined CPUs will set tpidr_el2, so we don't need to
	 * do anything here.
	 */
	if (!alternatives_applied)
		write_sysreg(read_sysreg(tpidr_el1), tpidr_el2);
}
#endif

static void cpu_has_fwb(const struct arm64_cpu_capabilities *__unused)
{
	u64 val = read_sysreg_s(SYS_CLIDR_EL1);

	/* Check that CLIDR_EL1.LOU{U,IS} are both 0 */
	WARN_ON(val & (7 << 27 | 7 << 21));
}

#ifdef CONFIG_ARM64_SSBD
static int ssbs_emulation_handler(struct pt_regs *regs, u32 instr)
{
	if (user_mode(regs))
		return 1;

	if (instr & BIT(PSTATE_Imm_shift))
		regs->pstate |= PSR_SSBS_BIT;
	else
		regs->pstate &= ~PSR_SSBS_BIT;

	arm64_skip_faulting_instruction(regs, 4);
	return 0;
}

static struct undef_hook ssbs_emulation_hook = {
	.instr_mask	= ~(1U << PSTATE_Imm_shift),
	.instr_val	= 0xd500401f | PSTATE_SSBS,
	.fn		= ssbs_emulation_handler,
};

static void cpu_enable_ssbs(const struct arm64_cpu_capabilities *__unused)
{
	static bool undef_hook_registered = false;
	static DEFINE_SPINLOCK(hook_lock);

	spin_lock(&hook_lock);
	if (!undef_hook_registered) {
		register_undef_hook(&ssbs_emulation_hook);
		undef_hook_registered = true;
	}
	spin_unlock(&hook_lock);

	if (arm64_get_ssbd_state() == ARM64_SSBD_FORCE_DISABLE) {
		sysreg_clear_set(sctlr_el1, 0, SCTLR_ELx_DSSBS);
		arm64_set_ssbd_mitigation(false);
	} else {
		arm64_set_ssbd_mitigation(true);
	}
}
#endif /* CONFIG_ARM64_SSBD */

static const struct arm64_cpu_capabilities arm64_features[] = {
	{
		.desc = "GIC system register CPU interface",
		.capability = ARM64_HAS_SYSREG_GIC_CPUIF,
		.type = ARM64_CPUCAP_SYSTEM_FEATURE,
		.matches = has_useable_gicv3_cpuif,
		.sys_reg = SYS_ID_AA64PFR0_EL1,
		.field_pos = ID_AA64PFR0_GIC_SHIFT,
		.sign = FTR_UNSIGNED,
		.min_field_value = 1,
	},
#ifdef CONFIG_ARM64_PAN
	{
		.desc = "Privileged Access Never",
		.capability = ARM64_HAS_PAN,
		.type = ARM64_CPUCAP_SYSTEM_FEATURE,
		.matches = has_cpuid_feature,
		.sys_reg = SYS_ID_AA64MMFR1_EL1,
		.field_pos = ID_AA64MMFR1_PAN_SHIFT,
		.sign = FTR_UNSIGNED,
		.min_field_value = 1,
		.cpu_enable = cpu_enable_pan,
	},
#endif /* CONFIG_ARM64_PAN */
#if defined(CONFIG_AS_LSE) && defined(CONFIG_ARM64_LSE_ATOMICS)
	{
		.desc = "LSE atomic instructions",
		.capability = ARM64_HAS_LSE_ATOMICS,
		.type = ARM64_CPUCAP_SYSTEM_FEATURE,
		.matches = has_cpuid_feature,
		.sys_reg = SYS_ID_AA64ISAR0_EL1,
		.field_pos = ID_AA64ISAR0_ATOMICS_SHIFT,
		.sign = FTR_UNSIGNED,
		.min_field_value = 2,
	},
#endif /* CONFIG_AS_LSE && CONFIG_ARM64_LSE_ATOMICS */
	{
		.desc = "Software prefetching using PRFM",
		.capability = ARM64_HAS_NO_HW_PREFETCH,
		.type = ARM64_CPUCAP_WEAK_LOCAL_CPU_FEATURE,
		.matches = has_no_hw_prefetch,
	},
#ifdef CONFIG_ARM64_UAO
	{
		.desc = "User Access Override",
		.capability = ARM64_HAS_UAO,
		.type = ARM64_CPUCAP_SYSTEM_FEATURE,
		.matches = has_cpuid_feature,
		.sys_reg = SYS_ID_AA64MMFR2_EL1,
		.field_pos = ID_AA64MMFR2_UAO_SHIFT,
		.min_field_value = 1,
		/*
		 * We rely on stop_machine() calling uao_thread_switch() to set
		 * UAO immediately after patching.
		 */
	},
#endif /* CONFIG_ARM64_UAO */
#ifdef CONFIG_ARM64_PAN
	{
		.capability = ARM64_ALT_PAN_NOT_UAO,
		.type = ARM64_CPUCAP_SYSTEM_FEATURE,
		.matches = cpufeature_pan_not_uao,
	},
#endif /* CONFIG_ARM64_PAN */
#ifdef CONFIG_ARM64_VHE
	{
		.desc = "Virtualization Host Extensions",
		.capability = ARM64_HAS_VIRT_HOST_EXTN,
		.type = ARM64_CPUCAP_STRICT_BOOT_CPU_FEATURE,
		.matches = runs_at_el2,
		.cpu_enable = cpu_copy_el2regs,
	},
#endif	/* CONFIG_ARM64_VHE */
	{
		.desc = "32-bit EL0 Support",
		.capability = ARM64_HAS_32BIT_EL0,
		.type = ARM64_CPUCAP_SYSTEM_FEATURE,
		.matches = has_cpuid_feature,
		.sys_reg = SYS_ID_AA64PFR0_EL1,
		.sign = FTR_UNSIGNED,
		.field_pos = ID_AA64PFR0_EL0_SHIFT,
		.min_field_value = ID_AA64PFR0_EL0_32BIT_64BIT,
	},
	{
		.desc = "Kernel page table isolation (KPTI)",
		.capability = ARM64_UNMAP_KERNEL_AT_EL0,
		.type = ARM64_CPUCAP_BOOT_RESTRICTED_CPU_LOCAL_FEATURE,
		/*
		 * The ID feature fields below are used to indicate that
		 * the CPU doesn't need KPTI. See unmap_kernel_at_el0 for
		 * more details.
		 */
		.sys_reg = SYS_ID_AA64PFR0_EL1,
		.field_pos = ID_AA64PFR0_CSV3_SHIFT,
		.min_field_value = 1,
		.matches = unmap_kernel_at_el0,
		.cpu_enable = kpti_install_ng_mappings,
	},
	{
		/* FP/SIMD is not implemented */
		.capability = ARM64_HAS_NO_FPSIMD,
		.type = ARM64_CPUCAP_BOOT_RESTRICTED_CPU_LOCAL_FEATURE,
		.min_field_value = 0,
		.matches = has_no_fpsimd,
	},
#ifdef CONFIG_ARM64_PMEM
	{
		.desc = "Data cache clean to Point of Persistence",
		.capability = ARM64_HAS_DCPOP,
		.type = ARM64_CPUCAP_SYSTEM_FEATURE,
		.matches = has_cpuid_feature,
		.sys_reg = SYS_ID_AA64ISAR1_EL1,
		.field_pos = ID_AA64ISAR1_DPB_SHIFT,
		.min_field_value = 1,
	},
#endif
#ifdef CONFIG_ARM64_SVE
	{
		.desc = "Scalable Vector Extension",
		.type = ARM64_CPUCAP_SYSTEM_FEATURE,
		.capability = ARM64_SVE,
		.sys_reg = SYS_ID_AA64PFR0_EL1,
		.sign = FTR_UNSIGNED,
		.field_pos = ID_AA64PFR0_SVE_SHIFT,
		.min_field_value = ID_AA64PFR0_SVE,
		.matches = has_cpuid_feature,
		.cpu_enable = sve_kernel_enable,
	},
#endif /* CONFIG_ARM64_SVE */
#ifdef CONFIG_ARM64_RAS_EXTN
	{
		.desc = "RAS Extension Support",
		.capability = ARM64_HAS_RAS_EXTN,
		.type = ARM64_CPUCAP_SYSTEM_FEATURE,
		.matches = has_cpuid_feature,
		.sys_reg = SYS_ID_AA64PFR0_EL1,
		.sign = FTR_UNSIGNED,
		.field_pos = ID_AA64PFR0_RAS_SHIFT,
		.min_field_value = ID_AA64PFR0_RAS_V1,
		.cpu_enable = cpu_clear_disr,
	},
#endif /* CONFIG_ARM64_RAS_EXTN */
	{
		.desc = "Data cache clean to the PoU not required for I/D coherence",
		.capability = ARM64_HAS_CACHE_IDC,
		.type = ARM64_CPUCAP_SYSTEM_FEATURE,
		.matches = has_cache_idc,
	},
	{
		.desc = "Instruction cache invalidation not required for I/D coherence",
		.capability = ARM64_HAS_CACHE_DIC,
		.type = ARM64_CPUCAP_SYSTEM_FEATURE,
		.matches = has_cache_dic,
	},
	{
		.desc = "Stage-2 Force Write-Back",
		.type = ARM64_CPUCAP_SYSTEM_FEATURE,
		.capability = ARM64_HAS_STAGE2_FWB,
		.sys_reg = SYS_ID_AA64MMFR2_EL1,
		.sign = FTR_UNSIGNED,
		.field_pos = ID_AA64MMFR2_FWB_SHIFT,
		.min_field_value = 1,
		.matches = has_cpuid_feature,
		.cpu_enable = cpu_has_fwb,
	},
#ifdef CONFIG_ARM64_HW_AFDBM
	{
		/*
		 * Since we turn this on always, we don't want the user to
		 * think that the feature is available when it may not be.
		 * So hide the description.
		 *
		 * .desc = "Hardware pagetable Dirty Bit Management",
		 *
		 */
		.type = ARM64_CPUCAP_WEAK_LOCAL_CPU_FEATURE,
		.capability = ARM64_HW_DBM,
		.sys_reg = SYS_ID_AA64MMFR1_EL1,
		.sign = FTR_UNSIGNED,
		.field_pos = ID_AA64MMFR1_HADBS_SHIFT,
		.min_field_value = 2,
		.matches = has_hw_dbm,
		.cpu_enable = cpu_enable_hw_dbm,
	},
#endif
#ifdef CONFIG_ARM64_SSBD
	{
		.desc = "Speculative Store Bypassing Safe (SSBS)",
		.capability = ARM64_SSBS,
		.type = ARM64_CPUCAP_WEAK_LOCAL_CPU_FEATURE,
		.matches = has_cpuid_feature,
		.sys_reg = SYS_ID_AA64PFR1_EL1,
		.field_pos = ID_AA64PFR1_SSBS_SHIFT,
		.sign = FTR_UNSIGNED,
		.min_field_value = ID_AA64PFR1_SSBS_PSTATE_ONLY,
		.cpu_enable = cpu_enable_ssbs,
	},
#endif
	{},
};


#define HWCAP_CPUID_MATCH(reg, field, s, min_value)		\
		.matches = has_cpuid_feature,			\
		.sys_reg = reg,					\
		.field_pos = field,				\
		.sign = s,					\
		.min_field_value = min_value,			\

#define __HWCAP_CAP(name, cap_type, cap)			\
		.desc = name,					\
		.type = ARM64_CPUCAP_SYSTEM_FEATURE,		\
		.hwcap_type = cap_type,				\
		.hwcap = cap,					\

#define HWCAP_CAP(reg, field, s, min_value, cap_type, cap)	\
	{							\
		__HWCAP_CAP(#cap, cap_type, cap)		\
		HWCAP_CPUID_MATCH(reg, field, s, min_value)	\
	}

#define HWCAP_CAP_MATCH(match, cap_type, cap)			\
	{							\
		__HWCAP_CAP(#cap, cap_type, cap)		\
		.matches = match,				\
	}

static const struct arm64_cpu_capabilities arm64_elf_hwcaps[] = {
	HWCAP_CAP(SYS_ID_AA64ISAR0_EL1, ID_AA64ISAR0_AES_SHIFT, FTR_UNSIGNED, 2, CAP_HWCAP, HWCAP_PMULL),
	HWCAP_CAP(SYS_ID_AA64ISAR0_EL1, ID_AA64ISAR0_AES_SHIFT, FTR_UNSIGNED, 1, CAP_HWCAP, HWCAP_AES),
	HWCAP_CAP(SYS_ID_AA64ISAR0_EL1, ID_AA64ISAR0_SHA1_SHIFT, FTR_UNSIGNED, 1, CAP_HWCAP, HWCAP_SHA1),
	HWCAP_CAP(SYS_ID_AA64ISAR0_EL1, ID_AA64ISAR0_SHA2_SHIFT, FTR_UNSIGNED, 1, CAP_HWCAP, HWCAP_SHA2),
	HWCAP_CAP(SYS_ID_AA64ISAR0_EL1, ID_AA64ISAR0_SHA2_SHIFT, FTR_UNSIGNED, 2, CAP_HWCAP, HWCAP_SHA512),
	HWCAP_CAP(SYS_ID_AA64ISAR0_EL1, ID_AA64ISAR0_CRC32_SHIFT, FTR_UNSIGNED, 1, CAP_HWCAP, HWCAP_CRC32),
	HWCAP_CAP(SYS_ID_AA64ISAR0_EL1, ID_AA64ISAR0_ATOMICS_SHIFT, FTR_UNSIGNED, 2, CAP_HWCAP, HWCAP_ATOMICS),
	HWCAP_CAP(SYS_ID_AA64ISAR0_EL1, ID_AA64ISAR0_RDM_SHIFT, FTR_UNSIGNED, 1, CAP_HWCAP, HWCAP_ASIMDRDM),
	HWCAP_CAP(SYS_ID_AA64ISAR0_EL1, ID_AA64ISAR0_SHA3_SHIFT, FTR_UNSIGNED, 1, CAP_HWCAP, HWCAP_SHA3),
	HWCAP_CAP(SYS_ID_AA64ISAR0_EL1, ID_AA64ISAR0_SM3_SHIFT, FTR_UNSIGNED, 1, CAP_HWCAP, HWCAP_SM3),
	HWCAP_CAP(SYS_ID_AA64ISAR0_EL1, ID_AA64ISAR0_SM4_SHIFT, FTR_UNSIGNED, 1, CAP_HWCAP, HWCAP_SM4),
	HWCAP_CAP(SYS_ID_AA64ISAR0_EL1, ID_AA64ISAR0_DP_SHIFT, FTR_UNSIGNED, 1, CAP_HWCAP, HWCAP_ASIMDDP),
	HWCAP_CAP(SYS_ID_AA64ISAR0_EL1, ID_AA64ISAR0_FHM_SHIFT, FTR_UNSIGNED, 1, CAP_HWCAP, HWCAP_ASIMDFHM),
	HWCAP_CAP(SYS_ID_AA64ISAR0_EL1, ID_AA64ISAR0_TS_SHIFT, FTR_UNSIGNED, 1, CAP_HWCAP, HWCAP_FLAGM),
	HWCAP_CAP(SYS_ID_AA64PFR0_EL1, ID_AA64PFR0_FP_SHIFT, FTR_SIGNED, 0, CAP_HWCAP, HWCAP_FP),
	HWCAP_CAP(SYS_ID_AA64PFR0_EL1, ID_AA64PFR0_FP_SHIFT, FTR_SIGNED, 1, CAP_HWCAP, HWCAP_FPHP),
	HWCAP_CAP(SYS_ID_AA64PFR0_EL1, ID_AA64PFR0_ASIMD_SHIFT, FTR_SIGNED, 0, CAP_HWCAP, HWCAP_ASIMD),
	HWCAP_CAP(SYS_ID_AA64PFR0_EL1, ID_AA64PFR0_ASIMD_SHIFT, FTR_SIGNED, 1, CAP_HWCAP, HWCAP_ASIMDHP),
	HWCAP_CAP(SYS_ID_AA64PFR0_EL1, ID_AA64PFR0_DIT_SHIFT, FTR_SIGNED, 1, CAP_HWCAP, HWCAP_DIT),
	HWCAP_CAP(SYS_ID_AA64ISAR1_EL1, ID_AA64ISAR1_DPB_SHIFT, FTR_UNSIGNED, 1, CAP_HWCAP, HWCAP_DCPOP),
	HWCAP_CAP(SYS_ID_AA64ISAR1_EL1, ID_AA64ISAR1_JSCVT_SHIFT, FTR_UNSIGNED, 1, CAP_HWCAP, HWCAP_JSCVT),
	HWCAP_CAP(SYS_ID_AA64ISAR1_EL1, ID_AA64ISAR1_FCMA_SHIFT, FTR_UNSIGNED, 1, CAP_HWCAP, HWCAP_FCMA),
	HWCAP_CAP(SYS_ID_AA64ISAR1_EL1, ID_AA64ISAR1_LRCPC_SHIFT, FTR_UNSIGNED, 1, CAP_HWCAP, HWCAP_LRCPC),
	HWCAP_CAP(SYS_ID_AA64ISAR1_EL1, ID_AA64ISAR1_LRCPC_SHIFT, FTR_UNSIGNED, 2, CAP_HWCAP, HWCAP_ILRCPC),
	HWCAP_CAP(SYS_ID_AA64MMFR2_EL1, ID_AA64MMFR2_AT_SHIFT, FTR_UNSIGNED, 1, CAP_HWCAP, HWCAP_USCAT),
#ifdef CONFIG_ARM64_SVE
	HWCAP_CAP(SYS_ID_AA64PFR0_EL1, ID_AA64PFR0_SVE_SHIFT, FTR_UNSIGNED, ID_AA64PFR0_SVE, CAP_HWCAP, HWCAP_SVE),
#endif
	HWCAP_CAP(SYS_ID_AA64PFR1_EL1, ID_AA64PFR1_SSBS_SHIFT, FTR_UNSIGNED, ID_AA64PFR1_SSBS_PSTATE_INSNS, CAP_HWCAP, HWCAP_SSBS),
	{},
};

#ifdef CONFIG_COMPAT
static bool compat_has_neon(const struct arm64_cpu_capabilities *cap, int scope)
{
	/*
	 * Check that all of MVFR1_EL1.{SIMDSP, SIMDInt, SIMDLS} are available,
	 * in line with that of arm32 as in vfp_init(). We make sure that the
	 * check is future proof, by making sure value is non-zero.
	 */
	u32 mvfr1;

	WARN_ON(scope == SCOPE_LOCAL_CPU && preemptible());
	if (scope == SCOPE_SYSTEM)
		mvfr1 = read_sanitised_ftr_reg(SYS_MVFR1_EL1);
	else
		mvfr1 = read_sysreg_s(SYS_MVFR1_EL1);

	return cpuid_feature_extract_unsigned_field(mvfr1, MVFR1_SIMDSP_SHIFT) &&
		cpuid_feature_extract_unsigned_field(mvfr1, MVFR1_SIMDINT_SHIFT) &&
		cpuid_feature_extract_unsigned_field(mvfr1, MVFR1_SIMDLS_SHIFT);
}
#endif

static const struct arm64_cpu_capabilities compat_elf_hwcaps[] = {
#ifdef CONFIG_COMPAT
	HWCAP_CAP_MATCH(compat_has_neon, CAP_COMPAT_HWCAP, COMPAT_HWCAP_NEON),
	HWCAP_CAP(SYS_MVFR1_EL1, MVFR1_SIMDFMAC_SHIFT, FTR_UNSIGNED, 1, CAP_COMPAT_HWCAP, COMPAT_HWCAP_VFPv4),
	/* Arm v8 mandates MVFR0.FPDP == {0, 2}. So, piggy back on this for the presence of VFP support */
	HWCAP_CAP(SYS_MVFR0_EL1, MVFR0_FPDP_SHIFT, FTR_UNSIGNED, 2, CAP_COMPAT_HWCAP, COMPAT_HWCAP_VFP),
	HWCAP_CAP(SYS_MVFR0_EL1, MVFR0_FPDP_SHIFT, FTR_UNSIGNED, 2, CAP_COMPAT_HWCAP, COMPAT_HWCAP_VFPv3),
	HWCAP_CAP(SYS_ID_ISAR5_EL1, ID_ISAR5_AES_SHIFT, FTR_UNSIGNED, 2, CAP_COMPAT_HWCAP2, COMPAT_HWCAP2_PMULL),
	HWCAP_CAP(SYS_ID_ISAR5_EL1, ID_ISAR5_AES_SHIFT, FTR_UNSIGNED, 1, CAP_COMPAT_HWCAP2, COMPAT_HWCAP2_AES),
	HWCAP_CAP(SYS_ID_ISAR5_EL1, ID_ISAR5_SHA1_SHIFT, FTR_UNSIGNED, 1, CAP_COMPAT_HWCAP2, COMPAT_HWCAP2_SHA1),
	HWCAP_CAP(SYS_ID_ISAR5_EL1, ID_ISAR5_SHA2_SHIFT, FTR_UNSIGNED, 1, CAP_COMPAT_HWCAP2, COMPAT_HWCAP2_SHA2),
	HWCAP_CAP(SYS_ID_ISAR5_EL1, ID_ISAR5_CRC32_SHIFT, FTR_UNSIGNED, 1, CAP_COMPAT_HWCAP2, COMPAT_HWCAP2_CRC32),
#endif
	{},
};

static void __init cap_set_elf_hwcap(const struct arm64_cpu_capabilities *cap)
{
	switch (cap->hwcap_type) {
	case CAP_HWCAP:
		elf_hwcap |= cap->hwcap;
		break;
#ifdef CONFIG_COMPAT
	case CAP_COMPAT_HWCAP:
		compat_elf_hwcap |= (u32)cap->hwcap;
		break;
	case CAP_COMPAT_HWCAP2:
		compat_elf_hwcap2 |= (u32)cap->hwcap;
		break;
#endif
	default:
		WARN_ON(1);
		break;
	}
}

/* Check if we have a particular HWCAP enabled */
static bool cpus_have_elf_hwcap(const struct arm64_cpu_capabilities *cap)
{
	bool rc;

	switch (cap->hwcap_type) {
	case CAP_HWCAP:
		rc = (elf_hwcap & cap->hwcap) != 0;
		break;
#ifdef CONFIG_COMPAT
	case CAP_COMPAT_HWCAP:
		rc = (compat_elf_hwcap & (u32)cap->hwcap) != 0;
		break;
	case CAP_COMPAT_HWCAP2:
		rc = (compat_elf_hwcap2 & (u32)cap->hwcap) != 0;
		break;
#endif
	default:
		WARN_ON(1);
		rc = false;
	}

	return rc;
}

static void __init setup_elf_hwcaps(const struct arm64_cpu_capabilities *hwcaps)
{
	/* We support emulation of accesses to CPU ID feature registers */
	elf_hwcap |= HWCAP_CPUID;
	for (; hwcaps->matches; hwcaps++)
		if (hwcaps->matches(hwcaps, cpucap_default_scope(hwcaps)))
			cap_set_elf_hwcap(hwcaps);
}

/*
 * Check if the current CPU has a given feature capability.
 * Should be called from non-preemptible context.
 */
static bool __this_cpu_has_cap(const struct arm64_cpu_capabilities *cap_array,
			       unsigned int cap)
{
	const struct arm64_cpu_capabilities *caps;

	if (WARN_ON(preemptible()))
		return false;

	for (caps = cap_array; caps->matches; caps++)
		if (caps->capability == cap)
			return caps->matches(caps, SCOPE_LOCAL_CPU);

	return false;
}

static void __update_cpu_capabilities(const struct arm64_cpu_capabilities *caps,
				      u16 scope_mask, const char *info)
{
	scope_mask &= ARM64_CPUCAP_SCOPE_MASK;
	for (; caps->matches; caps++) {
		if (!(caps->type & scope_mask) ||
		    !caps->matches(caps, cpucap_default_scope(caps)))
			continue;

		if (!cpus_have_cap(caps->capability) && caps->desc)
			pr_info("%s %s\n", info, caps->desc);
		cpus_set_cap(caps->capability);
	}
}

static void update_cpu_capabilities(u16 scope_mask)
{
	__update_cpu_capabilities(arm64_errata, scope_mask,
				  "enabling workaround for");
	__update_cpu_capabilities(arm64_features, scope_mask, "detected:");
}

static int __enable_cpu_capability(void *arg)
{
	const struct arm64_cpu_capabilities *cap = arg;

	cap->cpu_enable(cap);
	return 0;
}

/*
 * Run through the enabled capabilities and enable() it on all active
 * CPUs
 */
static void __init
__enable_cpu_capabilities(const struct arm64_cpu_capabilities *caps,
			  u16 scope_mask)
{
	scope_mask &= ARM64_CPUCAP_SCOPE_MASK;
	for (; caps->matches; caps++) {
		unsigned int num = caps->capability;

		if (!(caps->type & scope_mask) || !cpus_have_cap(num))
			continue;

		/* Ensure cpus_have_const_cap(num) works */
		static_branch_enable(&cpu_hwcap_keys[num]);

		if (caps->cpu_enable) {
			/*
			 * Capabilities with SCOPE_BOOT_CPU scope are finalised
			 * before any secondary CPU boots. Thus, each secondary
			 * will enable the capability as appropriate via
			 * check_local_cpu_capabilities(). The only exception is
			 * the boot CPU, for which the capability must be
			 * enabled here. This approach avoids costly
			 * stop_machine() calls for this case.
			 *
			 * Otherwise, use stop_machine() as it schedules the
			 * work allowing us to modify PSTATE, instead of
			 * on_each_cpu() which uses an IPI, giving us a PSTATE
			 * that disappears when we return.
			 */
			if (scope_mask & SCOPE_BOOT_CPU)
				caps->cpu_enable(caps);
			else
				stop_machine(__enable_cpu_capability,
					     (void *)caps, cpu_online_mask);
		}
	}
}

static void __init enable_cpu_capabilities(u16 scope_mask)
{
	__enable_cpu_capabilities(arm64_errata, scope_mask);
	__enable_cpu_capabilities(arm64_features, scope_mask);
}

/*
 * Run through the list of capabilities to check for conflicts.
 * If the system has already detected a capability, take necessary
 * action on this CPU.
 *
 * Returns "false" on conflicts.
 */
static bool
__verify_local_cpu_caps(const struct arm64_cpu_capabilities *caps,
			u16 scope_mask)
{
	bool cpu_has_cap, system_has_cap;

	scope_mask &= ARM64_CPUCAP_SCOPE_MASK;

	for (; caps->matches; caps++) {
		if (!(caps->type & scope_mask))
			continue;

		cpu_has_cap = caps->matches(caps, SCOPE_LOCAL_CPU);
		system_has_cap = cpus_have_cap(caps->capability);

		if (system_has_cap) {
			/*
			 * Check if the new CPU misses an advertised feature,
			 * which is not safe to miss.
			 */
			if (!cpu_has_cap && !cpucap_late_cpu_optional(caps))
				break;
			/*
			 * We have to issue cpu_enable() irrespective of
			 * whether the CPU has it or not, as it is enabeld
			 * system wide. It is upto the call back to take
			 * appropriate action on this CPU.
			 */
			if (caps->cpu_enable)
				caps->cpu_enable(caps);
		} else {
			/*
			 * Check if the CPU has this capability if it isn't
			 * safe to have when the system doesn't.
			 */
			if (cpu_has_cap && !cpucap_late_cpu_permitted(caps))
				break;
		}
	}

	if (caps->matches) {
		pr_crit("CPU%d: Detected conflict for capability %d (%s), System: %d, CPU: %d\n",
			smp_processor_id(), caps->capability,
			caps->desc, system_has_cap, cpu_has_cap);
		return false;
	}

	return true;
}

static bool verify_local_cpu_caps(u16 scope_mask)
{
	return __verify_local_cpu_caps(arm64_errata, scope_mask) &&
	       __verify_local_cpu_caps(arm64_features, scope_mask);
}

/*
 * Check for CPU features that are used in early boot
 * based on the Boot CPU value.
 */
static void check_early_cpu_features(void)
{
	verify_cpu_asid_bits();
	/*
	 * Early features are used by the kernel already. If there
	 * is a conflict, we cannot proceed further.
	 */
	if (!verify_local_cpu_caps(SCOPE_BOOT_CPU))
		cpu_panic_kernel();
}

static void
verify_local_elf_hwcaps(const struct arm64_cpu_capabilities *caps)
{

	for (; caps->matches; caps++)
		if (cpus_have_elf_hwcap(caps) && !caps->matches(caps, SCOPE_LOCAL_CPU)) {
			pr_crit("CPU%d: missing HWCAP: %s\n",
					smp_processor_id(), caps->desc);
			cpu_die_early();
		}
}

static void verify_sve_features(void)
{
	u64 safe_zcr = read_sanitised_ftr_reg(SYS_ZCR_EL1);
	u64 zcr = read_zcr_features();

	unsigned int safe_len = safe_zcr & ZCR_ELx_LEN_MASK;
	unsigned int len = zcr & ZCR_ELx_LEN_MASK;

	if (len < safe_len || sve_verify_vq_map()) {
		pr_crit("CPU%d: SVE: required vector length(s) missing\n",
			smp_processor_id());
		cpu_die_early();
	}

	/* Add checks on other ZCR bits here if necessary */
}


/*
 * Run through the enabled system capabilities and enable() it on this CPU.
 * The capabilities were decided based on the available CPUs at the boot time.
 * Any new CPU should match the system wide status of the capability. If the
 * new CPU doesn't have a capability which the system now has enabled, we
 * cannot do anything to fix it up and could cause unexpected failures. So
 * we park the CPU.
 */
static void verify_local_cpu_capabilities(void)
{
	/*
	 * The capabilities with SCOPE_BOOT_CPU are checked from
	 * check_early_cpu_features(), as they need to be verified
	 * on all secondary CPUs.
	 */
	if (!verify_local_cpu_caps(SCOPE_ALL & ~SCOPE_BOOT_CPU))
		cpu_die_early();

	verify_local_elf_hwcaps(arm64_elf_hwcaps);

	if (system_supports_32bit_el0())
		verify_local_elf_hwcaps(compat_elf_hwcaps);

	if (system_supports_sve())
		verify_sve_features();
}

void check_local_cpu_capabilities(void)
{
	/*
	 * All secondary CPUs should conform to the early CPU features
	 * in use by the kernel based on boot CPU.
	 */
	check_early_cpu_features();

	/*
	 * If we haven't finalised the system capabilities, this CPU gets
	 * a chance to update the errata work arounds and local features.
	 * Otherwise, this CPU should verify that it has all the system
	 * advertised capabilities.
	 */
	if (!sys_caps_initialised)
		update_cpu_capabilities(SCOPE_LOCAL_CPU);
	else
		verify_local_cpu_capabilities();
}

static void __init setup_boot_cpu_capabilities(void)
{
	/* Detect capabilities with either SCOPE_BOOT_CPU or SCOPE_LOCAL_CPU */
	update_cpu_capabilities(SCOPE_BOOT_CPU | SCOPE_LOCAL_CPU);
	/* Enable the SCOPE_BOOT_CPU capabilities alone right away */
	enable_cpu_capabilities(SCOPE_BOOT_CPU);
}

DEFINE_STATIC_KEY_FALSE(arm64_const_caps_ready);
EXPORT_SYMBOL(arm64_const_caps_ready);

static void __init mark_const_caps_ready(void)
{
	static_branch_enable(&arm64_const_caps_ready);
}

extern const struct arm64_cpu_capabilities arm64_errata[];

bool this_cpu_has_cap(unsigned int cap)
{
	return (__this_cpu_has_cap(arm64_features, cap) ||
		__this_cpu_has_cap(arm64_errata, cap));
}

static void __init setup_system_capabilities(void)
{
	/*
	 * We have finalised the system-wide safe feature
	 * registers, finalise the capabilities that depend
	 * on it. Also enable all the available capabilities,
	 * that are not enabled already.
	 */
	update_cpu_capabilities(SCOPE_SYSTEM);
	enable_cpu_capabilities(SCOPE_ALL & ~SCOPE_BOOT_CPU);
}

void __init setup_cpu_features(void)
{
	u32 cwg;

	setup_system_capabilities();
	mark_const_caps_ready();
	setup_elf_hwcaps(arm64_elf_hwcaps);

	if (system_supports_32bit_el0())
		setup_elf_hwcaps(compat_elf_hwcaps);

	if (system_uses_ttbr0_pan())
		pr_info("emulated: Privileged Access Never (PAN) using TTBR0_EL1 switching\n");

	sve_setup();
	minsigstksz_setup();

	/* Advertise that we have computed the system capabilities */
	set_sys_caps_initialised();

	/*
	 * Check for sane CTR_EL0.CWG value.
	 */
	cwg = cache_type_cwg();
	if (!cwg)
		pr_warn("No Cache Writeback Granule information, assuming %d\n",
			ARCH_DMA_MINALIGN);
}

static bool __maybe_unused
cpufeature_pan_not_uao(const struct arm64_cpu_capabilities *entry, int __unused)
{
	return (cpus_have_const_cap(ARM64_HAS_PAN) && !cpus_have_const_cap(ARM64_HAS_UAO));
}

/*
 * We emulate only the following system register space.
 * Op0 = 0x3, CRn = 0x0, Op1 = 0x0, CRm = [0, 4 - 7]
 * See Table C5-6 System instruction encodings for System register accesses,
 * ARMv8 ARM(ARM DDI 0487A.f) for more details.
 */
static inline bool __attribute_const__ is_emulated(u32 id)
{
	return (sys_reg_Op0(id) == 0x3 &&
		sys_reg_CRn(id) == 0x0 &&
		sys_reg_Op1(id) == 0x0 &&
		(sys_reg_CRm(id) == 0 ||
		 ((sys_reg_CRm(id) >= 4) && (sys_reg_CRm(id) <= 7))));
}

/*
 * With CRm == 0, reg should be one of :
 * MIDR_EL1, MPIDR_EL1 or REVIDR_EL1.
 */
static inline int emulate_id_reg(u32 id, u64 *valp)
{
	switch (id) {
	case SYS_MIDR_EL1:
		*valp = read_cpuid_id();
		break;
	case SYS_MPIDR_EL1:
		*valp = SYS_MPIDR_SAFE_VAL;
		break;
	case SYS_REVIDR_EL1:
		/* IMPLEMENTATION DEFINED values are emulated with 0 */
		*valp = 0;
		break;
	default:
		return -EINVAL;
	}

	return 0;
}

static int emulate_sys_reg(u32 id, u64 *valp)
{
	struct arm64_ftr_reg *regp;

	if (!is_emulated(id))
		return -EINVAL;

	if (sys_reg_CRm(id) == 0)
		return emulate_id_reg(id, valp);

	regp = get_arm64_ftr_reg(id);
	if (regp)
		*valp = arm64_ftr_reg_user_value(regp);
	else
		/*
		 * The untracked registers are either IMPLEMENTATION DEFINED
		 * (e.g, ID_AFR0_EL1) or reserved RAZ.
		 */
		*valp = 0;
	return 0;
}

static int emulate_mrs(struct pt_regs *regs, u32 insn)
{
	int rc;
	u32 sys_reg, dst;
	u64 val;

	/*
	 * sys_reg values are defined as used in mrs/msr instruction.
	 * shift the imm value to get the encoding.
	 */
	sys_reg = (u32)aarch64_insn_decode_immediate(AARCH64_INSN_IMM_16, insn) << 5;
	rc = emulate_sys_reg(sys_reg, &val);
	if (!rc) {
		dst = aarch64_insn_decode_register(AARCH64_INSN_REGTYPE_RT, insn);
		pt_regs_write_reg(regs, dst, val);
		arm64_skip_faulting_instruction(regs, AARCH64_INSN_SIZE);
	}

	return rc;
}

static struct undef_hook mrs_hook = {
	.instr_mask = 0xfff00000,
	.instr_val  = 0xd5300000,
	.pstate_mask = PSR_AA32_MODE_MASK,
	.pstate_val = PSR_MODE_EL0t,
	.fn = emulate_mrs,
};

static int __init enable_mrs_emulation(void)
{
	register_undef_hook(&mrs_hook);
	return 0;
}

core_initcall(enable_mrs_emulation);

void cpu_clear_disr(const struct arm64_cpu_capabilities *__unused)
{
	/* Firmware may have left a deferred SError in this register. */
	write_sysreg_s(0, SYS_DISR_EL1);
}

ssize_t cpu_show_meltdown(struct device *dev, struct device_attribute *attr,
			  char *buf)
{
	if (__meltdown_safe)
		return sprintf(buf, "Not affected\n");

	if (arm64_kernel_unmapped_at_el0())
		return sprintf(buf, "Mitigation: PTI\n");

	return sprintf(buf, "Vulnerable\n");
}<|MERGE_RESOLUTION|>--- conflicted
+++ resolved
@@ -152,11 +152,7 @@
 
 static const struct arm64_ftr_bits ftr_id_aa64isar2[] = {
 	ARM64_FTR_BITS(FTR_HIDDEN, FTR_STRICT, FTR_HIGHER_SAFE, ID_AA64ISAR2_CLEARBHB_SHIFT, 4, 0),
-<<<<<<< HEAD
-        ARM64_FTR_END,
-=======
-	ARM64_FTR_END,
->>>>>>> 5d2c9fe6
+	ARM64_FTR_END,
 };
 
 static const struct arm64_ftr_bits ftr_id_aa64pfr0[] = {
@@ -674,10 +670,7 @@
 				      info->reg_id_aa64isar1, boot->reg_id_aa64isar1);
 	taint |= check_update_ftr_reg(SYS_ID_AA64ISAR2_EL1, cpu,
 				      info->reg_id_aa64isar2, boot->reg_id_aa64isar2);
-<<<<<<< HEAD
-=======
-
->>>>>>> 5d2c9fe6
+
 	/*
 	 * Differing PARange support is fine as long as all peripherals and
 	 * memory are mapped within the minimum PARange of all CPUs.
@@ -1040,12 +1033,8 @@
 	/* List of CPUs which have broken DBM support. */
 	static const struct midr_range cpus[] = {
 #ifdef CONFIG_ARM64_ERRATUM_1024718
-<<<<<<< HEAD
-		MIDR_RANGE(MIDR_CORTEX_A55, 0, 0, 1, 0),  // A55 r0p0 -r1p0
+		MIDR_ALL_VERSIONS(MIDR_CORTEX_A55),
 		MIDR_RANGE(MIDR_KRYO5S, 13, 14, 13, 14),
-=======
-		MIDR_ALL_VERSIONS(MIDR_CORTEX_A55),
->>>>>>> 5d2c9fe6
 #endif
 		{},
 	};
