--- conflicted
+++ resolved
@@ -550,10 +550,6 @@
 		.oprofile_type		= PPC_OPROFILE_INVALID,
 		.cpu_setup		= __setup_cpu_power9,
 		.cpu_restore		= __restore_cpu_power9,
-<<<<<<< HEAD
-		.flush_tlb		= __flush_tlb_power9,
-=======
->>>>>>> 661e50bc
 		.machine_check_early	= __machine_check_early_realmode_p9,
 		.platform		= "power9",
 	},
