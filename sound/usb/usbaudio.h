#ifndef __USBAUDIO_H
#define __USBAUDIO_H
/*
 *   (Tentative) USB Audio Driver for ALSA
 *
 *   Copyright (c) 2002 by Takashi Iwai <tiwai@suse.de>
 *
 *
 *   This program is free software; you can redistribute it and/or modify
 *   it under the terms of the GNU General Public License as published by
 *   the Free Software Foundation; either version 2 of the License, or
 *   (at your option) any later version.
 *
 *   This program is distributed in the hope that it will be useful,
 *   but WITHOUT ANY WARRANTY; without even the implied warranty of
 *   MERCHANTABILITY or FITNESS FOR A PARTICULAR PURPOSE.  See the
 *   GNU General Public License for more details.
 *
 *   You should have received a copy of the GNU General Public License
 *   along with this program; if not, write to the Free Software
 *   Foundation, Inc., 59 Temple Place, Suite 330, Boston, MA  02111-1307 USA
 */

/* handling of USB vendor/product ID pairs as 32-bit numbers */
#define USB_ID(vendor, product) (((vendor) << 16) | (product))
#define USB_ID_VENDOR(id) ((id) >> 16)
#define USB_ID_PRODUCT(id) ((u16)(id))

/*
 *
 */

struct snd_usb_audio {
	int index;
	struct usb_device *dev;
	struct snd_card *card;
	struct usb_interface *pm_intf;
	u32 usb_id;
	struct mutex mutex;
	unsigned int autosuspended:1;	
	atomic_t active;
	atomic_t shutdown;
	atomic_t usage_count;
	wait_queue_head_t shutdown_wait;
	unsigned int txfr_quirk:1; /* Subframe boundaries on transfers */
	unsigned int tx_length_quirk:1; /* Put length specifier in transfers */
	unsigned int setup_fmt_after_resume_quirk:1; /* setup the format to interface after resume */
	int num_interfaces;
	int num_suspended_intf;
	int sample_rate_read_error;

	int badd_profile;		/* UAC3 BADD profile */

	struct list_head pcm_list;	/* list of pcm streams */
	struct list_head ep_list;	/* list of audio-related endpoints */
	int pcm_devs;

	struct list_head midi_list;	/* list of midi interfaces */

	struct list_head mixer_list;	/* list of mixer interfaces */

	int setup;			/* from the 'device_setup' module param */
	bool autoclock;			/* from the 'autoclock' module param */
	bool keep_iface;		/* keep interface/altset after closing
					 * or parameter change
					 */

	struct usb_host_interface *ctrl_intf;	/* the audio control interface */
<<<<<<< HEAD
	struct mutex dev_lock;	/* to protect any race with disconnect */
	int card_num;	/* cache pcm card number to use upon disconnect */
	void (*disconnect_cb)(struct snd_usb_audio *chip);
=======
	struct mutex dev_lock;  /* to protect any race with disconnect */
	int card_num;	/* cache pcm card number to use upon disconnect */
	void (*disconnect_cb)(struct snd_usb_audio *chip); /* callback to cleanup on disconnect */
>>>>>>> 5e52a76e
};

#define usb_audio_err(chip, fmt, args...) \
	dev_err(&(chip)->dev->dev, fmt, ##args)
#define usb_audio_warn(chip, fmt, args...) \
	dev_warn(&(chip)->dev->dev, fmt, ##args)
#define usb_audio_info(chip, fmt, args...) \
	dev_info(&(chip)->dev->dev, fmt, ##args)
#define usb_audio_dbg(chip, fmt, args...) \
	dev_dbg(&(chip)->dev->dev, fmt, ##args)

/*
 * Information about devices with broken descriptors
 */

/* special values for .ifnum */
#define QUIRK_NO_INTERFACE		-2
#define QUIRK_ANY_INTERFACE		-1

enum quirk_type {
	QUIRK_IGNORE_INTERFACE,
	QUIRK_COMPOSITE,
	QUIRK_AUTODETECT,
	QUIRK_MIDI_STANDARD_INTERFACE,
	QUIRK_MIDI_FIXED_ENDPOINT,
	QUIRK_MIDI_YAMAHA,
	QUIRK_MIDI_ROLAND,
	QUIRK_MIDI_MIDIMAN,
	QUIRK_MIDI_NOVATION,
	QUIRK_MIDI_RAW_BYTES,
	QUIRK_MIDI_EMAGIC,
	QUIRK_MIDI_CME,
	QUIRK_MIDI_AKAI,
	QUIRK_MIDI_US122L,
	QUIRK_MIDI_FTDI,
	QUIRK_MIDI_CH345,
	QUIRK_AUDIO_STANDARD_INTERFACE,
	QUIRK_AUDIO_FIXED_ENDPOINT,
	QUIRK_AUDIO_EDIROL_UAXX,
	QUIRK_AUDIO_ALIGN_TRANSFER,
	QUIRK_AUDIO_STANDARD_MIXER,
	QUIRK_SETUP_FMT_AFTER_RESUME,

	QUIRK_TYPE_COUNT
};

struct snd_usb_audio_quirk {
	const char *vendor_name;
	const char *product_name;
	const char *profile_name;	/* override the card->longname */
	int16_t ifnum;
	uint16_t type;
	const void *data;
};

#define combine_word(s)    ((*(s)) | ((unsigned int)(s)[1] << 8))
#define combine_triple(s)  (combine_word(s) | ((unsigned int)(s)[2] << 16))
#define combine_quad(s)    (combine_triple(s) | ((unsigned int)(s)[3] << 24))

int snd_usb_lock_shutdown(struct snd_usb_audio *chip);
void snd_usb_unlock_shutdown(struct snd_usb_audio *chip);

extern bool snd_usb_use_vmalloc;

#endif /* __USBAUDIO_H */<|MERGE_RESOLUTION|>--- conflicted
+++ resolved
@@ -66,15 +66,9 @@
 					 */
 
 	struct usb_host_interface *ctrl_intf;	/* the audio control interface */
-<<<<<<< HEAD
-	struct mutex dev_lock;	/* to protect any race with disconnect */
-	int card_num;	/* cache pcm card number to use upon disconnect */
-	void (*disconnect_cb)(struct snd_usb_audio *chip);
-=======
 	struct mutex dev_lock;  /* to protect any race with disconnect */
 	int card_num;	/* cache pcm card number to use upon disconnect */
 	void (*disconnect_cb)(struct snd_usb_audio *chip); /* callback to cleanup on disconnect */
->>>>>>> 5e52a76e
 };
 
 #define usb_audio_err(chip, fmt, args...) \
