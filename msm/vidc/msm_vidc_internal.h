/* SPDX-License-Identifier: GPL-2.0-only */
/*
 * Copyright (c) 2012-2020, The Linux Foundation. All rights reserved.
 */

#ifndef _MSM_VIDC_INTERNAL_H_
#define _MSM_VIDC_INTERNAL_H_

#include <linux/atomic.h>
#include <linux/list.h>
#include <linux/time.h>
#include <linux/types.h>
#include <linux/completion.h>
#include <linux/wait.h>
#include <linux/workqueue.h>
#include <linux/msm-bus.h>
#include <linux/msm-bus-board.h>
#include <linux/kref.h>
#include <media/v4l2-dev.h>
#include <media/v4l2-device.h>
#include <media/v4l2-ioctl.h>
#include <media/v4l2-event.h>
#include <media/v4l2-ctrls.h>
#include <media/videobuf2-core.h>
#include <media/videobuf2-v4l2.h>
#include "msm_vidc.h"
#include <media/msm_media_info.h>
#include "vidc_hfi_api.h"
#include "vidc_hfi_helper.h"

#define MSM_VIDC_DRV_NAME "msm_vidc_driver"

/* kernel/msm-4.19 */
#define MSM_VIDC_VERSION     ((0 << 16) + (4 << 8) + 19)

#define MAX_DEBUGFS_NAME 50
#define DEFAULT_TIMEOUT 3
#define DEFAULT_HEIGHT 240
#define DEFAULT_WIDTH 320
#define MIN_SUPPORTED_WIDTH 32
#define MIN_SUPPORTED_HEIGHT 32
#define DEFAULT_FPS 30
#define MINIMUM_FPS 1
#define MAXIMUM_FPS 960
#define SINGLE_INPUT_BUFFER 1
#define SINGLE_OUTPUT_BUFFER 1
#define MAX_NUM_INPUT_BUFFERS VIDEO_MAX_FRAME // same as VB2_MAX_FRAME
#define MAX_NUM_OUTPUT_BUFFERS VIDEO_MAX_FRAME // same as VB2_MAX_FRAME

#define MAX_SUPPORTED_INSTANCES 16
<<<<<<< HEAD
=======
#define MAX_SUPPORTED_INSTANCES_24 24
>>>>>>> bfbb4c1a

/* Maintains the number of FTB's between each FBD over a window */
#define DCVS_FTB_WINDOW 16
/* Superframe can have maximum of 32 frames */
#define VIDC_SUPERFRAME_MAX 32
#define COLOR_RANGE_UNSPECIFIED (-1)

#define V4L2_EVENT_VIDC_BASE  10
#define INPUT_MPLANE V4L2_BUF_TYPE_VIDEO_OUTPUT_MPLANE
#define OUTPUT_MPLANE V4L2_BUF_TYPE_VIDEO_CAPTURE_MPLANE

#define RATE_CONTROL_OFF (V4L2_MPEG_VIDEO_BITRATE_MODE_CQ + 1)
#define RATE_CONTROL_LOSSLESS (V4L2_MPEG_VIDEO_BITRATE_MODE_CQ + 2)
#define SYS_MSG_START HAL_SYS_INIT_DONE
#define SYS_MSG_END HAL_SYS_ERROR
#define SESSION_MSG_START HAL_SESSION_EVENT_CHANGE
#define SESSION_MSG_END HAL_SESSION_ERROR
#define SYS_MSG_INDEX(__msg) (__msg - SYS_MSG_START)
#define SESSION_MSG_INDEX(__msg) (__msg - SESSION_MSG_START)

#define MAX_NAME_LENGTH 64

#define DB_DISABLE_SLICE_BOUNDARY \
	V4L2_MPEG_VIDEO_H264_LOOP_FILTER_MODE_DISABLED_AT_SLICE_BOUNDARY

#define NUM_MBS_PER_SEC(__height, __width, __fps) \
	(NUM_MBS_PER_FRAME(__height, __width) * __fps)

#define NUM_MBS_PER_FRAME(__height, __width) \
	((ALIGN(__height, 16) / 16) * (ALIGN(__width, 16) / 16))

#define NUM_MBS_PER_FRAME_HEVC(__height, __width) \
	((ALIGN(__height, 32) / 32) * (ALIGN(__width, 32) / 32))

#define call_core_op(c, op, ...)			\
	(((c) && (c)->core_ops && (c)->core_ops->op) ? \
	((c)->core_ops->op(__VA_ARGS__)) : 0)

/*
 * Convert Q16 number into Integer and Fractional part upto 2 places.
 * Ex : 105752 / 65536 = 1.61; 1.61 in Q16 = 105752;
 * Integer part =  105752 / 65536 = 1;
 * Reminder = 105752 * 0xFFFF = 40216; Last 16 bits.
 * Fractional part = 40216 * 100 / 65536 = 61;
 * Now convert to FP(1, 61, 100).
 */
#define Q16_INT(q) ((q) >> 16)
#define Q16_FRAC(q) ((((q) & 0xFFFF) * 100) >> 16)

struct msm_vidc_inst;

enum vidc_ports {
	INPUT_PORT,
	OUTPUT_PORT,
	MAX_PORT_NUM
};

enum vidc_core_state {
	VIDC_CORE_UNINIT = 0,
	VIDC_CORE_INIT,
	VIDC_CORE_INIT_DONE,
};

/*
 * Do not change the enum values unless
 * you know what you are doing
 */
enum instance_state {
	MSM_VIDC_CORE_UNINIT_DONE = 0x0001,
	MSM_VIDC_CORE_INIT,
	MSM_VIDC_CORE_INIT_DONE,
	MSM_VIDC_OPEN,
	MSM_VIDC_OPEN_DONE,
	MSM_VIDC_LOAD_RESOURCES,
	MSM_VIDC_LOAD_RESOURCES_DONE,
	MSM_VIDC_START,
	MSM_VIDC_START_DONE,
	MSM_VIDC_STOP,
	MSM_VIDC_STOP_DONE,
	MSM_VIDC_RELEASE_RESOURCES,
	MSM_VIDC_RELEASE_RESOURCES_DONE,
	MSM_VIDC_CLOSE,
	MSM_VIDC_CLOSE_DONE,
	MSM_VIDC_CORE_UNINIT,
	MSM_VIDC_CORE_INVALID
};

struct buf_info {
	struct list_head list;
	struct vb2_buffer *buf;
};

struct msm_vidc_list {
	struct list_head list;
	struct mutex lock;
};

static inline void INIT_MSM_VIDC_LIST(struct msm_vidc_list *mlist)
{
	mutex_init(&mlist->lock);
	INIT_LIST_HEAD(&mlist->list);
}

static inline void DEINIT_MSM_VIDC_LIST(struct msm_vidc_list *mlist)
{
	mutex_destroy(&mlist->lock);
}

enum buffer_owner {
	DRIVER,
	FIRMWARE,
	CLIENT,
	MAX_OWNER
};

struct vidc_freq_data {
	struct list_head list;
	u32 device_addr;
	unsigned long freq;
	bool turbo;
};

struct vidc_input_cr_data {
	struct list_head list;
	u32 index;
	u32 input_cr;
};

struct recon_buf {
	struct list_head list;
	u32 buffer_index;
	u32 CR;
	u32 CF;
};

struct eos_buf {
	struct list_head list;
	struct msm_smem smem;
	u32 is_queued;
};

struct internal_buf {
	struct list_head list;
	enum hal_buffer buffer_type;
	struct msm_smem smem;
	enum buffer_owner buffer_ownership;
	bool mark_remove;
};

struct msm_vidc_csc_coeff {
	u32 *vpe_csc_custom_matrix_coeff;
	u32 *vpe_csc_custom_bias_coeff;
	u32 *vpe_csc_custom_limit_coeff;
};

struct msm_vidc_buf_data {
	struct list_head list;
	u32 index;
	u32 input_tag;
	u32 input_tag2;
};

struct msm_vidc_window_data {
	struct list_head list;
	u32 frame_size;
	u32 etb_count;
};

struct msm_vidc_common_data {
	char key[128];
	int value;
};

struct msm_vidc_codec_data {
	u32 fourcc;
	enum session_type session_type;
	int vpp_cycles;
	int vsp_cycles;
	int low_power_cycles;
};

struct msm_vidc_codec_capability {
	enum hal_capability capability_type;
	enum hal_domain domains;
	enum hal_video_codec codecs;
	u32 min;
	u32 max;
	u32 step_size;
	u32 default_value;
};

struct msm_vidc_codec {
	enum hal_domain domain;
	enum hal_video_codec codec;
};

enum efuse_purpose {
	SKU_VERSION = 0,
};

enum sku_version {
	SKU_VERSION_0 = 0,
	SKU_VERSION_1,
	SKU_VERSION_2,
};

struct msm_vidc_efuse_data {
	u32 start_address;
	u32 size;
	u32 mask;
	u32 shift;
	enum efuse_purpose purpose;
};

enum vpu_version {
	VPU_VERSION_AR50 = 1,
	VPU_VERSION_IRIS1,
	VPU_VERSION_IRIS2,
	VPU_VERSION_IRIS2_1,
	VPU_VERSION_AR50_LITE,
};

struct msm_vidc_ubwc_config_data {
	struct {
		u32 max_channel_override : 1;
		u32 mal_length_override : 1;
		u32 hb_override : 1;
		u32 bank_swzl_level_override : 1;
		u32 bank_spreading_override : 1;
		u32 reserved : 27;
	} override_bit_info;

	u32 max_channels;
	u32 mal_length;
	u32 highest_bank_bit;
	u32 bank_swzl_level;
	u32 bank_spreading;
};

struct msm_vidc_platform_data {
	struct msm_vidc_common_data *common_data;
	unsigned int common_data_length;
	struct msm_vidc_codec_data *codec_data;
	unsigned int codec_data_length;
	struct msm_vidc_codec *codecs;
	uint32_t codecs_count;
	struct msm_vidc_codec_capability *codec_caps;
	uint32_t codec_caps_count;
	struct msm_vidc_csc_coeff csc_data;
	struct msm_vidc_efuse_data *efuse_data;
	unsigned int efuse_data_length;
	unsigned int sku_version;
	uint32_t vpu_ver;
	uint32_t num_vpp_pipes;
	struct msm_vidc_ubwc_config_data *ubwc_config;
	uint32_t max_inst_count;
};

struct msm_vidc_format_desc {
	char name[MAX_NAME_LENGTH];
	u8 description[32];
	u32 fourcc;
};

struct msm_vidc_format {
	char name[MAX_NAME_LENGTH];
	u8 description[32];
	u32 count_min;
	u32 count_min_host;
	u32 count_actual;
	struct v4l2_format v4l2_fmt;
};

struct msm_vidc_format_constraint {
	u32 fourcc;
	u32 num_planes;
	u32 y_max_stride;
	u32 y_buffer_alignment;
	u32 uv_max_stride;
	u32 uv_buffer_alignment;
};

struct log_cookie {
	u32 used;
	u32 session_type;
	u32 codec_type;
	char name[20];
};

struct msm_vidc_drv {
	struct mutex lock;
	struct list_head cores;
	int num_cores;
	struct dentry *debugfs_root;
	int thermal_level;
	u32 sku_version;
	struct log_cookie *ctxt;
	u32 num_ctxt;
};

struct msm_video_device {
	int type;
	struct video_device vdev;
};

struct session_prop {
	u32 fps;
	u32 bitrate;
	bool bframe_changed;
	u32 extradata_ctrls;
};

struct buf_queue {
	struct vb2_queue vb2_bufq;
	struct mutex lock;
};

enum profiling_points {
	SYS_INIT = 0,
	SESSION_INIT,
	LOAD_RESOURCES,
	FRAME_PROCESSING,
	FW_IDLE,
	MAX_PROFILING_POINTS,
};

struct buf_count {
	int etb;
	int ftb;
	int fbd;
	int ebd;
};

struct batch_mode {
	bool enable;
	u32 size;
};

enum dcvs_flags {
	MSM_VIDC_DCVS_INCR = BIT(0),
	MSM_VIDC_DCVS_DECR = BIT(1),
};

struct clock_data {
	int buffer_counter;
	int min_threshold;
	int nom_threshold;
	int max_threshold;
	bool dcvs_mode;
	u32 dcvs_window;
	unsigned long bitrate;
	unsigned long min_freq;
	unsigned long curr_freq;
	u32 vpss_cycles;
	u32 ise_cycles;
	u32 ddr_bw;
	u32 sys_cache_bw;
	u32 operating_rate;
	struct msm_vidc_codec_data *entry;
	u32 core_id;
	u32 dpb_fourcc;
	u32 opb_fourcc;
	u32 work_mode;
	bool low_latency_mode;
	bool is_legacy_cbr;
	u32 work_route;
	u32 dcvs_flags;
	u32 frame_rate;
};

struct vidc_bus_vote_data {
	u32 sid;
	enum hal_domain domain;
	enum hal_video_codec codec;
	enum hal_uncompressed_format color_formats[2];
	int num_formats; /* 1 = DPB-OPB unified; 2 = split */
	int input_height, input_width, bitrate;
	int output_height, output_width;
	int rotation;
	int compression_ratio;
	int complexity_factor;
	int input_cr;
	unsigned int lcu_size;
	unsigned int fps;
	enum msm_vidc_power_mode power_mode;
	u32 work_mode;
	bool use_sys_cache;
	bool b_frames_enabled;
	unsigned long calc_bw_ddr;
	unsigned long calc_bw_llcc;
};

struct profile_data {
	int start;
	int stop;
	int cumulative;
	char name[64];
	int sampling;
	int average;
};

struct msm_vidc_debug {
	struct profile_data pdata[MAX_PROFILING_POINTS];
	int profile;
	int samples;
};

enum msm_vidc_modes {
	VIDC_SECURE = BIT(0),
	VIDC_TURBO = BIT(1),
	VIDC_THUMBNAIL = BIT(2),
	VIDC_LOW_POWER = BIT(3),
};

struct msm_vidc_core_ops {
	unsigned long (*calc_freq)(struct msm_vidc_inst *inst, u32 filled_len);
	int (*decide_work_route)(struct msm_vidc_inst *inst);
	int (*decide_work_mode)(struct msm_vidc_inst *inst);
	int (*decide_core_and_power_mode)(struct msm_vidc_inst *inst);
	int (*calc_bw)(struct vidc_bus_vote_data *vidc_data);
};

struct msm_vidc_core {
	struct list_head list;
	struct mutex lock;
	int id;
	struct hfi_device *device;
	struct msm_vidc_platform_data *platform_data;
	struct msm_video_device vdev[MSM_VIDC_MAX_DEVICES];
	struct v4l2_device v4l2_dev;
	struct list_head instances;
	struct dentry *debugfs_root;
	enum vidc_core_state state;
	struct completion completions[SYS_MSG_END - SYS_MSG_START + 1];
	enum msm_vidc_hfi_type hfi_type;
	struct msm_vidc_platform_resources resources;
	struct msm_vidc_capability *capabilities;
	struct delayed_work fw_unload_work;
	struct work_struct ssr_work;
	struct workqueue_struct *vidc_core_workq;
	enum hal_ssr_trigger_type ssr_type;
	bool smmu_fault_handled;
	bool trigger_ssr;
	unsigned long min_freq;
	unsigned long curr_freq;
	struct msm_vidc_core_ops *core_ops;
};

struct msm_vidc_inst;
struct msm_vidc_inst_smem_ops {
	int (*smem_map_dma_buf)(struct msm_vidc_inst *inst,
		struct msm_smem *smem);
	int (*smem_unmap_dma_buf)(struct msm_vidc_inst *inst,
		struct msm_smem *smem);
};

struct msm_vidc_inst {
	struct list_head list;
	struct mutex sync_lock, lock;
	struct msm_vidc_core *core;
	enum session_type session_type;
	void *session;
	u32 sid;
	struct session_prop prop;
	enum instance_state state;
	struct msm_vidc_format fmts[MAX_PORT_NUM];
	struct buf_queue bufq[MAX_PORT_NUM];
	struct msm_vidc_list input_crs;
	struct msm_vidc_list scratchbufs;
	struct msm_vidc_list persistbufs;
	struct msm_vidc_list pending_getpropq;
	struct msm_vidc_list outputbufs;
	struct msm_vidc_list refbufs;
	struct msm_vidc_list eosbufs;
	struct msm_vidc_list registeredbufs;
	struct msm_vidc_list cvpbufs;
	struct msm_vidc_list etb_data;
	struct msm_vidc_list fbd_data;
	struct msm_vidc_list window_data;
	struct msm_vidc_list client_data;
	struct buffer_requirements buff_req;
	struct vidc_frame_data superframe_data[VIDC_SUPERFRAME_MAX];
	struct v4l2_ctrl_handler ctrl_handler;
	struct completion completions[SESSION_MSG_END - SESSION_MSG_START + 1];
	struct v4l2_fh event_handler;
	struct msm_smem *extradata_handle;
	bool in_reconfig;
	struct dentry *debugfs_root;
	void *priv;
	struct msm_vidc_debug debug;
	struct buf_count count;
	struct clock_data clk_data;
	struct vidc_bus_vote_data bus_data;
	enum msm_vidc_modes flags;
	struct msm_vidc_capability capability;
	u32 buffer_size_limit;
	enum buffer_mode_type buffer_mode_set[MAX_PORT_NUM];
	enum multi_stream stream_output_mode;
	struct v4l2_ctrl **ctrls;
	u32 num_ctrls;
	int bit_depth;
	struct kref kref;
	bool in_flush;
	bool out_flush;
	u32 pic_struct;
	u32 colour_space;
	u32 profile;
	u32 level;
	u32 entropy_mode;
	u32 rc_type;
	u32 hybrid_hp;
	u32 layer_bitrate;
	u32 client_set_ctrls;
	bool static_rotation_flip_enabled;
	struct internal_buf *dpb_extra_binfo;
	struct msm_vidc_codec_data *codec_data;
	bool hdr10_sei_enabled;
	struct hal_hdr10_pq_sei hdr10_sei_params;
	struct batch_mode batch;
	struct delayed_work batch_work;
	struct msm_vidc_inst_smem_ops *smem_ops;
	int (*buffer_size_calculators)(struct msm_vidc_inst *inst);
	bool all_intra;
	bool is_perf_eligible_session;
	u32 max_filled_len;
	int full_range;
	u64 last_qbuf_time_ns;
	bool active;
};

extern struct msm_vidc_drv *vidc_driver;

struct msm_vidc_ctrl {
	u32 id;
	char name[MAX_NAME_LENGTH];
	enum v4l2_ctrl_type type;
	s64 minimum;
	s64 maximum;
	s64 default_value;
	u32 step;
	u32 menu_skip_mask;
	u32 flags;
	const char * const *qmenu;
};

void handle_cmd_response(enum hal_command_response cmd, void *data);
int msm_vidc_trigger_ssr(struct msm_vidc_core *core,
	enum hal_ssr_trigger_type type);
int msm_vidc_noc_error_info(struct msm_vidc_core *core);
int msm_vidc_check_session_supported(struct msm_vidc_inst *inst);
int msm_vidc_check_scaling_supported(struct msm_vidc_inst *inst);
void msm_vidc_queue_v4l2_event(struct msm_vidc_inst *inst, int event_type);

enum msm_vidc_flags {
	MSM_VIDC_FLAG_DEFERRED            = BIT(0),
	MSM_VIDC_FLAG_RBR_PENDING         = BIT(1),
	MSM_VIDC_FLAG_QUEUED              = BIT(2),
};

struct msm_vidc_buffer {
	struct list_head list;
	struct kref kref;
	struct msm_smem smem[VIDEO_MAX_PLANES];
	struct vb2_v4l2_buffer vvb;
	enum msm_vidc_flags flags;
};

struct msm_vidc_cvp_buffer {
	struct list_head list;
	struct msm_smem smem;
	struct msm_cvp_buffer buf;
};

void msm_comm_handle_thermal_event(void);
int msm_smem_alloc(size_t size, u32 align, u32 flags,
	enum hal_buffer buffer_type, int map_kernel,
	void  *res, u32 session_type, struct msm_smem *smem, u32 sid);
int msm_smem_free(struct msm_smem *smem, u32 sid);

struct context_bank_info *msm_smem_get_context_bank(u32 session_type,
	bool is_secure, struct msm_vidc_platform_resources *res,
	enum hal_buffer buffer_type, u32 sid);
int msm_smem_map_dma_buf(struct msm_vidc_inst *inst, struct msm_smem *smem);
int msm_smem_unmap_dma_buf(struct msm_vidc_inst *inst, struct msm_smem *smem);
struct dma_buf *msm_smem_get_dma_buf(int fd, u32 sid);
void msm_smem_put_dma_buf(void *dma_buf, u32 sid);
int msm_smem_cache_operations(struct dma_buf *dbuf,
	enum smem_cache_ops cache_op, unsigned long offset,
	unsigned long size, u32 sid);
void msm_vidc_fw_unload_handler(struct work_struct *work);
void msm_vidc_ssr_handler(struct work_struct *work);
/*
 * XXX: normally should be in msm_vidc.h, but that's meant for public APIs,
 * whereas this is private
 */
int msm_vidc_destroy(struct msm_vidc_inst *inst);
void *vidc_get_drv_data(struct device *dev);
#endif<|MERGE_RESOLUTION|>--- conflicted
+++ resolved
@@ -48,10 +48,7 @@
 #define MAX_NUM_OUTPUT_BUFFERS VIDEO_MAX_FRAME // same as VB2_MAX_FRAME
 
 #define MAX_SUPPORTED_INSTANCES 16
-<<<<<<< HEAD
-=======
 #define MAX_SUPPORTED_INSTANCES_24 24
->>>>>>> bfbb4c1a
 
 /* Maintains the number of FTB's between each FBD over a window */
 #define DCVS_FTB_WINDOW 16
