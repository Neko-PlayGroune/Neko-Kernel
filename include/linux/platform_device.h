--- conflicted
+++ resolved
@@ -33,11 +33,7 @@
 	 * Driver name to force a match.  Do not set directly, because core
 	 * frees it.  Use driver_set_override() to set or clear it.
 	 */
-<<<<<<< HEAD
-	const char *driver_override;
-=======
 	char *driver_override;
->>>>>>> ede19bd3
 
 	/* MFD cell pointer */
 	struct mfd_cell *mfd_cell;
