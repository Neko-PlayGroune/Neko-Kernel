--- conflicted
+++ resolved
@@ -335,16 +335,10 @@
 	struct mempolicy *vm_policy;	/* NUMA policy for the VMA */
 #endif
 	struct vm_userfaultfd_ctx vm_userfaultfd_ctx;
-<<<<<<< HEAD
 #ifdef CONFIG_SPECULATIVE_PAGE_FAULT
-	seqcount_t vm_sequence;
+	seqcount_t vm_sequence;		/* Speculative page fault field */
 	atomic_t vm_ref_count;		/* see vma_get(), vma_put() */
 #endif
-=======
-
-	seqcount_t vm_sequence;		/* Speculative page fault field */
-	atomic_t vm_ref_count;		/* Speculative page fault field */
->>>>>>> 248555d6
 } __randomize_layout;
 
 struct core_thread {
@@ -364,14 +358,9 @@
 		struct vm_area_struct *mmap;		/* list of VMAs */
 		struct rb_root mm_rb;
 		u64 vmacache_seqnum;                   /* per-thread vmacache */
-<<<<<<< HEAD
 #ifdef CONFIG_SPECULATIVE_PAGE_FAULT
-		rwlock_t mm_rb_lock;
-#endif
-=======
-
 		rwlock_t mm_rb_lock;	/* Speculative page fault field */
->>>>>>> 248555d6
+#endif
 #ifdef CONFIG_MMU
 		unsigned long (*get_unmapped_area) (struct file *filp,
 				unsigned long addr, unsigned long len,
