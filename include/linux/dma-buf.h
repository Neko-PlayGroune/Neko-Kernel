/*
 * Header file for dma buffer sharing framework.
 *
 * Copyright(C) 2011 Linaro Limited. All rights reserved.
 * Author: Sumit Semwal <sumit.semwal@ti.com>
 *
 * Many thanks to linaro-mm-sig list, and specially
 * Arnd Bergmann <arnd@arndb.de>, Rob Clark <rob@ti.com> and
 * Daniel Vetter <daniel@ffwll.ch> for their support in creation and
 * refining of this idea.
 *
 * This program is free software; you can redistribute it and/or modify it
 * under the terms of the GNU General Public License version 2 as published by
 * the Free Software Foundation.
 *
 * This program is distributed in the hope that it will be useful, but WITHOUT
 * ANY WARRANTY; without even the implied warranty of MERCHANTABILITY or
 * FITNESS FOR A PARTICULAR PURPOSE.  See the GNU General Public License for
 * more details.
 *
 * You should have received a copy of the GNU General Public License along with
 * this program.  If not, see <http://www.gnu.org/licenses/>.
 */
#ifndef __DMA_BUF_H__
#define __DMA_BUF_H__

#include <linux/file.h>
#include <linux/err.h>
#include <linux/scatterlist.h>
#include <linux/list.h>
#include <linux/dma-mapping.h>
#include <linux/fs.h>
#include <linux/dma-fence.h>
#include <linux/wait.h>

struct device;
struct dma_buf;
struct dma_buf_attachment;

/**
 * struct dma_buf_ops - operations possible on struct dma_buf
 * @map_atomic: [optional] maps a page from the buffer into kernel address
 *		space, users may not block until the subsequent unmap call.
 *		This callback must not sleep.
 * @unmap_atomic: [optional] unmaps a atomically mapped page from the buffer.
 *		  This Callback must not sleep.
 * @map: [optional] maps a page from the buffer into kernel address space.
 * @unmap: [optional] unmaps a page from the buffer.
 * @vmap: [optional] creates a virtual mapping for the buffer into kernel
 *	  address space. Same restrictions as for vmap and friends apply.
 * @vunmap: [optional] unmaps a vmap from the buffer
 */
struct dma_buf_ops {
	/**
	 * @attach:
	 *
	 * This is called from dma_buf_attach() to make sure that a given
	 * &dma_buf_attachment.dev can access the provided &dma_buf. Exporters
	 * which support buffer objects in special locations like VRAM or
	 * device-specific carveout areas should check whether the buffer could
	 * be move to system memory (or directly accessed by the provided
	 * device), and otherwise need to fail the attach operation.
	 *
	 * The exporter should also in general check whether the current
	 * allocation fullfills the DMA constraints of the new device. If this
	 * is not the case, and the allocation cannot be moved, it should also
	 * fail the attach operation.
	 *
	 * Any exporter-private housekeeping data can be stored in the
	 * &dma_buf_attachment.priv pointer.
	 *
	 * This callback is optional.
	 *
	 * Returns:
	 *
	 * 0 on success, negative error code on failure. It might return -EBUSY
	 * to signal that backing storage is already allocated and incompatible
	 * with the requirements of requesting device.
	 */
	int (*attach)(struct dma_buf *, struct dma_buf_attachment *);

	/**
	 * @detach:
	 *
	 * This is called by dma_buf_detach() to release a &dma_buf_attachment.
	 * Provided so that exporters can clean up any housekeeping for an
	 * &dma_buf_attachment.
	 *
	 * This callback is optional.
	 */
	void (*detach)(struct dma_buf *, struct dma_buf_attachment *);

	/**
	 * @map_dma_buf:
	 *
	 * This is called by dma_buf_map_attachment() and is used to map a
	 * shared &dma_buf into device address space, and it is mandatory. It
	 * can only be called if @attach has been called successfully. This
	 * essentially pins the DMA buffer into place, and it cannot be moved
	 * any more
	 *
	 * This call may sleep, e.g. when the backing storage first needs to be
	 * allocated, or moved to a location suitable for all currently attached
	 * devices.
	 *
	 * Note that any specific buffer attributes required for this function
	 * should get added to device_dma_parameters accessible via
	 * &device.dma_params from the &dma_buf_attachment. The @attach callback
	 * should also check these constraints.
	 *
	 * If this is being called for the first time, the exporter can now
	 * choose to scan through the list of attachments for this buffer,
	 * collate the requirements of the attached devices, and choose an
	 * appropriate backing storage for the buffer.
	 *
	 * Based on enum dma_data_direction, it might be possible to have
	 * multiple users accessing at the same time (for reading, maybe), or
	 * any other kind of sharing that the exporter might wish to make
	 * available to buffer-users.
	 *
	 * Returns:
	 *
	 * A &sg_table scatter list of or the backing storage of the DMA buffer,
	 * already mapped into the device address space of the &device attached
	 * with the provided &dma_buf_attachment.
	 *
	 * On failure, returns a negative error value wrapped into a pointer.
	 * May also return -EINTR when a signal was received while being
	 * blocked.
	 */
	struct sg_table * (*map_dma_buf)(struct dma_buf_attachment *,
					 enum dma_data_direction);
	/**
	 * @unmap_dma_buf:
	 *
	 * This is called by dma_buf_unmap_attachment() and should unmap and
	 * release the &sg_table allocated in @map_dma_buf, and it is mandatory.
	 * It should also unpin the backing storage if this is the last mapping
	 * of the DMA buffer, it the exporter supports backing storage
	 * migration.
	 */
	void (*unmap_dma_buf)(struct dma_buf_attachment *,
			      struct sg_table *,
			      enum dma_data_direction);

	/* TODO: Add try_map_dma_buf version, to return immed with -EBUSY
	 * if the call would block.
	 */

	/**
	 * @release:
	 *
	 * Called after the last dma_buf_put to release the &dma_buf, and
	 * mandatory.
	 */
	void (*release)(struct dma_buf *);

	/**
	 * @begin_cpu_access:
	 *
	 * This is called from dma_buf_begin_cpu_access() and allows the
	 * exporter to ensure that the memory is actually available for cpu
	 * access - the exporter might need to allocate or swap-in and pin the
	 * backing storage. The exporter also needs to ensure that cpu access is
	 * coherent for the access direction. The direction can be used by the
	 * exporter to optimize the cache flushing, i.e. access with a different
	 * direction (read instead of write) might return stale or even bogus
	 * data (e.g. when the exporter needs to copy the data to temporary
	 * storage).
	 *
	 * This callback is optional.
	 *
	 * FIXME: This is both called through the DMA_BUF_IOCTL_SYNC command
	 * from userspace (where storage shouldn't be pinned to avoid handing
	 * de-factor mlock rights to userspace) and for the kernel-internal
	 * users of the various kmap interfaces, where the backing storage must
	 * be pinned to guarantee that the atomic kmap calls can succeed. Since
	 * there's no in-kernel users of the kmap interfaces yet this isn't a
	 * real problem.
	 *
	 * Returns:
	 *
	 * 0 on success or a negative error code on failure. This can for
	 * example fail when the backing storage can't be allocated. Can also
	 * return -ERESTARTSYS or -EINTR when the call has been interrupted and
	 * needs to be restarted.
	 */
	int (*begin_cpu_access)(struct dma_buf *, enum dma_data_direction);

	/**
	 * @begin_cpu_access_umapped:
	 *
	 * This is called as a result of the DMA_BUF_IOCTL_SYNC IOCTL being
	 * called with the DMA_BUF_SYNC_START and DMA_BUF_SYNC_USER_MAPPED flags
	 * set. It allows the exporter to ensure that the mmap(ed) portions of
	 * the buffer are available for cpu access - the exporter might need to
	 * allocate or swap-in and pin the backing storage.
	 * The exporter also needs to ensure that cpu access is
	 * coherent for the access direction. The direction can be used by the
	 * exporter to optimize the cache flushing, i.e. access with a different
	 * direction (read instead of write) might return stale or even bogus
	 * data (e.g. when the exporter needs to copy the data to temporary
	 * storage).
	 *
	 * This callback is optional.
	 *
	 * Returns:
	 *
	 * 0 on success or a negative error code on failure. This can for
	 * example fail when the backing storage can't be allocated. Can also
	 * return -ERESTARTSYS or -EINTR when the call has been interrupted and
	 * needs to be restarted.
	 */
	int (*begin_cpu_access_umapped)(struct dma_buf *dmabuf,
					enum dma_data_direction);

	/**
	 * @begin_cpu_access_partial:
	 *
	 * This is called from dma_buf_begin_cpu_access_partial() and allows the
	 * exporter to ensure that the memory specified in the range is
	 * available for cpu access - the exporter might need to allocate or
	 * swap-in and pin the backing storage.
	 * The exporter also needs to ensure that cpu access is
	 * coherent for the access direction. The direction can be used by the
	 * exporter to optimize the cache flushing, i.e. access with a different
	 * direction (read instead of write) might return stale or even bogus
	 * data (e.g. when the exporter needs to copy the data to temporary
	 * storage).
	 *
	 * This callback is optional.
	 *
	 * FIXME: This is both called through the DMA_BUF_IOCTL_SYNC command
	 * from userspace (where storage shouldn't be pinned to avoid handing
	 * de-factor mlock rights to userspace) and for the kernel-internal
	 * users of the various kmap interfaces, where the backing storage must
	 * be pinned to guarantee that the atomic kmap calls can succeed. Since
	 * there's no in-kernel users of the kmap interfaces yet this isn't a
	 * real problem.
	 *
	 * Returns:
	 *
	 * 0 on success or a negative error code on failure. This can for
	 * example fail when the backing storage can't be allocated. Can also
	 * return -ERESTARTSYS or -EINTR when the call has been interrupted and
	 * needs to be restarted.
	 */
	int (*begin_cpu_access_partial)(struct dma_buf *dmabuf,
					enum dma_data_direction,
					unsigned int offset, unsigned int len);

	/**
	 * @end_cpu_access:
	 *
	 * This is called from dma_buf_end_cpu_access() when the importer is
	 * done accessing the CPU. The exporter can use this to flush caches and
	 * unpin any resources pinned in @begin_cpu_access.
	 * The result of any dma_buf kmap calls after end_cpu_access is
	 * undefined.
	 *
	 * This callback is optional.
	 *
	 * Returns:
	 *
	 * 0 on success or a negative error code on failure. Can return
	 * -ERESTARTSYS or -EINTR when the call has been interrupted and needs
	 * to be restarted.
	 */
	int (*end_cpu_access)(struct dma_buf *, enum dma_data_direction);
<<<<<<< HEAD

	/**
	 * @end_cpu_access_umapped:
	 *
	 * This is called as result a of the DMA_BUF_IOCTL_SYNC IOCTL being
	 * called with the DMA_BUF_SYNC_END and DMA_BUF_SYNC_USER_MAPPED flags
	 * set. The exporter can use to limit cache flushing to only those parts
	 * of the buffer which are mmap(ed) and to unpin any resources pinned in
	 * @begin_cpu_access_umapped.
	 * The result of any dma_buf kmap calls after end_cpu_access_umapped is
	 * undefined.
	 *
	 * This callback is optional.
	 *
	 * Returns:
	 *
	 * 0 on success or a negative error code on failure. Can return
	 * -ERESTARTSYS or -EINTR when the call has been interrupted and needs
	 * to be restarted.
	 */
	int (*end_cpu_access_umapped)(struct dma_buf *dmabuf,
				      enum dma_data_direction);

	/**
	 * @end_cpu_access_partial:
	 *
	 * This is called from dma_buf_end_cpu_access_partial() when the
	 * importer is done accessing the CPU. The exporter can use to limit
	 * cache flushing to only the range specefied and to unpin any
	 * resources pinned in @begin_cpu_access_umapped.
	 * The result of any dma_buf kmap calls after end_cpu_access_partial is
	 * undefined.
	 *
	 * This callback is optional.
	 *
	 * Returns:
	 *
	 * 0 on success or a negative error code on failure. Can return
	 * -ERESTARTSYS or -EINTR when the call has been interrupted and needs
	 * to be restarted.
	 */
	int (*end_cpu_access_partial)(struct dma_buf *dmabuf,
				      enum dma_data_direction,
				      unsigned int offset, unsigned int len);

	void *(*map_atomic)(struct dma_buf *, unsigned long);
	void (*unmap_atomic)(struct dma_buf *, unsigned long, void *);
=======
>>>>>>> 5b394b2d
	void *(*map)(struct dma_buf *, unsigned long);
	void (*unmap)(struct dma_buf *, unsigned long, void *);

	/**
	 * @mmap:
	 *
	 * This callback is used by the dma_buf_mmap() function
	 *
	 * Note that the mapping needs to be incoherent, userspace is expected
	 * to braket CPU access using the DMA_BUF_IOCTL_SYNC interface.
	 *
	 * Because dma-buf buffers have invariant size over their lifetime, the
	 * dma-buf core checks whether a vma is too large and rejects such
	 * mappings. The exporter hence does not need to duplicate this check.
	 * Drivers do not need to check this themselves.
	 *
	 * If an exporter needs to manually flush caches and hence needs to fake
	 * coherency for mmap support, it needs to be able to zap all the ptes
	 * pointing at the backing storage. Now linux mm needs a struct
	 * address_space associated with the struct file stored in vma->vm_file
	 * to do that with the function unmap_mapping_range. But the dma_buf
	 * framework only backs every dma_buf fd with the anon_file struct file,
	 * i.e. all dma_bufs share the same file.
	 *
	 * Hence exporters need to setup their own file (and address_space)
	 * association by setting vma->vm_file and adjusting vma->vm_pgoff in
	 * the dma_buf mmap callback. In the specific case of a gem driver the
	 * exporter could use the shmem file already provided by gem (and set
	 * vm_pgoff = 0). Exporters can then zap ptes by unmapping the
	 * corresponding range of the struct address_space associated with their
	 * own file.
	 *
	 * This callback is optional.
	 *
	 * Returns:
	 *
	 * 0 on success or a negative error code on failure.
	 */
	int (*mmap)(struct dma_buf *, struct vm_area_struct *vma);

	void *(*vmap)(struct dma_buf *);
	void (*vunmap)(struct dma_buf *, void *vaddr);

	/**
	 * @get_flags:
	 *
	 * This is called by dma_buf_get_flags and is used to get the buffer's
	 * flags.
	 * This callback is optional.
	 *
	 * Returns:
	 *
	 * 0 on success or a negative error code on failure. On success flags
	 * will be populated with the buffer's flags.
	 */
	int (*get_flags)(struct dma_buf *dmabuf, unsigned long *flags);
};

/**
 * struct dma_buf - shared buffer object
 * @size: size of the buffer
 * @file: file pointer used for sharing buffers across, and for refcounting.
 * @attachments: list of dma_buf_attachment that denotes all devices attached.
 * @ops: dma_buf_ops associated with this buffer object.
 * @lock: used internally to serialize list manipulation, attach/detach and vmap/unmap
 * @vmapping_counter: used internally to refcnt the vmaps
 * @vmap_ptr: the current vmap ptr if vmapping_counter > 0
 * @exp_name: name of the exporter; useful for debugging.
 * @name: unique name for the buffer
 * @owner: pointer to exporter module; used for refcounting when exporter is a
 *         kernel module.
 * @list_node: node for dma_buf accounting and debugging.
 * @priv: exporter specific private data for this buffer object.
 * @resv: reservation object linked to this dma-buf
 * @poll: for userspace poll support
 * @cb_excl: for userspace poll support
 * @cb_shared: for userspace poll support
 *
 * This represents a shared buffer, created by calling dma_buf_export(). The
 * userspace representation is a normal file descriptor, which can be created by
 * calling dma_buf_fd().
 *
 * Shared dma buffers are reference counted using dma_buf_put() and
 * get_dma_buf().
 *
 * Device DMA access is handled by the separate &struct dma_buf_attachment.
 */
struct dma_buf {
	size_t size;
	struct file *file;
	struct list_head attachments;
	const struct dma_buf_ops *ops;
	struct mutex lock;
	unsigned vmapping_counter;
	void *vmap_ptr;
	const char *exp_name;
	char *name;
	struct module *owner;
	struct list_head list_node;
	void *priv;
	struct reservation_object *resv;

	/* poll support */
	wait_queue_head_t poll;

	struct dma_buf_poll_cb_t {
		struct dma_fence_cb cb;
		wait_queue_head_t *poll;

		__poll_t active;
	} cb_excl, cb_shared;
};

/**
 * struct dma_buf_attachment - holds device-buffer attachment data
 * @dmabuf: buffer for this attachment.
 * @dev: device attached to the buffer.
 * @node: list of dma_buf_attachment.
 * @priv: exporter specific attachment data.
 *
 * This structure holds the attachment information between the dma_buf buffer
 * and its user device(s). The list contains one attachment struct per device
 * attached to the buffer.
 *
 * An attachment is created by calling dma_buf_attach(), and released again by
 * calling dma_buf_detach(). The DMA mapping itself needed to initiate a
 * transfer is created by dma_buf_map_attachment() and freed again by calling
 * dma_buf_unmap_attachment().
 */
struct dma_buf_attachment {
	struct dma_buf *dmabuf;
	struct device *dev;
	struct list_head node;
	void *priv;
	unsigned long dma_map_attrs;
};

/**
 * struct dma_buf_export_info - holds information needed to export a dma_buf
 * @exp_name:	name of the exporter - useful for debugging.
 * @owner:	pointer to exporter module - used for refcounting kernel module
 * @ops:	Attach allocator-defined dma buf ops to the new buffer
 * @size:	Size of the buffer
 * @flags:	mode flags for the file
 * @resv:	reservation-object, NULL to allocate default one
 * @priv:	Attach private data of allocator to this buffer
 *
 * This structure holds the information required to export the buffer. Used
 * with dma_buf_export() only.
 */
struct dma_buf_export_info {
	const char *exp_name;
	struct module *owner;
	const struct dma_buf_ops *ops;
	size_t size;
	int flags;
	struct reservation_object *resv;
	void *priv;
};

/**
 * DEFINE_DMA_BUF_EXPORT_INFO - helper macro for exporters
 * @name: export-info name
 *
 * DEFINE_DMA_BUF_EXPORT_INFO macro defines the &struct dma_buf_export_info,
 * zeroes it out and pre-populates exp_name in it.
 */
#define DEFINE_DMA_BUF_EXPORT_INFO(name)	\
	struct dma_buf_export_info name = { .exp_name = KBUILD_MODNAME, \
					 .owner = THIS_MODULE }

/**
 * get_dma_buf - convenience wrapper for get_file.
 * @dmabuf:	[in]	pointer to dma_buf
 *
 * Increments the reference count on the dma-buf, needed in case of drivers
 * that either need to create additional references to the dmabuf on the
 * kernel side.  For example, an exporter that needs to keep a dmabuf ptr
 * so that subsequent exports don't create a new dmabuf.
 */
static inline void get_dma_buf(struct dma_buf *dmabuf)
{
	get_file(dmabuf->file);
}

struct dma_buf_attachment *dma_buf_attach(struct dma_buf *dmabuf,
							struct device *dev);
void dma_buf_detach(struct dma_buf *dmabuf,
				struct dma_buf_attachment *dmabuf_attach);

struct dma_buf *dma_buf_export(const struct dma_buf_export_info *exp_info);

int dma_buf_fd(struct dma_buf *dmabuf, int flags);
struct dma_buf *dma_buf_get(int fd);
void dma_buf_put(struct dma_buf *dmabuf);

struct sg_table *dma_buf_map_attachment(struct dma_buf_attachment *,
					enum dma_data_direction);
void dma_buf_unmap_attachment(struct dma_buf_attachment *, struct sg_table *,
				enum dma_data_direction);
int dma_buf_begin_cpu_access(struct dma_buf *dma_buf,
			     enum dma_data_direction dir);
int dma_buf_begin_cpu_access_partial(struct dma_buf *dma_buf,
				     enum dma_data_direction dir,
				     unsigned int offset,
				     unsigned int len);
int dma_buf_end_cpu_access(struct dma_buf *dma_buf,
			   enum dma_data_direction dir);
<<<<<<< HEAD
int dma_buf_end_cpu_access_partial(struct dma_buf *dma_buf,
				   enum dma_data_direction dir,
				   unsigned int offset, unsigned int len);
void *dma_buf_kmap_atomic(struct dma_buf *, unsigned long);
void dma_buf_kunmap_atomic(struct dma_buf *, unsigned long, void *);
=======
>>>>>>> 5b394b2d
void *dma_buf_kmap(struct dma_buf *, unsigned long);
void dma_buf_kunmap(struct dma_buf *, unsigned long, void *);

int dma_buf_mmap(struct dma_buf *, struct vm_area_struct *,
		 unsigned long);
void *dma_buf_vmap(struct dma_buf *);
void dma_buf_vunmap(struct dma_buf *, void *vaddr);
int dma_buf_get_flags(struct dma_buf *dma_buf, unsigned long *flags);
#endif /* __DMA_BUF_H__ */<|MERGE_RESOLUTION|>--- conflicted
+++ resolved
@@ -267,7 +267,6 @@
 	 * to be restarted.
 	 */
 	int (*end_cpu_access)(struct dma_buf *, enum dma_data_direction);
-<<<<<<< HEAD
 
 	/**
 	 * @end_cpu_access_umapped:
@@ -313,10 +312,6 @@
 				      enum dma_data_direction,
 				      unsigned int offset, unsigned int len);
 
-	void *(*map_atomic)(struct dma_buf *, unsigned long);
-	void (*unmap_atomic)(struct dma_buf *, unsigned long, void *);
-=======
->>>>>>> 5b394b2d
 	void *(*map)(struct dma_buf *, unsigned long);
 	void (*unmap)(struct dma_buf *, unsigned long, void *);
 
@@ -525,14 +520,9 @@
 				     unsigned int len);
 int dma_buf_end_cpu_access(struct dma_buf *dma_buf,
 			   enum dma_data_direction dir);
-<<<<<<< HEAD
 int dma_buf_end_cpu_access_partial(struct dma_buf *dma_buf,
 				   enum dma_data_direction dir,
 				   unsigned int offset, unsigned int len);
-void *dma_buf_kmap_atomic(struct dma_buf *, unsigned long);
-void dma_buf_kunmap_atomic(struct dma_buf *, unsigned long, void *);
-=======
->>>>>>> 5b394b2d
 void *dma_buf_kmap(struct dma_buf *, unsigned long);
 void dma_buf_kunmap(struct dma_buf *, unsigned long, void *);
 
