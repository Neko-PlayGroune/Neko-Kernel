--- conflicted
+++ resolved
@@ -123,18 +123,10 @@
 				 void __user *buffer, size_t *lenp,
 				 loff_t *ppos);
 
-<<<<<<< HEAD
 #ifdef CONFIG_SCHED_WALT
 extern int sched_little_cluster_coloc_fmin_khz_handler(struct ctl_table *table,
 					int write, void __user *buffer,
 					size_t *lenp, loff_t *ppos);
-#endif
-
-#if defined(CONFIG_ENERGY_MODEL) && defined(CONFIG_CPU_FREQ_GOV_SCHEDUTIL)
-extern unsigned int sysctl_sched_energy_aware;
-extern int sched_energy_aware_handler(struct ctl_table *table, int write,
-				 void __user *buffer, size_t *lenp,
-				 loff_t *ppos);
 #endif
 
 #define LIB_PATH_LENGTH 512
@@ -143,6 +135,4 @@
 extern unsigned int sched_lib_mask_force;
 extern unsigned long *sched_busy_hysteresis_cpubits;
 
-=======
->>>>>>> 8735c217
 #endif /* _LINUX_SCHED_SYSCTL_H */