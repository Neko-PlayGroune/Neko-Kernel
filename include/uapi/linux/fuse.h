--- conflicted
+++ resolved
@@ -274,11 +274,7 @@
 #define FUSE_HANDLE_KILLPRIV	(1 << 19)
 #define FUSE_POSIX_ACL		(1 << 20)
 #define FUSE_ABORT_ERROR	(1 << 21)
-<<<<<<< HEAD
-#define FUSE_PASSTHROUGH        (1 << 31)
-=======
 #define FUSE_PASSTHROUGH	(1 << 31)
->>>>>>> 5ef7ecbc
 
 /**
  * CUSE INIT request/reply flags
@@ -794,16 +790,11 @@
 };
 
 /* Device ioctls: */
-<<<<<<< HEAD
-#define FUSE_DEV_IOC_CLONE		_IOR(229, 0, uint32_t)
-#define FUSE_DEV_IOC_PASSTHROUGH_OPEN	_IOW(229, 1, struct fuse_passthrough_out)
-=======
 #define FUSE_DEV_IOC_MAGIC		229
 #define FUSE_DEV_IOC_CLONE		_IOR(FUSE_DEV_IOC_MAGIC, 0, uint32_t)
 /* 127 is reserved for the V1 interface implementation in Android (deprecated) */
 /* 126 is reserved for the V2 interface implementation in Android */
 #define FUSE_DEV_IOC_PASSTHROUGH_OPEN	_IOW(FUSE_DEV_IOC_MAGIC, 126, __u32)
->>>>>>> 5ef7ecbc
 
 struct fuse_lseek_in {
 	uint64_t	fh;
