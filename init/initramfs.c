// SPDX-License-Identifier: GPL-2.0
#include <linux/init.h>
#include <linux/fs.h>
#include <linux/slab.h>
#include <linux/types.h>
#include <linux/fcntl.h>
#include <linux/delay.h>
#include <linux/string.h>
#include <linux/dirent.h>
#include <linux/syscalls.h>
#include <linux/utime.h>
#include <linux/file.h>
#include <linux/initramfs.h>

static ssize_t __init xwrite(struct file *file, const char *p, size_t count,
		loff_t *pos)
{
	ssize_t out = 0;

	/* sys_write only can write MAX_RW_COUNT aka 2G-4K bytes at most */
	while (count) {
		ssize_t rv = kernel_write(file, p, count, pos);

		if (rv < 0) {
			if (rv == -EINTR || rv == -EAGAIN)
				continue;
			return out ? out : rv;
		} else if (rv == 0)
			break;

		p += rv;
		out += rv;
		count -= rv;
	}

	return out;
}

static __initdata char *message;
static void __init error(char *x)
{
	if (!message)
		message = x;
}

/* link hash */

#define N_ALIGN(len) ((((len) + 1) & ~3) + 2)

static __initdata struct hash {
	int ino, minor, major;
	umode_t mode;
	struct hash *next;
	char name[N_ALIGN(PATH_MAX)];
} *head[32];

static inline int hash(int major, int minor, int ino)
{
	unsigned long tmp = ino + minor + (major << 3);
	tmp += tmp >> 5;
	return tmp & 31;
}

static char __init *find_link(int major, int minor, int ino,
			      umode_t mode, char *name)
{
	struct hash **p, *q;
	for (p = head + hash(major, minor, ino); *p; p = &(*p)->next) {
		if ((*p)->ino != ino)
			continue;
		if ((*p)->minor != minor)
			continue;
		if ((*p)->major != major)
			continue;
		if (((*p)->mode ^ mode) & S_IFMT)
			continue;
		return (*p)->name;
	}
	q = kmalloc(sizeof(struct hash), GFP_KERNEL);
	if (!q)
		panic("can't allocate link hash entry");
	q->major = major;
	q->minor = minor;
	q->ino = ino;
	q->mode = mode;
	strcpy(q->name, name);
	q->next = NULL;
	*p = q;
	return NULL;
}

static void __init free_hash(void)
{
	struct hash **p, *q;
	for (p = head; p < head + 32; p++) {
		while (*p) {
			q = *p;
			*p = q->next;
			kfree(q);
		}
	}
}

static long __init do_utime(char *filename, time64_t mtime)
{
	struct timespec64 t[2];

	t[0].tv_sec = mtime;
	t[0].tv_nsec = 0;
	t[1].tv_sec = mtime;
	t[1].tv_nsec = 0;

	return do_utimes(AT_FDCWD, filename, t, AT_SYMLINK_NOFOLLOW);
}

static __initdata LIST_HEAD(dir_list);
struct dir_entry {
	struct list_head list;
	char *name;
	time64_t mtime;
};

static void __init dir_add(const char *name, time64_t mtime)
{
	struct dir_entry *de = kmalloc(sizeof(struct dir_entry), GFP_KERNEL);
	if (!de)
		panic("can't allocate dir_entry buffer");
	INIT_LIST_HEAD(&de->list);
	de->name = kstrdup(name, GFP_KERNEL);
	de->mtime = mtime;
	list_add(&de->list, &dir_list);
}

static void __init dir_utime(void)
{
	struct dir_entry *de, *tmp;
	list_for_each_entry_safe(de, tmp, &dir_list, list) {
		list_del(&de->list);
		do_utime(de->name, de->mtime);
		kfree(de->name);
		kfree(de);
	}
}

static __initdata time64_t mtime;

/* cpio header parsing */

static __initdata unsigned long ino, major, minor, nlink;
static __initdata umode_t mode;
static __initdata unsigned long body_len, name_len;
static __initdata uid_t uid;
static __initdata gid_t gid;
static __initdata unsigned rdev;

static void __init parse_header(char *s)
{
	unsigned long parsed[12];
	char buf[9];
	int i;

	buf[8] = '\0';
	for (i = 0, s += 6; i < 12; i++, s += 8) {
		memcpy(buf, s, 8);
		parsed[i] = simple_strtoul(buf, NULL, 16);
	}
	ino = parsed[0];
	mode = parsed[1];
	uid = parsed[2];
	gid = parsed[3];
	nlink = parsed[4];
	mtime = parsed[5]; /* breaks in y2106 */
	body_len = parsed[6];
	major = parsed[7];
	minor = parsed[8];
	rdev = new_encode_dev(MKDEV(parsed[9], parsed[10]));
	name_len = parsed[11];
}

/* FSM */

static __initdata enum state {
	Start,
	Collect,
	GotHeader,
	SkipIt,
	GotName,
	CopyFile,
	GotSymlink,
	Reset
} state, next_state;

static __initdata char *victim;
static unsigned long byte_count __initdata;
static __initdata loff_t this_header, next_header;

static inline void __init eat(unsigned n)
{
	victim += n;
	this_header += n;
	byte_count -= n;
}

static __initdata char *vcollected;
static __initdata char *collected;
static long remains __initdata;
static __initdata char *collect;

static void __init read_into(char *buf, unsigned size, enum state next)
{
	if (byte_count >= size) {
		collected = victim;
		eat(size);
		state = next;
	} else {
		collect = collected = buf;
		remains = size;
		next_state = next;
		state = Collect;
	}
}

static __initdata char *header_buf, *symlink_buf, *name_buf;

static int __init do_start(void)
{
	read_into(header_buf, 110, GotHeader);
	return 0;
}

static int __init do_collect(void)
{
	unsigned long n = remains;
	if (byte_count < n)
		n = byte_count;
	memcpy(collect, victim, n);
	eat(n);
	collect += n;
	if ((remains -= n) != 0)
		return 1;
	state = next_state;
	return 0;
}

static int __init do_header(void)
{
	if (memcmp(collected, "070707", 6)==0) {
		error("incorrect cpio method used: use -H newc option");
		return 1;
	}
	if (memcmp(collected, "070701", 6)) {
		error("no cpio magic");
		return 1;
	}
	parse_header(collected);
	next_header = this_header + N_ALIGN(name_len) + body_len;
	next_header = (next_header + 3) & ~3;
	state = SkipIt;
	if (name_len <= 0 || name_len > PATH_MAX)
		return 0;
	if (S_ISLNK(mode)) {
		if (body_len > PATH_MAX)
			return 0;
		collect = collected = symlink_buf;
		remains = N_ALIGN(name_len) + body_len;
		next_state = GotSymlink;
		state = Collect;
		return 0;
	}
	if (S_ISREG(mode) || !body_len)
		read_into(name_buf, N_ALIGN(name_len), GotName);
	return 0;
}

static int __init do_skip(void)
{
	if (this_header + byte_count < next_header) {
		eat(byte_count);
		return 1;
	} else {
		eat(next_header - this_header);
		state = next_state;
		return 0;
	}
}

static int __init do_reset(void)
{
	while (byte_count && *victim == '\0')
		eat(1);
	if (byte_count && (this_header & 3))
		error("broken padding");
	return 1;
}

static void __init clean_path(char *path, umode_t fmode)
{
	struct kstat st;

	if (!vfs_lstat(path, &st) && (st.mode ^ fmode) & S_IFMT) {
		if (S_ISDIR(st.mode))
			ksys_rmdir(path);
		else
			ksys_unlink(path);
	}
}

static int __init maybe_link(void)
{
	if (nlink >= 2) {
		char *old = find_link(major, minor, ino, mode, collected);
		if (old) {
			clean_path(collected, 0);
			return (ksys_link(old, collected) < 0) ? -1 : 1;
		}
	}
	return 0;
}

static __initdata struct file *wfile;
static __initdata loff_t wfile_pos;

static int __init do_name(void)
{
	state = SkipIt;
	next_state = Reset;
	if (strcmp(collected, "TRAILER!!!") == 0) {
		free_hash();
		return 0;
	}
	clean_path(collected, mode);
	if (S_ISREG(mode)) {
		int ml = maybe_link();
		if (ml >= 0) {
			int openflags = O_WRONLY|O_CREAT;
			if (ml != 1)
				openflags |= O_TRUNC;
			wfile = filp_open(collected, openflags, mode);
			if (IS_ERR(wfile))
				return 0;
			wfile_pos = 0;

			vfs_fchown(wfile, uid, gid);
			vfs_fchmod(wfile, mode);
			if (body_len)
				vfs_truncate(&wfile->f_path, body_len);
			vcollected = kstrdup(collected, GFP_KERNEL);
			state = CopyFile;
		}
	} else if (S_ISDIR(mode)) {
		ksys_mkdir(collected, mode);
		ksys_chown(collected, uid, gid);
		ksys_chmod(collected, mode);
		dir_add(collected, mtime);
	} else if (S_ISBLK(mode) || S_ISCHR(mode) ||
		   S_ISFIFO(mode) || S_ISSOCK(mode)) {
		if (maybe_link() == 0) {
			ksys_mknod(collected, mode, rdev);
			ksys_chown(collected, uid, gid);
			ksys_chmod(collected, mode);
			do_utime(collected, mtime);
		}
	}
	return 0;
}

static int __init do_copy(void)
{
	if (byte_count >= body_len) {
		if (xwrite(wfile, victim, body_len, &wfile_pos) != body_len)
			error("write error");
		fput(wfile);
		do_utime(vcollected, mtime);
		kfree(vcollected);
		eat(body_len);
		state = SkipIt;
		return 0;
	} else {
		if (xwrite(wfile, victim, byte_count, &wfile_pos) != byte_count)
			error("write error");
		body_len -= byte_count;
		eat(byte_count);
		return 1;
	}
}

static int __init do_symlink(void)
{
	collected[N_ALIGN(name_len) + body_len] = '\0';
	clean_path(collected, 0);
	ksys_symlink(collected + N_ALIGN(name_len), collected);
	ksys_lchown(collected, uid, gid);
	do_utime(collected, mtime);
	state = SkipIt;
	next_state = Reset;
	return 0;
}

static __initdata int (*actions[])(void) = {
	[Start]		= do_start,
	[Collect]	= do_collect,
	[GotHeader]	= do_header,
	[SkipIt]	= do_skip,
	[GotName]	= do_name,
	[CopyFile]	= do_copy,
	[GotSymlink]	= do_symlink,
	[Reset]		= do_reset,
};

static long __init write_buffer(char *buf, unsigned long len)
{
	byte_count = len;
	victim = buf;

	while (!actions[state]())
		;
	return len - byte_count;
}

static long __init flush_buffer(void *bufv, unsigned long len)
{
	char *buf = (char *) bufv;
	long written;
	long origLen = len;
	if (message)
		return -1;
	while ((written = write_buffer(buf, len)) < len && !message) {
		char c = buf[written];
		if (c == '0') {
			buf += written;
			len -= written;
			state = Start;
		} else if (c == 0) {
			buf += written;
			len -= written;
			state = Reset;
		} else
			error("junk in compressed archive");
	}
	return origLen;
}

static unsigned long my_inptr; /* index of next byte to be processed in inbuf */

#include <linux/decompress/generic.h>

static char * __init unpack_to_rootfs(char *buf, unsigned long len)
{
	long written;
	decompress_fn decompress;
	const char *compress_name;
	static __initdata char msg_buf[64];

	header_buf = kmalloc(110, GFP_KERNEL);
	symlink_buf = kmalloc(PATH_MAX + N_ALIGN(PATH_MAX) + 1, GFP_KERNEL);
	name_buf = kmalloc(N_ALIGN(PATH_MAX), GFP_KERNEL);

	if (!header_buf || !symlink_buf || !name_buf)
		panic("can't allocate buffers");

	state = Start;
	this_header = 0;
	message = NULL;
	while (!message && len) {
		loff_t saved_offset = this_header;
		if (*buf == '0' && !(this_header & 3)) {
			state = Start;
			written = write_buffer(buf, len);
			buf += written;
			len -= written;
			continue;
		}
		if (!*buf) {
			buf++;
			len--;
			this_header++;
			continue;
		}
		this_header = 0;
		decompress = decompress_method(buf, len, &compress_name);
		pr_debug("Detected %s compressed data\n", compress_name);
		if (decompress) {
			int res = decompress(buf, len, NULL, flush_buffer, NULL,
				   &my_inptr, error);
			if (res)
				error("decompressor failed");
		} else if (compress_name) {
			if (!message) {
				snprintf(msg_buf, sizeof msg_buf,
					 "compression method %s not configured",
					 compress_name);
				message = msg_buf;
			}
		} else
			error("junk in compressed archive");
		if (state != Reset)
			error("junk in compressed archive");
		this_header = saved_offset + my_inptr;
		buf += my_inptr;
		len -= my_inptr;
	}
	dir_utime();
	kfree(name_buf);
	kfree(symlink_buf);
	kfree(header_buf);
	return message;
}

static int __initdata do_retain_initrd;

static int __init retain_initrd_param(char *str)
{
	if (*str)
		return 0;
	do_retain_initrd = 1;
	return 1;
}
__setup("retain_initrd", retain_initrd_param);

extern char __initramfs_start[];
extern unsigned long __initramfs_size;
#include <linux/initrd.h>
#include <linux/kexec.h>

static void __init free_initrd(void)
{
#ifdef CONFIG_KEXEC_CORE
	unsigned long crashk_start = (unsigned long)__va(crashk_res.start);
	unsigned long crashk_end   = (unsigned long)__va(crashk_res.end);
#endif
	if (do_retain_initrd || !initrd_start)
		goto skip;

#ifdef CONFIG_KEXEC_CORE
	/*
	 * If the initrd region is overlapped with crashkernel reserved region,
	 * free only memory that is not part of crashkernel region.
	 */
	if (initrd_start < crashk_end && initrd_end > crashk_start) {
		/*
		 * Initialize initrd memory region since the kexec boot does
		 * not do.
		 */
		memset((void *)initrd_start, 0, initrd_end - initrd_start);
		if (initrd_start < crashk_start)
			free_initrd_mem(initrd_start, crashk_start);
		if (initrd_end > crashk_end)
			free_initrd_mem(crashk_end, initrd_end);
	} else
#endif
		free_initrd_mem(initrd_start, initrd_end);
skip:
	initrd_start = 0;
	initrd_end = 0;
}

#ifdef CONFIG_BLK_DEV_RAM
#define BUF_SIZE 1024
static void __init clean_rootfs(void)
{
	int fd;
	void *buf;
	struct linux_dirent64 *dirp;
	int num;

	fd = ksys_open("/", O_RDONLY, 0);
	WARN_ON(fd < 0);
	if (fd < 0)
		return;
	buf = kzalloc(BUF_SIZE, GFP_KERNEL);
	WARN_ON(!buf);
	if (!buf) {
		ksys_close(fd);
		return;
	}

	dirp = buf;
	num = ksys_getdents64(fd, dirp, BUF_SIZE);
	while (num > 0) {
		while (num > 0) {
			struct kstat st;
			int ret;

			ret = vfs_lstat(dirp->d_name, &st);
			WARN_ON_ONCE(ret);
			if (!ret) {
				if (S_ISDIR(st.mode))
					ksys_rmdir(dirp->d_name);
				else
					ksys_unlink(dirp->d_name);
			}

			num -= dirp->d_reclen;
			dirp = (void *)dirp + dirp->d_reclen;
		}
		dirp = buf;
		memset(buf, 0, BUF_SIZE);
		num = ksys_getdents64(fd, dirp, BUF_SIZE);
	}

	ksys_close(fd);
	kfree(buf);
}
#endif

<<<<<<< HEAD
static int __initdata do_skip_initramfs;

static int __init skip_initramfs_param(char *str)
{
	if (*str)
		return 0;
	do_skip_initramfs = 1;
	return 1;
}
__setup("skip_initramfs", skip_initramfs_param);
=======
#ifdef CONFIG_BLK_DEV_RAM
static void __init populate_initrd_image(char *err)
{
	ssize_t written;
	struct file *file;
	loff_t pos = 0;

	unpack_to_rootfs(__initramfs_start, __initramfs_size);

	printk(KERN_INFO "rootfs image is not initramfs (%s); looks like an initrd\n",
			err);
	file = filp_open("/initrd.image", O_WRONLY|O_CREAT|O_LARGEFILE, 0700);
	if (IS_ERR(file))
		return;

	written = xwrite(file, (char *)initrd_start, initrd_end - initrd_start,
			&pos);
	if (written != initrd_end - initrd_start)
		pr_err("/initrd.image: incomplete write (%zd != %ld)\n",
		       written, initrd_end - initrd_start);
	fput(file);
}
#endif /* CONFIG_BLK_DEV_RAM */
>>>>>>> 115c8415

static int __init populate_rootfs(void)
{
	char *err;

	if (do_skip_initramfs) {
		if (initrd_start)
			free_initrd();
		return default_rootfs();
	}

	/* Load the built in initramfs */
	err = unpack_to_rootfs(__initramfs_start, __initramfs_size);
	if (err)
		panic("%s", err); /* Failed to decompress INTERNAL initramfs */
	/* If available load the bootloader supplied initrd */
	if (initrd_start && !IS_ENABLED(CONFIG_INITRAMFS_FORCE)) {
#ifdef CONFIG_BLK_DEV_RAM
		printk(KERN_INFO "Trying to unpack rootfs image as initramfs...\n");
		err = unpack_to_rootfs((char *)initrd_start,
			initrd_end - initrd_start);
		if (!err)
			goto done;

		clean_rootfs();
		populate_initrd_image(err);
	done:
		/* empty statement */;
#else
		printk(KERN_INFO "Unpacking initramfs...\n");
		err = unpack_to_rootfs((char *)initrd_start,
			initrd_end - initrd_start);
		if (err)
			printk(KERN_EMERG "Initramfs unpacking failed: %s\n", err);
#endif
	}
	free_initrd();
	flush_delayed_fput();
	/*
	 * Try loading default modules from initramfs.  This gives
	 * us a chance to load before device_initcalls.
	 */
	load_default_modules();

	return 0;
}
rootfs_initcall(populate_rootfs);<|MERGE_RESOLUTION|>--- conflicted
+++ resolved
@@ -603,7 +603,6 @@
 }
 #endif
 
-<<<<<<< HEAD
 static int __initdata do_skip_initramfs;
 
 static int __init skip_initramfs_param(char *str)
@@ -614,7 +613,7 @@
 	return 1;
 }
 __setup("skip_initramfs", skip_initramfs_param);
-=======
+
 #ifdef CONFIG_BLK_DEV_RAM
 static void __init populate_initrd_image(char *err)
 {
@@ -638,7 +637,6 @@
 	fput(file);
 }
 #endif /* CONFIG_BLK_DEV_RAM */
->>>>>>> 115c8415
 
 static int __init populate_rootfs(void)
 {
