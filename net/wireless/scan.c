// SPDX-License-Identifier: GPL-2.0
/*
 * cfg80211 scan result handling
 *
 * Copyright 2008 Johannes Berg <johannes@sipsolutions.net>
 * Copyright 2013-2014  Intel Mobile Communications GmbH
 * Copyright 2016	Intel Deutschland GmbH
 * Copyright (C) 2018-2019 Intel Corporation
 */
#include <linux/kernel.h>
#include <linux/slab.h>
#include <linux/module.h>
#include <linux/netdevice.h>
#include <linux/wireless.h>
#include <linux/nl80211.h>
#include <linux/etherdevice.h>
#include <net/arp.h>
#include <net/cfg80211.h>
#include <net/cfg80211-wext.h>
#include <net/iw_handler.h>
#include "core.h"
#include "nl80211.h"
#include "wext-compat.h"
#include "rdev-ops.h"

/**
 * DOC: BSS tree/list structure
 *
 * At the top level, the BSS list is kept in both a list in each
 * registered device (@bss_list) as well as an RB-tree for faster
 * lookup. In the RB-tree, entries can be looked up using their
 * channel, MESHID, MESHCONF (for MBSSes) or channel, BSSID, SSID
 * for other BSSes.
 *
 * Due to the possibility of hidden SSIDs, there's a second level
 * structure, the "hidden_list" and "hidden_beacon_bss" pointer.
 * The hidden_list connects all BSSes belonging to a single AP
 * that has a hidden SSID, and connects beacon and probe response
 * entries. For a probe response entry for a hidden SSID, the
 * hidden_beacon_bss pointer points to the BSS struct holding the
 * beacon's information.
 *
 * Reference counting is done for all these references except for
 * the hidden_list, so that a beacon BSS struct that is otherwise
 * not referenced has one reference for being on the bss_list and
 * one for each probe response entry that points to it using the
 * hidden_beacon_bss pointer. When a BSS struct that has such a
 * pointer is get/put, the refcount update is also propagated to
 * the referenced struct, this ensure that it cannot get removed
 * while somebody is using the probe response version.
 *
 * Note that the hidden_beacon_bss pointer never changes, due to
 * the reference counting. Therefore, no locking is needed for
 * it.
 *
 * Also note that the hidden_beacon_bss pointer is only relevant
 * if the driver uses something other than the IEs, e.g. private
 * data stored stored in the BSS struct, since the beacon IEs are
 * also linked into the probe response struct.
 */

/*
 * Limit the number of BSS entries stored in mac80211. Each one is
 * a bit over 4k at most, so this limits to roughly 4-5M of memory.
 * If somebody wants to really attack this though, they'd likely
 * use small beacons, and only one type of frame, limiting each of
 * the entries to a much smaller size (in order to generate more
 * entries in total, so overhead is bigger.)
 */
static int bss_entries_limit = 1000;
module_param(bss_entries_limit, int, 0644);
MODULE_PARM_DESC(bss_entries_limit,
                 "limit to number of scan BSS entries (per wiphy, default 1000)");

#define IEEE80211_SCAN_RESULT_EXPIRE	(30 * HZ)

static void bss_free(struct cfg80211_internal_bss *bss)
{
	struct cfg80211_bss_ies *ies;

	if (WARN_ON(atomic_read(&bss->hold)))
		return;

	ies = (void *)rcu_access_pointer(bss->pub.beacon_ies);
	if (ies && !bss->pub.hidden_beacon_bss)
		kfree_rcu(ies, rcu_head);
	ies = (void *)rcu_access_pointer(bss->pub.proberesp_ies);
	if (ies)
		kfree_rcu(ies, rcu_head);

	/*
	 * This happens when the module is removed, it doesn't
	 * really matter any more save for completeness
	 */
	if (!list_empty(&bss->hidden_list))
		list_del(&bss->hidden_list);

	kfree(bss);
}

static inline void bss_ref_get(struct cfg80211_registered_device *rdev,
			       struct cfg80211_internal_bss *bss)
{
	lockdep_assert_held(&rdev->bss_lock);

	bss->refcount++;

	if (bss->pub.hidden_beacon_bss)
		bss_from_pub(bss->pub.hidden_beacon_bss)->refcount++;

	if (bss->pub.transmitted_bss)
		bss_from_pub(bss->pub.transmitted_bss)->refcount++;
}

static inline void bss_ref_put(struct cfg80211_registered_device *rdev,
			       struct cfg80211_internal_bss *bss)
{
	lockdep_assert_held(&rdev->bss_lock);

	if (bss->pub.hidden_beacon_bss) {
		struct cfg80211_internal_bss *hbss;
		hbss = container_of(bss->pub.hidden_beacon_bss,
				    struct cfg80211_internal_bss,
				    pub);
		hbss->refcount--;
		if (hbss->refcount == 0)
			bss_free(hbss);
	}

	if (bss->pub.transmitted_bss) {
		struct cfg80211_internal_bss *tbss;

		tbss = container_of(bss->pub.transmitted_bss,
				    struct cfg80211_internal_bss,
				    pub);
		tbss->refcount--;
		if (tbss->refcount == 0)
			bss_free(tbss);
	}

	bss->refcount--;
	if (bss->refcount == 0)
		bss_free(bss);
}

static bool __cfg80211_unlink_bss(struct cfg80211_registered_device *rdev,
				  struct cfg80211_internal_bss *bss)
{
	lockdep_assert_held(&rdev->bss_lock);

	if (!list_empty(&bss->hidden_list)) {
		/*
		 * don't remove the beacon entry if it has
		 * probe responses associated with it
		 */
		if (!bss->pub.hidden_beacon_bss)
			return false;
		/*
		 * if it's a probe response entry break its
		 * link to the other entries in the group
		 */
		list_del_init(&bss->hidden_list);
	}

	list_del_init(&bss->list);
	list_del_init(&bss->pub.nontrans_list);
	rb_erase(&bss->rbn, &rdev->bss_tree);
	rdev->bss_entries--;
	WARN_ONCE((rdev->bss_entries == 0) ^ list_empty(&rdev->bss_list),
		  "rdev bss entries[%d]/list[empty:%d] corruption\n",
		  rdev->bss_entries, list_empty(&rdev->bss_list));
	bss_ref_put(rdev, bss);
	return true;
}

static size_t cfg80211_gen_new_ie(const u8 *ie, size_t ielen,
				  const u8 *subelement, size_t subie_len,
				  u8 *new_ie, gfp_t gfp)
{
	u8 *pos, *tmp;
	const u8 *tmp_old, *tmp_new;
	u8 *sub_copy;

	/* copy subelement as we need to change its content to
	 * mark an ie after it is processed.
	 */
	sub_copy = kmalloc(subie_len, gfp);
	if (!sub_copy)
		return 0;
	memcpy(sub_copy, subelement, subie_len);

	pos = &new_ie[0];

	/* set new ssid */
	tmp_new = cfg80211_find_ie(WLAN_EID_SSID, sub_copy, subie_len);
	if (tmp_new) {
		memcpy(pos, tmp_new, tmp_new[1] + 2);
		pos += (tmp_new[1] + 2);
	}

	/* go through IEs in ie (skip SSID) and subelement,
	 * merge them into new_ie
	 */
	tmp_old = cfg80211_find_ie(WLAN_EID_SSID, ie, ielen);
	tmp_old = (tmp_old) ? tmp_old + tmp_old[1] + 2 : ie;

	while (tmp_old + tmp_old[1] + 2 - ie <= ielen) {
		if (tmp_old[0] == 0) {
			tmp_old++;
			continue;
		}

		tmp = (u8 *)cfg80211_find_ie(tmp_old[0], sub_copy, subie_len);
		if (!tmp) {
			/* ie in old ie but not in subelement */
			if (tmp_old[0] != WLAN_EID_MULTIPLE_BSSID) {
				memcpy(pos, tmp_old, tmp_old[1] + 2);
				pos += tmp_old[1] + 2;
			}
		} else {
			/* ie in transmitting ie also in subelement,
			 * copy from subelement and flag the ie in subelement
			 * as copied (by setting eid field to 0xff). For
			 * vendor ie, compare OUI + type + subType to
			 * determine if they are the same ie.
			 */
			if (tmp_old[0] == WLAN_EID_VENDOR_SPECIFIC) {
				if (!memcmp(tmp_old + 2, tmp + 2, 5)) {
					/* same vendor ie, copy from
					 * subelement
					 */
					memcpy(pos, tmp, tmp[1] + 2);
					pos += tmp[1] + 2;
					tmp[0] = 0xff;
				} else {
					memcpy(pos, tmp_old, tmp_old[1] + 2);
					pos += tmp_old[1] + 2;
				}
			} else {
				/* copy ie from subelement into new ie */
				memcpy(pos, tmp, tmp[1] + 2);
				pos += tmp[1] + 2;
				tmp[0] = 0xff;
			}
		}

		if (tmp_old + tmp_old[1] + 2 - ie == ielen)
			break;

		tmp_old += tmp_old[1] + 2;
	}

	/* go through subelement again to check if there is any ie not
	 * copied to new ie, skip ssid, capability, bssid-index ie
	 */
	tmp_new = sub_copy;
	while (tmp_new + tmp_new[1] + 2 - sub_copy <= subie_len) {
		if (!(tmp_new[0] == WLAN_EID_NON_TX_BSSID_CAP ||
		      tmp_new[0] == WLAN_EID_SSID ||
		      tmp_new[0] == WLAN_EID_MULTI_BSSID_IDX ||
		      tmp_new[0] == 0xff)) {
			memcpy(pos, tmp_new, tmp_new[1] + 2);
			pos += tmp_new[1] + 2;
		}
		if (tmp_new + tmp_new[1] + 2 - sub_copy == subie_len)
			break;
		tmp_new += tmp_new[1] + 2;
	}

	kfree(sub_copy);
	return pos - new_ie;
}

static bool is_bss(struct cfg80211_bss *a, const u8 *bssid,
		   const u8 *ssid, size_t ssid_len)
{
	const struct cfg80211_bss_ies *ies;
	const u8 *ssidie;

	if (bssid && !ether_addr_equal(a->bssid, bssid))
		return false;

	if (!ssid)
		return true;

	ies = rcu_access_pointer(a->ies);
	if (!ies)
		return false;
	ssidie = cfg80211_find_ie(WLAN_EID_SSID, ies->data, ies->len);
	if (!ssidie)
		return false;
	if (ssidie[1] != ssid_len)
		return false;
	return memcmp(ssidie + 2, ssid, ssid_len) == 0;
}

static int
cfg80211_add_nontrans_list(struct cfg80211_bss *trans_bss,
			   struct cfg80211_bss *nontrans_bss)
{
	const u8 *ssid;
	size_t ssid_len;
	struct cfg80211_bss *bss = NULL;

	rcu_read_lock();
	ssid = ieee80211_bss_get_ie(nontrans_bss, WLAN_EID_SSID);
	if (!ssid) {
		rcu_read_unlock();
		return -EINVAL;
	}
	ssid_len = ssid[1];
	ssid = ssid + 2;

	/* check if nontrans_bss is in the list */
	list_for_each_entry(bss, &trans_bss->nontrans_list, nontrans_list) {
		if (is_bss(bss, nontrans_bss->bssid, ssid, ssid_len)) {
			rcu_read_unlock();
			return 0;
		}
	}

<<<<<<< HEAD
	/* This is a bit weird - it's not on the list, but already on another
	 * one! The only way that could happen is if there's some BSSID/SSID
	 * shared by multiple APs in their multi-BSSID profiles, potentially
	 * with hidden SSID mixed in ... ignore it.
	 */
	if (!list_empty(&nontrans_bss->nontrans_list))
		return -EINVAL;
=======
	rcu_read_unlock();
>>>>>>> 2774980d

	/* add to the list */
	list_add_tail(&nontrans_bss->nontrans_list, &trans_bss->nontrans_list);
	return 0;
}

static void __cfg80211_bss_expire(struct cfg80211_registered_device *rdev,
				  unsigned long expire_time)
{
	struct cfg80211_internal_bss *bss, *tmp;
	bool expired = false;

	lockdep_assert_held(&rdev->bss_lock);

	list_for_each_entry_safe(bss, tmp, &rdev->bss_list, list) {
		if (atomic_read(&bss->hold))
			continue;
		if (!time_after(expire_time, bss->ts))
			continue;

		if (__cfg80211_unlink_bss(rdev, bss))
			expired = true;
	}

	if (expired)
		rdev->bss_generation++;
}

static bool cfg80211_bss_expire_oldest(struct cfg80211_registered_device *rdev)
{
	struct cfg80211_internal_bss *bss, *oldest = NULL;
	bool ret;

	lockdep_assert_held(&rdev->bss_lock);

	list_for_each_entry(bss, &rdev->bss_list, list) {
		if (atomic_read(&bss->hold))
			continue;

		if (!list_empty(&bss->hidden_list) &&
		    !bss->pub.hidden_beacon_bss)
			continue;

		if (oldest && time_before(oldest->ts, bss->ts))
			continue;
		oldest = bss;
	}

	if (WARN_ON(!oldest))
		return false;

	/*
	 * The callers make sure to increase rdev->bss_generation if anything
	 * gets removed (and a new entry added), so there's no need to also do
	 * it here.
	 */

	ret = __cfg80211_unlink_bss(rdev, oldest);
	WARN_ON(!ret);
	return ret;
}

void ___cfg80211_scan_done(struct cfg80211_registered_device *rdev,
			   bool send_message)
{
	struct cfg80211_scan_request *request;
	struct wireless_dev *wdev;
	struct sk_buff *msg;
#ifdef CONFIG_CFG80211_WEXT
	union iwreq_data wrqu;
#endif

	ASSERT_RTNL();

	if (rdev->scan_msg) {
		nl80211_send_scan_msg(rdev, rdev->scan_msg);
		rdev->scan_msg = NULL;
		return;
	}

	request = rdev->scan_req;
	if (!request)
		return;

	wdev = request->wdev;

	/*
	 * This must be before sending the other events!
	 * Otherwise, wpa_supplicant gets completely confused with
	 * wext events.
	 */
	if (wdev->netdev)
		cfg80211_sme_scan_done(wdev->netdev);

	if (!request->info.aborted &&
	    request->flags & NL80211_SCAN_FLAG_FLUSH) {
		/* flush entries from previous scans */
		spin_lock_bh(&rdev->bss_lock);
		__cfg80211_bss_expire(rdev, request->scan_start);
		spin_unlock_bh(&rdev->bss_lock);
	}

	msg = nl80211_build_scan_msg(rdev, wdev, request->info.aborted);

#ifdef CONFIG_CFG80211_WEXT
	if (wdev->netdev && !request->info.aborted) {
		memset(&wrqu, 0, sizeof(wrqu));

		wireless_send_event(wdev->netdev, SIOCGIWSCAN, &wrqu, NULL);
	}
#endif

	if (wdev->netdev)
		dev_put(wdev->netdev);

	rdev->scan_req = NULL;
	kfree(request);

	if (!send_message)
		rdev->scan_msg = msg;
	else
		nl80211_send_scan_msg(rdev, msg);
}

void __cfg80211_scan_done(struct work_struct *wk)
{
	struct cfg80211_registered_device *rdev;

	rdev = container_of(wk, struct cfg80211_registered_device,
			    scan_done_wk);

	rtnl_lock();
	___cfg80211_scan_done(rdev, true);
	rtnl_unlock();
}

void cfg80211_scan_done(struct cfg80211_scan_request *request,
			struct cfg80211_scan_info *info)
{
	trace_cfg80211_scan_done(request, info);
	WARN_ON(request != wiphy_to_rdev(request->wiphy)->scan_req);

	request->info = *info;
	request->notified = true;
	queue_work(cfg80211_wq, &wiphy_to_rdev(request->wiphy)->scan_done_wk);
}
EXPORT_SYMBOL(cfg80211_scan_done);

void cfg80211_add_sched_scan_req(struct cfg80211_registered_device *rdev,
				 struct cfg80211_sched_scan_request *req)
{
	ASSERT_RTNL();

	list_add_rcu(&req->list, &rdev->sched_scan_req_list);
}

static void cfg80211_del_sched_scan_req(struct cfg80211_registered_device *rdev,
					struct cfg80211_sched_scan_request *req)
{
	ASSERT_RTNL();

	list_del_rcu(&req->list);
	kfree_rcu(req, rcu_head);
}

static struct cfg80211_sched_scan_request *
cfg80211_find_sched_scan_req(struct cfg80211_registered_device *rdev, u64 reqid)
{
	struct cfg80211_sched_scan_request *pos;

	WARN_ON_ONCE(!rcu_read_lock_held() && !lockdep_rtnl_is_held());

	list_for_each_entry_rcu(pos, &rdev->sched_scan_req_list, list) {
		if (pos->reqid == reqid)
			return pos;
	}
	return NULL;
}

/*
 * Determines if a scheduled scan request can be handled. When a legacy
 * scheduled scan is running no other scheduled scan is allowed regardless
 * whether the request is for legacy or multi-support scan. When a multi-support
 * scheduled scan is running a request for legacy scan is not allowed. In this
 * case a request for multi-support scan can be handled if resources are
 * available, ie. struct wiphy::max_sched_scan_reqs limit is not yet reached.
 */
int cfg80211_sched_scan_req_possible(struct cfg80211_registered_device *rdev,
				     bool want_multi)
{
	struct cfg80211_sched_scan_request *pos;
	int i = 0;

	list_for_each_entry(pos, &rdev->sched_scan_req_list, list) {
		/* request id zero means legacy in progress */
		if (!i && !pos->reqid)
			return -EINPROGRESS;
		i++;
	}

	if (i) {
		/* no legacy allowed when multi request(s) are active */
		if (!want_multi)
			return -EINPROGRESS;

		/* resource limit reached */
		if (i == rdev->wiphy.max_sched_scan_reqs)
			return -ENOSPC;
	}
	return 0;
}

void cfg80211_sched_scan_results_wk(struct work_struct *work)
{
	struct cfg80211_registered_device *rdev;
	struct cfg80211_sched_scan_request *req, *tmp;

	rdev = container_of(work, struct cfg80211_registered_device,
			   sched_scan_res_wk);

	rtnl_lock();
	list_for_each_entry_safe(req, tmp, &rdev->sched_scan_req_list, list) {
		if (req->report_results) {
			req->report_results = false;
			if (req->flags & NL80211_SCAN_FLAG_FLUSH) {
				/* flush entries from previous scans */
				spin_lock_bh(&rdev->bss_lock);
				__cfg80211_bss_expire(rdev, req->scan_start);
				spin_unlock_bh(&rdev->bss_lock);
				req->scan_start = jiffies;
			}
			nl80211_send_sched_scan(req,
						NL80211_CMD_SCHED_SCAN_RESULTS);
		}
	}
	rtnl_unlock();
}

void cfg80211_sched_scan_results(struct wiphy *wiphy, u64 reqid)
{
	struct cfg80211_registered_device *rdev = wiphy_to_rdev(wiphy);
	struct cfg80211_sched_scan_request *request;

	trace_cfg80211_sched_scan_results(wiphy, reqid);
	/* ignore if we're not scanning */

	rcu_read_lock();
	request = cfg80211_find_sched_scan_req(rdev, reqid);
	if (request) {
		request->report_results = true;
		queue_work(cfg80211_wq, &rdev->sched_scan_res_wk);
	}
	rcu_read_unlock();
}
EXPORT_SYMBOL(cfg80211_sched_scan_results);

void cfg80211_sched_scan_stopped_rtnl(struct wiphy *wiphy, u64 reqid)
{
	struct cfg80211_registered_device *rdev = wiphy_to_rdev(wiphy);

	ASSERT_RTNL();

	trace_cfg80211_sched_scan_stopped(wiphy, reqid);

	__cfg80211_stop_sched_scan(rdev, reqid, true);
}
EXPORT_SYMBOL(cfg80211_sched_scan_stopped_rtnl);

void cfg80211_sched_scan_stopped(struct wiphy *wiphy, u64 reqid)
{
	rtnl_lock();
	cfg80211_sched_scan_stopped_rtnl(wiphy, reqid);
	rtnl_unlock();
}
EXPORT_SYMBOL(cfg80211_sched_scan_stopped);

int cfg80211_stop_sched_scan_req(struct cfg80211_registered_device *rdev,
				 struct cfg80211_sched_scan_request *req,
				 bool driver_initiated)
{
	ASSERT_RTNL();

	if (!driver_initiated) {
		int err = rdev_sched_scan_stop(rdev, req->dev, req->reqid);
		if (err)
			return err;
	}

	nl80211_send_sched_scan(req, NL80211_CMD_SCHED_SCAN_STOPPED);

	cfg80211_del_sched_scan_req(rdev, req);

	return 0;
}

int __cfg80211_stop_sched_scan(struct cfg80211_registered_device *rdev,
			       u64 reqid, bool driver_initiated)
{
	struct cfg80211_sched_scan_request *sched_scan_req;

	ASSERT_RTNL();

	sched_scan_req = cfg80211_find_sched_scan_req(rdev, reqid);
	if (!sched_scan_req)
		return -ENOENT;

	return cfg80211_stop_sched_scan_req(rdev, sched_scan_req,
					    driver_initiated);
}

void cfg80211_bss_age(struct cfg80211_registered_device *rdev,
                      unsigned long age_secs)
{
	struct cfg80211_internal_bss *bss;
	unsigned long age_jiffies = msecs_to_jiffies(age_secs * MSEC_PER_SEC);

	spin_lock_bh(&rdev->bss_lock);
	list_for_each_entry(bss, &rdev->bss_list, list)
		bss->ts -= age_jiffies;
	spin_unlock_bh(&rdev->bss_lock);
}

void cfg80211_bss_expire(struct cfg80211_registered_device *rdev)
{
	__cfg80211_bss_expire(rdev, jiffies - IEEE80211_SCAN_RESULT_EXPIRE);
}

const struct element *
cfg80211_find_elem_match(u8 eid, const u8 *ies, unsigned int len,
			 const u8 *match, unsigned int match_len,
			 unsigned int match_offset)
{
	const struct element *elem;

	for_each_element_id(elem, eid, ies, len) {
		if (elem->datalen >= match_offset + match_len &&
		    !memcmp(elem->data + match_offset, match, match_len))
			return elem;
	}

	return NULL;
}
EXPORT_SYMBOL(cfg80211_find_elem_match);

const struct element *cfg80211_find_vendor_elem(unsigned int oui, int oui_type,
						const u8 *ies,
						unsigned int len)
{
	const struct element *elem;
	u8 match[] = { oui >> 16, oui >> 8, oui, oui_type };
	int match_len = (oui_type < 0) ? 3 : sizeof(match);

	if (WARN_ON(oui_type > 0xff))
		return NULL;

	elem = cfg80211_find_elem_match(WLAN_EID_VENDOR_SPECIFIC, ies, len,
					match, match_len, 0);

	if (!elem || elem->datalen < 4)
		return NULL;

	return elem;
}
EXPORT_SYMBOL(cfg80211_find_vendor_elem);

/**
 * enum bss_compare_mode - BSS compare mode
 * @BSS_CMP_REGULAR: regular compare mode (for insertion and normal find)
 * @BSS_CMP_HIDE_ZLEN: find hidden SSID with zero-length mode
 * @BSS_CMP_HIDE_NUL: find hidden SSID with NUL-ed out mode
 */
enum bss_compare_mode {
	BSS_CMP_REGULAR,
	BSS_CMP_HIDE_ZLEN,
	BSS_CMP_HIDE_NUL,
};

static int cmp_bss(struct cfg80211_bss *a,
		   struct cfg80211_bss *b,
		   enum bss_compare_mode mode)
{
	const struct cfg80211_bss_ies *a_ies, *b_ies;
	const u8 *ie1 = NULL;
	const u8 *ie2 = NULL;
	int i, r;

	if (a->channel != b->channel)
		return b->channel->center_freq - a->channel->center_freq;

	a_ies = rcu_access_pointer(a->ies);
	if (!a_ies)
		return -1;
	b_ies = rcu_access_pointer(b->ies);
	if (!b_ies)
		return 1;

	if (WLAN_CAPABILITY_IS_STA_BSS(a->capability))
		ie1 = cfg80211_find_ie(WLAN_EID_MESH_ID,
				       a_ies->data, a_ies->len);
	if (WLAN_CAPABILITY_IS_STA_BSS(b->capability))
		ie2 = cfg80211_find_ie(WLAN_EID_MESH_ID,
				       b_ies->data, b_ies->len);
	if (ie1 && ie2) {
		int mesh_id_cmp;

		if (ie1[1] == ie2[1])
			mesh_id_cmp = memcmp(ie1 + 2, ie2 + 2, ie1[1]);
		else
			mesh_id_cmp = ie2[1] - ie1[1];

		ie1 = cfg80211_find_ie(WLAN_EID_MESH_CONFIG,
				       a_ies->data, a_ies->len);
		ie2 = cfg80211_find_ie(WLAN_EID_MESH_CONFIG,
				       b_ies->data, b_ies->len);
		if (ie1 && ie2) {
			if (mesh_id_cmp)
				return mesh_id_cmp;
			if (ie1[1] != ie2[1])
				return ie2[1] - ie1[1];
			return memcmp(ie1 + 2, ie2 + 2, ie1[1]);
		}
	}

	r = memcmp(a->bssid, b->bssid, sizeof(a->bssid));
	if (r)
		return r;

	ie1 = cfg80211_find_ie(WLAN_EID_SSID, a_ies->data, a_ies->len);
	ie2 = cfg80211_find_ie(WLAN_EID_SSID, b_ies->data, b_ies->len);

	if (!ie1 && !ie2)
		return 0;

	/*
	 * Note that with "hide_ssid", the function returns a match if
	 * the already-present BSS ("b") is a hidden SSID beacon for
	 * the new BSS ("a").
	 */

	/* sort missing IE before (left of) present IE */
	if (!ie1)
		return -1;
	if (!ie2)
		return 1;

	switch (mode) {
	case BSS_CMP_HIDE_ZLEN:
		/*
		 * In ZLEN mode we assume the BSS entry we're
		 * looking for has a zero-length SSID. So if
		 * the one we're looking at right now has that,
		 * return 0. Otherwise, return the difference
		 * in length, but since we're looking for the
		 * 0-length it's really equivalent to returning
		 * the length of the one we're looking at.
		 *
		 * No content comparison is needed as we assume
		 * the content length is zero.
		 */
		return ie2[1];
	case BSS_CMP_REGULAR:
	default:
		/* sort by length first, then by contents */
		if (ie1[1] != ie2[1])
			return ie2[1] - ie1[1];
		return memcmp(ie1 + 2, ie2 + 2, ie1[1]);
	case BSS_CMP_HIDE_NUL:
		if (ie1[1] != ie2[1])
			return ie2[1] - ie1[1];
		/* this is equivalent to memcmp(zeroes, ie2 + 2, len) */
		for (i = 0; i < ie2[1]; i++)
			if (ie2[i + 2])
				return -1;
		return 0;
	}
}

static bool cfg80211_bss_type_match(u16 capability,
				    enum nl80211_band band,
				    enum ieee80211_bss_type bss_type)
{
	bool ret = true;
	u16 mask, val;

	if (bss_type == IEEE80211_BSS_TYPE_ANY)
		return ret;

	if (band == NL80211_BAND_60GHZ) {
		mask = WLAN_CAPABILITY_DMG_TYPE_MASK;
		switch (bss_type) {
		case IEEE80211_BSS_TYPE_ESS:
			val = WLAN_CAPABILITY_DMG_TYPE_AP;
			break;
		case IEEE80211_BSS_TYPE_PBSS:
			val = WLAN_CAPABILITY_DMG_TYPE_PBSS;
			break;
		case IEEE80211_BSS_TYPE_IBSS:
			val = WLAN_CAPABILITY_DMG_TYPE_IBSS;
			break;
		default:
			return false;
		}
	} else {
		mask = WLAN_CAPABILITY_ESS | WLAN_CAPABILITY_IBSS;
		switch (bss_type) {
		case IEEE80211_BSS_TYPE_ESS:
			val = WLAN_CAPABILITY_ESS;
			break;
		case IEEE80211_BSS_TYPE_IBSS:
			val = WLAN_CAPABILITY_IBSS;
			break;
		case IEEE80211_BSS_TYPE_MBSS:
			val = 0;
			break;
		default:
			return false;
		}
	}

	ret = ((capability & mask) == val);
	return ret;
}

/* Returned bss is reference counted and must be cleaned up appropriately. */
struct cfg80211_bss *cfg80211_get_bss(struct wiphy *wiphy,
				      struct ieee80211_channel *channel,
				      const u8 *bssid,
				      const u8 *ssid, size_t ssid_len,
				      enum ieee80211_bss_type bss_type,
				      enum ieee80211_privacy privacy)
{
	struct cfg80211_registered_device *rdev = wiphy_to_rdev(wiphy);
	struct cfg80211_internal_bss *bss, *res = NULL;
	unsigned long now = jiffies;
	int bss_privacy;

	trace_cfg80211_get_bss(wiphy, channel, bssid, ssid, ssid_len, bss_type,
			       privacy);

	spin_lock_bh(&rdev->bss_lock);

	list_for_each_entry(bss, &rdev->bss_list, list) {
		if (!cfg80211_bss_type_match(bss->pub.capability,
					     bss->pub.channel->band, bss_type))
			continue;

		bss_privacy = (bss->pub.capability & WLAN_CAPABILITY_PRIVACY);
		if ((privacy == IEEE80211_PRIVACY_ON && !bss_privacy) ||
		    (privacy == IEEE80211_PRIVACY_OFF && bss_privacy))
			continue;
		if (channel && bss->pub.channel != channel)
			continue;
		if (!is_valid_ether_addr(bss->pub.bssid))
			continue;
		/* Don't get expired BSS structs */
		if (time_after(now, bss->ts + IEEE80211_SCAN_RESULT_EXPIRE) &&
		    !atomic_read(&bss->hold))
			continue;
		if (is_bss(&bss->pub, bssid, ssid, ssid_len)) {
			res = bss;
			bss_ref_get(rdev, res);
			break;
		}
	}

	spin_unlock_bh(&rdev->bss_lock);
	if (!res)
		return NULL;
	trace_cfg80211_return_bss(&res->pub);
	return &res->pub;
}
EXPORT_SYMBOL(cfg80211_get_bss);

static void rb_insert_bss(struct cfg80211_registered_device *rdev,
			  struct cfg80211_internal_bss *bss)
{
	struct rb_node **p = &rdev->bss_tree.rb_node;
	struct rb_node *parent = NULL;
	struct cfg80211_internal_bss *tbss;
	int cmp;

	while (*p) {
		parent = *p;
		tbss = rb_entry(parent, struct cfg80211_internal_bss, rbn);

		cmp = cmp_bss(&bss->pub, &tbss->pub, BSS_CMP_REGULAR);

		if (WARN_ON(!cmp)) {
			/* will sort of leak this BSS */
			return;
		}

		if (cmp < 0)
			p = &(*p)->rb_left;
		else
			p = &(*p)->rb_right;
	}

	rb_link_node(&bss->rbn, parent, p);
	rb_insert_color(&bss->rbn, &rdev->bss_tree);
}

static struct cfg80211_internal_bss *
rb_find_bss(struct cfg80211_registered_device *rdev,
	    struct cfg80211_internal_bss *res,
	    enum bss_compare_mode mode)
{
	struct rb_node *n = rdev->bss_tree.rb_node;
	struct cfg80211_internal_bss *bss;
	int r;

	while (n) {
		bss = rb_entry(n, struct cfg80211_internal_bss, rbn);
		r = cmp_bss(&res->pub, &bss->pub, mode);

		if (r == 0)
			return bss;
		else if (r < 0)
			n = n->rb_left;
		else
			n = n->rb_right;
	}

	return NULL;
}

static bool cfg80211_combine_bsses(struct cfg80211_registered_device *rdev,
				   struct cfg80211_internal_bss *new)
{
	const struct cfg80211_bss_ies *ies;
	struct cfg80211_internal_bss *bss;
	const u8 *ie;
	int i, ssidlen;
	u8 fold = 0;
	u32 n_entries = 0;

	ies = rcu_access_pointer(new->pub.beacon_ies);
	if (WARN_ON(!ies))
		return false;

	ie = cfg80211_find_ie(WLAN_EID_SSID, ies->data, ies->len);
	if (!ie) {
		/* nothing to do */
		return true;
	}

	ssidlen = ie[1];
	for (i = 0; i < ssidlen; i++)
		fold |= ie[2 + i];

	if (fold) {
		/* not a hidden SSID */
		return true;
	}

	/* This is the bad part ... */

	list_for_each_entry(bss, &rdev->bss_list, list) {
		/*
		 * we're iterating all the entries anyway, so take the
		 * opportunity to validate the list length accounting
		 */
		n_entries++;

		if (!ether_addr_equal(bss->pub.bssid, new->pub.bssid))
			continue;
		if (bss->pub.channel != new->pub.channel)
			continue;
		if (bss->pub.scan_width != new->pub.scan_width)
			continue;
		if (rcu_access_pointer(bss->pub.beacon_ies))
			continue;
		ies = rcu_access_pointer(bss->pub.ies);
		if (!ies)
			continue;
		ie = cfg80211_find_ie(WLAN_EID_SSID, ies->data, ies->len);
		if (!ie)
			continue;
		if (ssidlen && ie[1] != ssidlen)
			continue;
		if (WARN_ON_ONCE(bss->pub.hidden_beacon_bss))
			continue;
		if (WARN_ON_ONCE(!list_empty(&bss->hidden_list)))
			list_del(&bss->hidden_list);
		/* combine them */
		list_add(&bss->hidden_list, &new->hidden_list);
		bss->pub.hidden_beacon_bss = &new->pub;
		new->refcount += bss->refcount;
		rcu_assign_pointer(bss->pub.beacon_ies,
				   new->pub.beacon_ies);
	}

	WARN_ONCE(n_entries != rdev->bss_entries,
		  "rdev bss entries[%d]/list[len:%d] corruption\n",
		  rdev->bss_entries, n_entries);

	return true;
}

struct cfg80211_non_tx_bss {
	struct cfg80211_bss *tx_bss;
	u8 max_bssid_indicator;
	u8 bssid_index;
};

/* Returned bss is reference counted and must be cleaned up appropriately. */
static struct cfg80211_internal_bss *
cfg80211_bss_update(struct cfg80211_registered_device *rdev,
		    struct cfg80211_internal_bss *tmp,
		    bool signal_valid)
{
	struct cfg80211_internal_bss *found = NULL;

	if (WARN_ON(!tmp->pub.channel))
		return NULL;

	tmp->ts = jiffies;

	spin_lock_bh(&rdev->bss_lock);

	if (WARN_ON(!rcu_access_pointer(tmp->pub.ies))) {
		spin_unlock_bh(&rdev->bss_lock);
		return NULL;
	}

	found = rb_find_bss(rdev, tmp, BSS_CMP_REGULAR);

	if (found) {
		/* Update IEs */
		if (rcu_access_pointer(tmp->pub.proberesp_ies)) {
			const struct cfg80211_bss_ies *old;

			old = rcu_access_pointer(found->pub.proberesp_ies);

			rcu_assign_pointer(found->pub.proberesp_ies,
					   tmp->pub.proberesp_ies);
			/* Override possible earlier Beacon frame IEs */
			rcu_assign_pointer(found->pub.ies,
					   tmp->pub.proberesp_ies);
			if (old)
				kfree_rcu((struct cfg80211_bss_ies *)old,
					  rcu_head);
		} else if (rcu_access_pointer(tmp->pub.beacon_ies)) {
			const struct cfg80211_bss_ies *old;
			struct cfg80211_internal_bss *bss;

			if (found->pub.hidden_beacon_bss &&
			    !list_empty(&found->hidden_list)) {
				const struct cfg80211_bss_ies *f;

				/*
				 * The found BSS struct is one of the probe
				 * response members of a group, but we're
				 * receiving a beacon (beacon_ies in the tmp
				 * bss is used). This can only mean that the
				 * AP changed its beacon from not having an
				 * SSID to showing it, which is confusing so
				 * drop this information.
				 */

				f = rcu_access_pointer(tmp->pub.beacon_ies);
				kfree_rcu((struct cfg80211_bss_ies *)f,
					  rcu_head);
				goto drop;
			}

			old = rcu_access_pointer(found->pub.beacon_ies);

			rcu_assign_pointer(found->pub.beacon_ies,
					   tmp->pub.beacon_ies);

			/* Override IEs if they were from a beacon before */
			if (old == rcu_access_pointer(found->pub.ies))
				rcu_assign_pointer(found->pub.ies,
						   tmp->pub.beacon_ies);

			/* Assign beacon IEs to all sub entries */
			list_for_each_entry(bss, &found->hidden_list,
					    hidden_list) {
				const struct cfg80211_bss_ies *ies;

				ies = rcu_access_pointer(bss->pub.beacon_ies);
				WARN_ON(ies != old);

				rcu_assign_pointer(bss->pub.beacon_ies,
						   tmp->pub.beacon_ies);
			}

			if (old)
				kfree_rcu((struct cfg80211_bss_ies *)old,
					  rcu_head);
		}

		found->pub.beacon_interval = tmp->pub.beacon_interval;
		/*
		 * don't update the signal if beacon was heard on
		 * adjacent channel.
		 */
		if (signal_valid)
			found->pub.signal = tmp->pub.signal;
		found->pub.capability = tmp->pub.capability;
		found->ts = tmp->ts;
		found->ts_boottime = tmp->ts_boottime;
		found->parent_tsf = tmp->parent_tsf;
		found->pub.chains = tmp->pub.chains;
		memcpy(found->pub.chain_signal, tmp->pub.chain_signal,
		       IEEE80211_MAX_CHAINS);
		ether_addr_copy(found->parent_bssid, tmp->parent_bssid);
		found->pub.max_bssid_indicator = tmp->pub.max_bssid_indicator;
		found->pub.bssid_index = tmp->pub.bssid_index;
	} else {
		struct cfg80211_internal_bss *new;
		struct cfg80211_internal_bss *hidden;
		struct cfg80211_bss_ies *ies;

		/*
		 * create a copy -- the "res" variable that is passed in
		 * is allocated on the stack since it's not needed in the
		 * more common case of an update
		 */
		new = kzalloc(sizeof(*new) + rdev->wiphy.bss_priv_size,
			      GFP_ATOMIC);
		if (!new) {
			ies = (void *)rcu_dereference(tmp->pub.beacon_ies);
			if (ies)
				kfree_rcu(ies, rcu_head);
			ies = (void *)rcu_dereference(tmp->pub.proberesp_ies);
			if (ies)
				kfree_rcu(ies, rcu_head);
			goto drop;
		}
		memcpy(new, tmp, sizeof(*new));
		new->refcount = 1;
		INIT_LIST_HEAD(&new->hidden_list);
		INIT_LIST_HEAD(&new->pub.nontrans_list);
		/* we'll set this later if it was non-NULL */
		new->pub.transmitted_bss = NULL;

		if (rcu_access_pointer(tmp->pub.proberesp_ies)) {
			hidden = rb_find_bss(rdev, tmp, BSS_CMP_HIDE_ZLEN);
			if (!hidden)
				hidden = rb_find_bss(rdev, tmp,
						     BSS_CMP_HIDE_NUL);
			if (hidden) {
				new->pub.hidden_beacon_bss = &hidden->pub;
				list_add(&new->hidden_list,
					 &hidden->hidden_list);
				hidden->refcount++;
				rcu_assign_pointer(new->pub.beacon_ies,
						   hidden->pub.beacon_ies);
			}
		} else {
			/*
			 * Ok so we found a beacon, and don't have an entry. If
			 * it's a beacon with hidden SSID, we might be in for an
			 * expensive search for any probe responses that should
			 * be grouped with this beacon for updates ...
			 */
			if (!cfg80211_combine_bsses(rdev, new)) {
				bss_ref_put(rdev, new);
				goto drop;
			}
		}

		if (rdev->bss_entries >= bss_entries_limit &&
		    !cfg80211_bss_expire_oldest(rdev)) {
			bss_ref_put(rdev, new);
			goto drop;
		}

		/* This must be before the call to bss_ref_get */
		if (tmp->pub.transmitted_bss) {
			struct cfg80211_internal_bss *pbss =
				container_of(tmp->pub.transmitted_bss,
					     struct cfg80211_internal_bss,
					     pub);

			new->pub.transmitted_bss = tmp->pub.transmitted_bss;
			bss_ref_get(rdev, pbss);
		}

		list_add_tail(&new->list, &rdev->bss_list);
		rdev->bss_entries++;
		rb_insert_bss(rdev, new);
		found = new;
	}

	rdev->bss_generation++;
	bss_ref_get(rdev, found);
	spin_unlock_bh(&rdev->bss_lock);

	return found;
 drop:
	spin_unlock_bh(&rdev->bss_lock);
	return NULL;
}

/*
 * Update RX channel information based on the available frame payload
 * information. This is mainly for the 2.4 GHz band where frames can be received
 * from neighboring channels and the Beacon frames use the DSSS Parameter Set
 * element to indicate the current (transmitting) channel, but this might also
 * be needed on other bands if RX frequency does not match with the actual
 * operating channel of a BSS.
 */
static struct ieee80211_channel *
cfg80211_get_bss_channel(struct wiphy *wiphy, const u8 *ie, size_t ielen,
			 struct ieee80211_channel *channel,
			 enum nl80211_bss_scan_width scan_width)
{
	const u8 *tmp;
	u32 freq;
	int channel_number = -1;
	struct ieee80211_channel *alt_channel;

	tmp = cfg80211_find_ie(WLAN_EID_DS_PARAMS, ie, ielen);
	if (tmp && tmp[1] == 1) {
		channel_number = tmp[2];
	} else {
		tmp = cfg80211_find_ie(WLAN_EID_HT_OPERATION, ie, ielen);
		if (tmp && tmp[1] >= sizeof(struct ieee80211_ht_operation)) {
			struct ieee80211_ht_operation *htop = (void *)(tmp + 2);

			channel_number = htop->primary_chan;
		}
	}

	if (channel_number < 0) {
		/* No channel information in frame payload */
		return channel;
	}

	freq = ieee80211_channel_to_freq_khz(channel_number, channel->band);
	alt_channel = ieee80211_get_channel_khz(wiphy, freq);
	if (!alt_channel) {
		if (channel->band == NL80211_BAND_2GHZ) {
			/*
			 * Better not allow unexpected channels when that could
			 * be going beyond the 1-11 range (e.g., discovering
			 * BSS on channel 12 when radio is configured for
			 * channel 11.
			 */
			return NULL;
		}

		/* No match for the payload channel number - ignore it */
		return channel;
	}

	if (scan_width == NL80211_BSS_CHAN_WIDTH_10 ||
	    scan_width == NL80211_BSS_CHAN_WIDTH_5) {
		/*
		 * Ignore channel number in 5 and 10 MHz channels where there
		 * may not be an n:1 or 1:n mapping between frequencies and
		 * channel numbers.
		 */
		return channel;
	}

	/*
	 * Use the channel determined through the payload channel number
	 * instead of the RX channel reported by the driver.
	 */
	if (alt_channel->flags & IEEE80211_CHAN_DISABLED)
		return NULL;
	return alt_channel;
}

/* Returned bss is reference counted and must be cleaned up appropriately. */
static struct cfg80211_bss *
cfg80211_inform_single_bss_data(struct wiphy *wiphy,
				struct cfg80211_inform_bss *data,
				enum cfg80211_bss_frame_type ftype,
				const u8 *bssid, u64 tsf, u16 capability,
				u16 beacon_interval, const u8 *ie, size_t ielen,
				struct cfg80211_non_tx_bss *non_tx_data,
				gfp_t gfp)
{
	struct cfg80211_registered_device *rdev = wiphy_to_rdev(wiphy);
	struct cfg80211_bss_ies *ies;
	struct ieee80211_channel *channel;
	struct cfg80211_internal_bss tmp = {}, *res;
	int bss_type;
	bool signal_valid;

	if (WARN_ON(!wiphy))
		return NULL;

	if (WARN_ON(wiphy->signal_type == CFG80211_SIGNAL_TYPE_UNSPEC &&
		    (data->signal < 0 || data->signal > 100)))
		return NULL;

	channel = cfg80211_get_bss_channel(wiphy, ie, ielen, data->chan,
					   data->scan_width);
	if (!channel)
		return NULL;

	memcpy(tmp.pub.bssid, bssid, ETH_ALEN);
	tmp.pub.channel = channel;
	tmp.pub.scan_width = data->scan_width;
	tmp.pub.signal = data->signal;
	tmp.pub.beacon_interval = beacon_interval;
	tmp.pub.capability = capability;
	tmp.ts_boottime = data->boottime_ns;
	if (non_tx_data) {
		tmp.pub.transmitted_bss = non_tx_data->tx_bss;
		tmp.pub.bssid_index = non_tx_data->bssid_index;
		tmp.pub.max_bssid_indicator = non_tx_data->max_bssid_indicator;
	}

	/*
	 * If we do not know here whether the IEs are from a Beacon or Probe
	 * Response frame, we need to pick one of the options and only use it
	 * with the driver that does not provide the full Beacon/Probe Response
	 * frame. Use Beacon frame pointer to avoid indicating that this should
	 * override the IEs pointer should we have received an earlier
	 * indication of Probe Response data.
	 */
	ies = kzalloc(sizeof(*ies) + ielen, gfp);
	if (!ies)
		return NULL;
	ies->len = ielen;
	ies->tsf = tsf;
	ies->from_beacon = false;
	memcpy(ies->data, ie, ielen);

	switch (ftype) {
	case CFG80211_BSS_FTYPE_BEACON:
		ies->from_beacon = true;
		/* fall through to assign */
	case CFG80211_BSS_FTYPE_UNKNOWN:
		rcu_assign_pointer(tmp.pub.beacon_ies, ies);
		break;
	case CFG80211_BSS_FTYPE_PRESP:
		rcu_assign_pointer(tmp.pub.proberesp_ies, ies);
		break;
	}
	rcu_assign_pointer(tmp.pub.ies, ies);

	signal_valid = abs(data->chan->center_freq - channel->center_freq) <=
		wiphy->max_adj_channel_rssi_comp;
	res = cfg80211_bss_update(wiphy_to_rdev(wiphy), &tmp, signal_valid);
	if (!res)
		return NULL;

	if (channel->band == NL80211_BAND_60GHZ) {
		bss_type = res->pub.capability & WLAN_CAPABILITY_DMG_TYPE_MASK;
		if (bss_type == WLAN_CAPABILITY_DMG_TYPE_AP ||
		    bss_type == WLAN_CAPABILITY_DMG_TYPE_PBSS)
			regulatory_hint_found_beacon(wiphy, channel, gfp);
	} else {
		if (res->pub.capability & WLAN_CAPABILITY_ESS)
			regulatory_hint_found_beacon(wiphy, channel, gfp);
	}

	if (non_tx_data && non_tx_data->tx_bss) {
		/* this is a nontransmitting bss, we need to add it to
		 * transmitting bss' list if it is not there
		 */
		if (cfg80211_add_nontrans_list(non_tx_data->tx_bss,
					       &res->pub)) {
			if (__cfg80211_unlink_bss(rdev, res)) {
				rdev->bss_generation++;
				res = NULL;
			}
		}

		if (!res)
			return NULL;
	}

	trace_cfg80211_return_bss(&res->pub);
	/* cfg80211_bss_update gives us a referenced result */
	return &res->pub;
}

static void cfg80211_parse_mbssid_data(struct wiphy *wiphy,
				       struct cfg80211_inform_bss *data,
				       enum cfg80211_bss_frame_type ftype,
				       const u8 *bssid, u64 tsf,
				       u16 beacon_interval, const u8 *ie,
				       size_t ielen,
				       struct cfg80211_non_tx_bss *non_tx_data,
				       gfp_t gfp)
{
	const u8 *mbssid_index_ie;
	const struct element *elem, *sub;
	size_t new_ie_len;
	u8 new_bssid[ETH_ALEN];
	u8 *new_ie;
	u16 capability;
	struct cfg80211_bss *bss;

	if (!non_tx_data)
		return;
	if (!cfg80211_find_ie(WLAN_EID_MULTIPLE_BSSID, ie, ielen))
		return;
	if (!wiphy->support_mbssid)
		return;
	if (wiphy->support_only_he_mbssid &&
	    !cfg80211_find_ext_ie(WLAN_EID_EXT_HE_CAPABILITY, ie, ielen))
		return;

	new_ie = kmalloc(IEEE80211_MAX_DATA_LEN, gfp);
	if (!new_ie)
		return;

	for_each_element_id(elem, WLAN_EID_MULTIPLE_BSSID, ie, ielen) {
		if (elem->datalen < 4)
			continue;
		for_each_element(sub, elem->data + 1, elem->datalen - 1) {
			if (sub->id != 0 || sub->datalen < 4) {
				/* not a valid BSS profile */
				continue;
			}

			if (sub->data[0] != WLAN_EID_NON_TX_BSSID_CAP ||
			    sub->data[1] != 2) {
				/* The first element within the Nontransmitted
				 * BSSID Profile is not the Nontransmitted
				 * BSSID Capability element.
				 */
				continue;
			}

			/* found a Nontransmitted BSSID Profile */
			mbssid_index_ie = cfg80211_find_ie
				(WLAN_EID_MULTI_BSSID_IDX,
				 sub->data, sub->datalen);
			if (!mbssid_index_ie || mbssid_index_ie[1] < 1 ||
			    mbssid_index_ie[2] == 0) {
				/* No valid Multiple BSSID-Index element */
				continue;
			}

			non_tx_data->bssid_index = mbssid_index_ie[2];
			non_tx_data->max_bssid_indicator = elem->data[0];

			cfg80211_gen_new_bssid(bssid,
					       non_tx_data->max_bssid_indicator,
					       non_tx_data->bssid_index,
					       new_bssid);
			memset(new_ie, 0, IEEE80211_MAX_DATA_LEN);
			new_ie_len = cfg80211_gen_new_ie(ie, ielen, sub->data,
							 sub->datalen, new_ie,
							 gfp);
			if (!new_ie_len)
				continue;

			capability = get_unaligned_le16(sub->data + 2);
			bss = cfg80211_inform_single_bss_data(wiphy, data,
							      ftype,
							      new_bssid, tsf,
							      capability,
							      beacon_interval,
							      new_ie,
							      new_ie_len,
							      non_tx_data,
							      gfp);
			if (!bss)
				break;
			cfg80211_put_bss(wiphy, bss);
		}
	}

	kfree(new_ie);
}

struct cfg80211_bss *
cfg80211_inform_bss_data(struct wiphy *wiphy,
			 struct cfg80211_inform_bss *data,
			 enum cfg80211_bss_frame_type ftype,
			 const u8 *bssid, u64 tsf, u16 capability,
			 u16 beacon_interval, const u8 *ie, size_t ielen,
			 gfp_t gfp)
{
	struct cfg80211_bss *res;
	struct cfg80211_non_tx_bss non_tx_data;

	res = cfg80211_inform_single_bss_data(wiphy, data, ftype, bssid, tsf,
					      capability, beacon_interval, ie,
					      ielen, NULL, gfp);
	non_tx_data.tx_bss = res;
	cfg80211_parse_mbssid_data(wiphy, data, ftype, bssid, tsf,
				   beacon_interval, ie, ielen, &non_tx_data,
				   gfp);
	return res;
}
EXPORT_SYMBOL(cfg80211_inform_bss_data);

static void
cfg80211_parse_mbssid_frame_data(struct wiphy *wiphy,
				 struct cfg80211_inform_bss *data,
				 struct ieee80211_mgmt *mgmt, size_t len,
				 struct cfg80211_non_tx_bss *non_tx_data,
				 gfp_t gfp)
{
	enum cfg80211_bss_frame_type ftype;
	const u8 *ie = mgmt->u.probe_resp.variable;
	size_t ielen = len - offsetof(struct ieee80211_mgmt,
				      u.probe_resp.variable);

	ftype = ieee80211_is_beacon(mgmt->frame_control) ?
		CFG80211_BSS_FTYPE_BEACON : CFG80211_BSS_FTYPE_PRESP;

	cfg80211_parse_mbssid_data(wiphy, data, ftype, mgmt->bssid,
				   le64_to_cpu(mgmt->u.probe_resp.timestamp),
				   le16_to_cpu(mgmt->u.probe_resp.beacon_int),
				   ie, ielen, non_tx_data, gfp);
}

static void
cfg80211_update_notlisted_nontrans(struct wiphy *wiphy,
				   struct cfg80211_bss *nontrans_bss,
				   struct ieee80211_mgmt *mgmt, size_t len,
				   gfp_t gfp)
{
	u8 *ie, *new_ie, *pos;
	const u8 *nontrans_ssid, *trans_ssid, *mbssid;
	size_t ielen = len - offsetof(struct ieee80211_mgmt,
				      u.probe_resp.variable);
	size_t new_ie_len;
	struct cfg80211_bss_ies *new_ies;
	const struct cfg80211_bss_ies *old;
	size_t cpy_len;

	ie = mgmt->u.probe_resp.variable;

	new_ie_len = ielen;
	trans_ssid = cfg80211_find_ie(WLAN_EID_SSID, ie, ielen);
	if (!trans_ssid)
		return;
	new_ie_len -= trans_ssid[1];
	mbssid = cfg80211_find_ie(WLAN_EID_MULTIPLE_BSSID, ie, ielen);
	/*
	 * It's not valid to have the MBSSID element before SSID
	 * ignore if that happens - the code below assumes it is
	 * after (while copying things inbetween).
	 */
	if (!mbssid || mbssid < trans_ssid)
		return;
	new_ie_len -= mbssid[1];
	rcu_read_lock();
	nontrans_ssid = ieee80211_bss_get_ie(nontrans_bss, WLAN_EID_SSID);
	if (!nontrans_ssid) {
		rcu_read_unlock();
		return;
	}
	new_ie_len += nontrans_ssid[1];
	rcu_read_unlock();

	/* generate new ie for nontrans BSS
	 * 1. replace SSID with nontrans BSS' SSID
	 * 2. skip MBSSID IE
	 */
	new_ie = kzalloc(new_ie_len, gfp);
	if (!new_ie)
		return;
	new_ies = kzalloc(sizeof(*new_ies) + new_ie_len, gfp);
	if (!new_ies) {
		kfree(new_ie);
		return;
	}

	pos = new_ie;

	/* copy the nontransmitted SSID */
	cpy_len = nontrans_ssid[1] + 2;
	memcpy(pos, nontrans_ssid, cpy_len);
	pos += cpy_len;
	/* copy the IEs between SSID and MBSSID */
	cpy_len = trans_ssid[1] + 2;
	memcpy(pos, (trans_ssid + cpy_len), (mbssid - (trans_ssid + cpy_len)));
	pos += (mbssid - (trans_ssid + cpy_len));
	/* copy the IEs after MBSSID */
	cpy_len = mbssid[1] + 2;
	memcpy(pos, mbssid + cpy_len, ((ie + ielen) - (mbssid + cpy_len)));

	/* update ie */
	new_ies->len = new_ie_len;
	new_ies->tsf = le64_to_cpu(mgmt->u.probe_resp.timestamp);
	new_ies->from_beacon = ieee80211_is_beacon(mgmt->frame_control);
	memcpy(new_ies->data, new_ie, new_ie_len);
	if (ieee80211_is_probe_resp(mgmt->frame_control)) {
		old = rcu_access_pointer(nontrans_bss->proberesp_ies);
		rcu_assign_pointer(nontrans_bss->proberesp_ies, new_ies);
		rcu_assign_pointer(nontrans_bss->ies, new_ies);
		if (old)
			kfree_rcu((struct cfg80211_bss_ies *)old, rcu_head);
	} else {
		old = rcu_access_pointer(nontrans_bss->beacon_ies);
		rcu_assign_pointer(nontrans_bss->beacon_ies, new_ies);
		rcu_assign_pointer(nontrans_bss->ies, new_ies);
		if (old)
			kfree_rcu((struct cfg80211_bss_ies *)old, rcu_head);
	}
}

/* cfg80211_inform_bss_width_frame helper */
static struct cfg80211_bss *
cfg80211_inform_single_bss_frame_data(struct wiphy *wiphy,
				      struct cfg80211_inform_bss *data,
				      struct ieee80211_mgmt *mgmt, size_t len,
				      struct cfg80211_non_tx_bss *non_tx_data,
				      gfp_t gfp)
{
	struct cfg80211_internal_bss tmp = {}, *res;
	struct cfg80211_bss_ies *ies;
	struct ieee80211_channel *channel;
	bool signal_valid;
	size_t ielen = len - offsetof(struct ieee80211_mgmt,
				      u.probe_resp.variable);
	int bss_type;

	BUILD_BUG_ON(offsetof(struct ieee80211_mgmt, u.probe_resp.variable) !=
			offsetof(struct ieee80211_mgmt, u.beacon.variable));

	trace_cfg80211_inform_bss_frame(wiphy, data, mgmt, len);

	if (WARN_ON(!mgmt))
		return NULL;

	if (WARN_ON(!wiphy))
		return NULL;

	if (WARN_ON(wiphy->signal_type == CFG80211_SIGNAL_TYPE_UNSPEC &&
		    (data->signal < 0 || data->signal > 100)))
		return NULL;

	if (WARN_ON(len < offsetof(struct ieee80211_mgmt, u.probe_resp.variable)))
		return NULL;

	channel = cfg80211_get_bss_channel(wiphy, mgmt->u.beacon.variable,
					   ielen, data->chan, data->scan_width);
	if (!channel)
		return NULL;

	ies = kzalloc(sizeof(*ies) + ielen, gfp);
	if (!ies)
		return NULL;
	ies->len = ielen;
	ies->tsf = le64_to_cpu(mgmt->u.probe_resp.timestamp);
	ies->from_beacon = ieee80211_is_beacon(mgmt->frame_control);
	memcpy(ies->data, mgmt->u.probe_resp.variable, ielen);

	if (ieee80211_is_probe_resp(mgmt->frame_control))
		rcu_assign_pointer(tmp.pub.proberesp_ies, ies);
	else
		rcu_assign_pointer(tmp.pub.beacon_ies, ies);
	rcu_assign_pointer(tmp.pub.ies, ies);

	memcpy(tmp.pub.bssid, mgmt->bssid, ETH_ALEN);
	tmp.pub.channel = channel;
	tmp.pub.scan_width = data->scan_width;
	tmp.pub.signal = data->signal;
	tmp.pub.beacon_interval = le16_to_cpu(mgmt->u.probe_resp.beacon_int);
	tmp.pub.capability = le16_to_cpu(mgmt->u.probe_resp.capab_info);
	tmp.ts_boottime = data->boottime_ns;
	tmp.parent_tsf = data->parent_tsf;
	tmp.pub.chains = data->chains;
	memcpy(tmp.pub.chain_signal, data->chain_signal, IEEE80211_MAX_CHAINS);
	ether_addr_copy(tmp.parent_bssid, data->parent_bssid);
	if (non_tx_data) {
		tmp.pub.transmitted_bss = non_tx_data->tx_bss;
		tmp.pub.bssid_index = non_tx_data->bssid_index;
		tmp.pub.max_bssid_indicator = non_tx_data->max_bssid_indicator;
	}

	signal_valid = abs(data->chan->center_freq - channel->center_freq) <=
		wiphy->max_adj_channel_rssi_comp;
	res = cfg80211_bss_update(wiphy_to_rdev(wiphy), &tmp, signal_valid);
	if (!res)
		return NULL;

	if (channel->band == NL80211_BAND_60GHZ) {
		bss_type = res->pub.capability & WLAN_CAPABILITY_DMG_TYPE_MASK;
		if (bss_type == WLAN_CAPABILITY_DMG_TYPE_AP ||
		    bss_type == WLAN_CAPABILITY_DMG_TYPE_PBSS)
			regulatory_hint_found_beacon(wiphy, channel, gfp);
	} else {
		if (res->pub.capability & WLAN_CAPABILITY_ESS)
			regulatory_hint_found_beacon(wiphy, channel, gfp);
	}

	trace_cfg80211_return_bss(&res->pub);
	/* cfg80211_bss_update gives us a referenced result */
	return &res->pub;
}

struct cfg80211_bss *
cfg80211_inform_bss_frame_data(struct wiphy *wiphy,
			       struct cfg80211_inform_bss *data,
			       struct ieee80211_mgmt *mgmt, size_t len,
			       gfp_t gfp)
{
	struct cfg80211_bss *res, *tmp_bss;
	const u8 *ie = mgmt->u.probe_resp.variable;
	const struct cfg80211_bss_ies *ies1, *ies2;
	size_t ielen = len - offsetof(struct ieee80211_mgmt,
				      u.probe_resp.variable);
	struct cfg80211_non_tx_bss non_tx_data;

	res = cfg80211_inform_single_bss_frame_data(wiphy, data, mgmt,
						    len, NULL, gfp);
	if (!res || !wiphy->support_mbssid ||
	    !cfg80211_find_ie(WLAN_EID_MULTIPLE_BSSID, ie, ielen))
		return res;
	if (wiphy->support_only_he_mbssid &&
	    !cfg80211_find_ext_ie(WLAN_EID_EXT_HE_CAPABILITY, ie, ielen))
		return res;

	non_tx_data.tx_bss = res;
	/* process each non-transmitting bss */
	cfg80211_parse_mbssid_frame_data(wiphy, data, mgmt, len,
					 &non_tx_data, gfp);

	/* check if the res has other nontransmitting bss which is not
	 * in MBSSID IE
	 */
	ies1 = rcu_access_pointer(res->ies);

	/* go through nontrans_list, if the timestamp of the BSS is
	 * earlier than the timestamp of the transmitting BSS then
	 * update it
	 */
	list_for_each_entry(tmp_bss, &res->nontrans_list,
			    nontrans_list) {
		ies2 = rcu_access_pointer(tmp_bss->ies);
		if (ies2->tsf < ies1->tsf)
			cfg80211_update_notlisted_nontrans(wiphy, tmp_bss,
							   mgmt, len, gfp);
	}

	return res;
}
EXPORT_SYMBOL(cfg80211_inform_bss_frame_data);

void cfg80211_ref_bss(struct wiphy *wiphy, struct cfg80211_bss *pub)
{
	struct cfg80211_registered_device *rdev = wiphy_to_rdev(wiphy);
	struct cfg80211_internal_bss *bss;

	if (!pub)
		return;

	bss = container_of(pub, struct cfg80211_internal_bss, pub);

	spin_lock_bh(&rdev->bss_lock);
	bss_ref_get(rdev, bss);
	spin_unlock_bh(&rdev->bss_lock);
}
EXPORT_SYMBOL(cfg80211_ref_bss);

void cfg80211_put_bss(struct wiphy *wiphy, struct cfg80211_bss *pub)
{
	struct cfg80211_registered_device *rdev = wiphy_to_rdev(wiphy);
	struct cfg80211_internal_bss *bss;

	if (!pub)
		return;

	bss = container_of(pub, struct cfg80211_internal_bss, pub);

	spin_lock_bh(&rdev->bss_lock);
	bss_ref_put(rdev, bss);
	spin_unlock_bh(&rdev->bss_lock);
}
EXPORT_SYMBOL(cfg80211_put_bss);

void cfg80211_unlink_bss(struct wiphy *wiphy, struct cfg80211_bss *pub)
{
	struct cfg80211_registered_device *rdev = wiphy_to_rdev(wiphy);
	struct cfg80211_internal_bss *bss, *tmp1;
	struct cfg80211_bss *nontrans_bss, *tmp;

	if (WARN_ON(!pub))
		return;

	bss = container_of(pub, struct cfg80211_internal_bss, pub);

	spin_lock_bh(&rdev->bss_lock);
	if (list_empty(&bss->list))
		goto out;

	list_for_each_entry_safe(nontrans_bss, tmp,
				 &pub->nontrans_list,
				 nontrans_list) {
		tmp1 = container_of(nontrans_bss,
				    struct cfg80211_internal_bss, pub);
		if (__cfg80211_unlink_bss(rdev, tmp1))
			rdev->bss_generation++;
	}

	if (__cfg80211_unlink_bss(rdev, bss))
		rdev->bss_generation++;
out:
	spin_unlock_bh(&rdev->bss_lock);
}
EXPORT_SYMBOL(cfg80211_unlink_bss);

#ifdef CONFIG_CFG80211_WEXT
static struct cfg80211_registered_device *
cfg80211_get_dev_from_ifindex(struct net *net, int ifindex)
{
	struct cfg80211_registered_device *rdev;
	struct net_device *dev;

	ASSERT_RTNL();

	dev = dev_get_by_index(net, ifindex);
	if (!dev)
		return ERR_PTR(-ENODEV);
	if (dev->ieee80211_ptr)
		rdev = wiphy_to_rdev(dev->ieee80211_ptr->wiphy);
	else
		rdev = ERR_PTR(-ENODEV);
	dev_put(dev);
	return rdev;
}

int cfg80211_wext_siwscan(struct net_device *dev,
			  struct iw_request_info *info,
			  union iwreq_data *wrqu, char *extra)
{
	struct cfg80211_registered_device *rdev;
	struct wiphy *wiphy;
	struct iw_scan_req *wreq = NULL;
	struct cfg80211_scan_request *creq = NULL;
	int i, err, n_channels = 0;
	enum nl80211_band band;

	if (!netif_running(dev))
		return -ENETDOWN;

	if (wrqu->data.length == sizeof(struct iw_scan_req))
		wreq = (struct iw_scan_req *)extra;

	rdev = cfg80211_get_dev_from_ifindex(dev_net(dev), dev->ifindex);

	if (IS_ERR(rdev))
		return PTR_ERR(rdev);

	if (rdev->scan_req || rdev->scan_msg) {
		err = -EBUSY;
		goto out;
	}

	wiphy = &rdev->wiphy;

	/* Determine number of channels, needed to allocate creq */
	if (wreq && wreq->num_channels)
		n_channels = wreq->num_channels;
	else
		n_channels = ieee80211_get_num_supported_channels(wiphy);

	creq = kzalloc(sizeof(*creq) + sizeof(struct cfg80211_ssid) +
		       n_channels * sizeof(void *),
		       GFP_ATOMIC);
	if (!creq) {
		err = -ENOMEM;
		goto out;
	}

	creq->wiphy = wiphy;
	creq->wdev = dev->ieee80211_ptr;
	/* SSIDs come after channels */
	creq->ssids = (void *)&creq->channels[n_channels];
	creq->n_channels = n_channels;
	creq->n_ssids = 1;
	creq->scan_start = jiffies;

	/* translate "Scan on frequencies" request */
	i = 0;
	for (band = 0; band < NUM_NL80211_BANDS; band++) {
		int j;

		if (!wiphy->bands[band])
			continue;

		for (j = 0; j < wiphy->bands[band]->n_channels; j++) {
			/* ignore disabled channels */
			if (wiphy->bands[band]->channels[j].flags &
						IEEE80211_CHAN_DISABLED)
				continue;

			/* If we have a wireless request structure and the
			 * wireless request specifies frequencies, then search
			 * for the matching hardware channel.
			 */
			if (wreq && wreq->num_channels) {
				int k;
				int wiphy_freq = wiphy->bands[band]->channels[j].center_freq;
				for (k = 0; k < wreq->num_channels; k++) {
					struct iw_freq *freq =
						&wreq->channel_list[k];
					int wext_freq =
						cfg80211_wext_freq(freq);

					if (wext_freq == wiphy_freq)
						goto wext_freq_found;
				}
				goto wext_freq_not_found;
			}

		wext_freq_found:
			creq->channels[i] = &wiphy->bands[band]->channels[j];
			i++;
		wext_freq_not_found: ;
		}
	}
	/* No channels found? */
	if (!i) {
		err = -EINVAL;
		goto out;
	}

	/* Set real number of channels specified in creq->channels[] */
	creq->n_channels = i;

	/* translate "Scan for SSID" request */
	if (wreq) {
		if (wrqu->data.flags & IW_SCAN_THIS_ESSID) {
			if (wreq->essid_len > IEEE80211_MAX_SSID_LEN) {
				err = -EINVAL;
				goto out;
			}
			memcpy(creq->ssids[0].ssid, wreq->essid, wreq->essid_len);
			creq->ssids[0].ssid_len = wreq->essid_len;
		}
		if (wreq->scan_type == IW_SCAN_TYPE_PASSIVE)
			creq->n_ssids = 0;
	}

	for (i = 0; i < NUM_NL80211_BANDS; i++)
		if (wiphy->bands[i])
			creq->rates[i] = (1 << wiphy->bands[i]->n_bitrates) - 1;

	eth_broadcast_addr(creq->bssid);

	rdev->scan_req = creq;
	err = rdev_scan(rdev, creq);
	if (err) {
		rdev->scan_req = NULL;
		/* creq will be freed below */
	} else {
		nl80211_send_scan_start(rdev, dev->ieee80211_ptr);
		/* creq now owned by driver */
		creq = NULL;
		dev_hold(dev);
	}
 out:
	kfree(creq);
	return err;
}
EXPORT_WEXT_HANDLER(cfg80211_wext_siwscan);

static char *ieee80211_scan_add_ies(struct iw_request_info *info,
				    const struct cfg80211_bss_ies *ies,
				    char *current_ev, char *end_buf)
{
	const u8 *pos, *end, *next;
	struct iw_event iwe;

	if (!ies)
		return current_ev;

	/*
	 * If needed, fragment the IEs buffer (at IE boundaries) into short
	 * enough fragments to fit into IW_GENERIC_IE_MAX octet messages.
	 */
	pos = ies->data;
	end = pos + ies->len;

	while (end - pos > IW_GENERIC_IE_MAX) {
		next = pos + 2 + pos[1];
		while (next + 2 + next[1] - pos < IW_GENERIC_IE_MAX)
			next = next + 2 + next[1];

		memset(&iwe, 0, sizeof(iwe));
		iwe.cmd = IWEVGENIE;
		iwe.u.data.length = next - pos;
		current_ev = iwe_stream_add_point_check(info, current_ev,
							end_buf, &iwe,
							(void *)pos);
		if (IS_ERR(current_ev))
			return current_ev;
		pos = next;
	}

	if (end > pos) {
		memset(&iwe, 0, sizeof(iwe));
		iwe.cmd = IWEVGENIE;
		iwe.u.data.length = end - pos;
		current_ev = iwe_stream_add_point_check(info, current_ev,
							end_buf, &iwe,
							(void *)pos);
		if (IS_ERR(current_ev))
			return current_ev;
	}

	return current_ev;
}

static char *
ieee80211_bss(struct wiphy *wiphy, struct iw_request_info *info,
	      struct cfg80211_internal_bss *bss, char *current_ev,
	      char *end_buf)
{
	const struct cfg80211_bss_ies *ies;
	struct iw_event iwe;
	const u8 *ie;
	u8 buf[50];
	u8 *cfg, *p, *tmp;
	int rem, i, sig;
	bool ismesh = false;

	memset(&iwe, 0, sizeof(iwe));
	iwe.cmd = SIOCGIWAP;
	iwe.u.ap_addr.sa_family = ARPHRD_ETHER;
	memcpy(iwe.u.ap_addr.sa_data, bss->pub.bssid, ETH_ALEN);
	current_ev = iwe_stream_add_event_check(info, current_ev, end_buf, &iwe,
						IW_EV_ADDR_LEN);
	if (IS_ERR(current_ev))
		return current_ev;

	memset(&iwe, 0, sizeof(iwe));
	iwe.cmd = SIOCGIWFREQ;
	iwe.u.freq.m = ieee80211_frequency_to_channel(bss->pub.channel->center_freq);
	iwe.u.freq.e = 0;
	current_ev = iwe_stream_add_event_check(info, current_ev, end_buf, &iwe,
						IW_EV_FREQ_LEN);
	if (IS_ERR(current_ev))
		return current_ev;

	memset(&iwe, 0, sizeof(iwe));
	iwe.cmd = SIOCGIWFREQ;
	iwe.u.freq.m = bss->pub.channel->center_freq;
	iwe.u.freq.e = 6;
	current_ev = iwe_stream_add_event_check(info, current_ev, end_buf, &iwe,
						IW_EV_FREQ_LEN);
	if (IS_ERR(current_ev))
		return current_ev;

	if (wiphy->signal_type != CFG80211_SIGNAL_TYPE_NONE) {
		memset(&iwe, 0, sizeof(iwe));
		iwe.cmd = IWEVQUAL;
		iwe.u.qual.updated = IW_QUAL_LEVEL_UPDATED |
				     IW_QUAL_NOISE_INVALID |
				     IW_QUAL_QUAL_UPDATED;
		switch (wiphy->signal_type) {
		case CFG80211_SIGNAL_TYPE_MBM:
			sig = bss->pub.signal / 100;
			iwe.u.qual.level = sig;
			iwe.u.qual.updated |= IW_QUAL_DBM;
			if (sig < -110)		/* rather bad */
				sig = -110;
			else if (sig > -40)	/* perfect */
				sig = -40;
			/* will give a range of 0 .. 70 */
			iwe.u.qual.qual = sig + 110;
			break;
		case CFG80211_SIGNAL_TYPE_UNSPEC:
			iwe.u.qual.level = bss->pub.signal;
			/* will give range 0 .. 100 */
			iwe.u.qual.qual = bss->pub.signal;
			break;
		default:
			/* not reached */
			break;
		}
		current_ev = iwe_stream_add_event_check(info, current_ev,
							end_buf, &iwe,
							IW_EV_QUAL_LEN);
		if (IS_ERR(current_ev))
			return current_ev;
	}

	memset(&iwe, 0, sizeof(iwe));
	iwe.cmd = SIOCGIWENCODE;
	if (bss->pub.capability & WLAN_CAPABILITY_PRIVACY)
		iwe.u.data.flags = IW_ENCODE_ENABLED | IW_ENCODE_NOKEY;
	else
		iwe.u.data.flags = IW_ENCODE_DISABLED;
	iwe.u.data.length = 0;
	current_ev = iwe_stream_add_point_check(info, current_ev, end_buf,
						&iwe, "");
	if (IS_ERR(current_ev))
		return current_ev;

	rcu_read_lock();
	ies = rcu_dereference(bss->pub.ies);
	rem = ies->len;
	ie = ies->data;

	while (rem >= 2) {
		/* invalid data */
		if (ie[1] > rem - 2)
			break;

		switch (ie[0]) {
		case WLAN_EID_SSID:
			memset(&iwe, 0, sizeof(iwe));
			iwe.cmd = SIOCGIWESSID;
			iwe.u.data.length = ie[1];
			iwe.u.data.flags = 1;
			current_ev = iwe_stream_add_point_check(info,
								current_ev,
								end_buf, &iwe,
								(u8 *)ie + 2);
			if (IS_ERR(current_ev))
				goto unlock;
			break;
		case WLAN_EID_MESH_ID:
			memset(&iwe, 0, sizeof(iwe));
			iwe.cmd = SIOCGIWESSID;
			iwe.u.data.length = ie[1];
			iwe.u.data.flags = 1;
			current_ev = iwe_stream_add_point_check(info,
								current_ev,
								end_buf, &iwe,
								(u8 *)ie + 2);
			if (IS_ERR(current_ev))
				goto unlock;
			break;
		case WLAN_EID_MESH_CONFIG:
			ismesh = true;
			if (ie[1] != sizeof(struct ieee80211_meshconf_ie))
				break;
			cfg = (u8 *)ie + 2;
			memset(&iwe, 0, sizeof(iwe));
			iwe.cmd = IWEVCUSTOM;
			sprintf(buf, "Mesh Network Path Selection Protocol ID: "
				"0x%02X", cfg[0]);
			iwe.u.data.length = strlen(buf);
			current_ev = iwe_stream_add_point_check(info,
								current_ev,
								end_buf,
								&iwe, buf);
			if (IS_ERR(current_ev))
				goto unlock;
			sprintf(buf, "Path Selection Metric ID: 0x%02X",
				cfg[1]);
			iwe.u.data.length = strlen(buf);
			current_ev = iwe_stream_add_point_check(info,
								current_ev,
								end_buf,
								&iwe, buf);
			if (IS_ERR(current_ev))
				goto unlock;
			sprintf(buf, "Congestion Control Mode ID: 0x%02X",
				cfg[2]);
			iwe.u.data.length = strlen(buf);
			current_ev = iwe_stream_add_point_check(info,
								current_ev,
								end_buf,
								&iwe, buf);
			if (IS_ERR(current_ev))
				goto unlock;
			sprintf(buf, "Synchronization ID: 0x%02X", cfg[3]);
			iwe.u.data.length = strlen(buf);
			current_ev = iwe_stream_add_point_check(info,
								current_ev,
								end_buf,
								&iwe, buf);
			if (IS_ERR(current_ev))
				goto unlock;
			sprintf(buf, "Authentication ID: 0x%02X", cfg[4]);
			iwe.u.data.length = strlen(buf);
			current_ev = iwe_stream_add_point_check(info,
								current_ev,
								end_buf,
								&iwe, buf);
			if (IS_ERR(current_ev))
				goto unlock;
			sprintf(buf, "Formation Info: 0x%02X", cfg[5]);
			iwe.u.data.length = strlen(buf);
			current_ev = iwe_stream_add_point_check(info,
								current_ev,
								end_buf,
								&iwe, buf);
			if (IS_ERR(current_ev))
				goto unlock;
			sprintf(buf, "Capabilities: 0x%02X", cfg[6]);
			iwe.u.data.length = strlen(buf);
			current_ev = iwe_stream_add_point_check(info,
								current_ev,
								end_buf,
								&iwe, buf);
			if (IS_ERR(current_ev))
				goto unlock;
			break;
		case WLAN_EID_SUPP_RATES:
		case WLAN_EID_EXT_SUPP_RATES:
			/* display all supported rates in readable format */
			p = current_ev + iwe_stream_lcp_len(info);

			memset(&iwe, 0, sizeof(iwe));
			iwe.cmd = SIOCGIWRATE;
			/* Those two flags are ignored... */
			iwe.u.bitrate.fixed = iwe.u.bitrate.disabled = 0;

			for (i = 0; i < ie[1]; i++) {
				iwe.u.bitrate.value =
					((ie[i + 2] & 0x7f) * 500000);
				tmp = p;
				p = iwe_stream_add_value(info, current_ev, p,
							 end_buf, &iwe,
							 IW_EV_PARAM_LEN);
				if (p == tmp) {
					current_ev = ERR_PTR(-E2BIG);
					goto unlock;
				}
			}
			current_ev = p;
			break;
		}
		rem -= ie[1] + 2;
		ie += ie[1] + 2;
	}

	if (bss->pub.capability & (WLAN_CAPABILITY_ESS | WLAN_CAPABILITY_IBSS) ||
	    ismesh) {
		memset(&iwe, 0, sizeof(iwe));
		iwe.cmd = SIOCGIWMODE;
		if (ismesh)
			iwe.u.mode = IW_MODE_MESH;
		else if (bss->pub.capability & WLAN_CAPABILITY_ESS)
			iwe.u.mode = IW_MODE_MASTER;
		else
			iwe.u.mode = IW_MODE_ADHOC;
		current_ev = iwe_stream_add_event_check(info, current_ev,
							end_buf, &iwe,
							IW_EV_UINT_LEN);
		if (IS_ERR(current_ev))
			goto unlock;
	}

	memset(&iwe, 0, sizeof(iwe));
	iwe.cmd = IWEVCUSTOM;
	sprintf(buf, "tsf=%016llx", (unsigned long long)(ies->tsf));
	iwe.u.data.length = strlen(buf);
	current_ev = iwe_stream_add_point_check(info, current_ev, end_buf,
						&iwe, buf);
	if (IS_ERR(current_ev))
		goto unlock;
	memset(&iwe, 0, sizeof(iwe));
	iwe.cmd = IWEVCUSTOM;
	sprintf(buf, " Last beacon: %ums ago",
		elapsed_jiffies_msecs(bss->ts));
	iwe.u.data.length = strlen(buf);
	current_ev = iwe_stream_add_point_check(info, current_ev,
						end_buf, &iwe, buf);
	if (IS_ERR(current_ev))
		goto unlock;

	current_ev = ieee80211_scan_add_ies(info, ies, current_ev, end_buf);

 unlock:
	rcu_read_unlock();
	return current_ev;
}


static int ieee80211_scan_results(struct cfg80211_registered_device *rdev,
				  struct iw_request_info *info,
				  char *buf, size_t len)
{
	char *current_ev = buf;
	char *end_buf = buf + len;
	struct cfg80211_internal_bss *bss;
	int err = 0;

	spin_lock_bh(&rdev->bss_lock);
	cfg80211_bss_expire(rdev);

	list_for_each_entry(bss, &rdev->bss_list, list) {
		if (buf + len - current_ev <= IW_EV_ADDR_LEN) {
			err = -E2BIG;
			break;
		}
		current_ev = ieee80211_bss(&rdev->wiphy, info, bss,
					   current_ev, end_buf);
		if (IS_ERR(current_ev)) {
			err = PTR_ERR(current_ev);
			break;
		}
	}
	spin_unlock_bh(&rdev->bss_lock);

	if (err)
		return err;
	return current_ev - buf;
}


int cfg80211_wext_giwscan(struct net_device *dev,
			  struct iw_request_info *info,
			  struct iw_point *data, char *extra)
{
	struct cfg80211_registered_device *rdev;
	int res;

	if (!netif_running(dev))
		return -ENETDOWN;

	rdev = cfg80211_get_dev_from_ifindex(dev_net(dev), dev->ifindex);

	if (IS_ERR(rdev))
		return PTR_ERR(rdev);

	if (rdev->scan_req || rdev->scan_msg)
		return -EAGAIN;

	res = ieee80211_scan_results(rdev, info, extra, data->length);
	data->length = 0;
	if (res >= 0) {
		data->length = res;
		res = 0;
	}

	return res;
}
EXPORT_WEXT_HANDLER(cfg80211_wext_giwscan);
#endif<|MERGE_RESOLUTION|>--- conflicted
+++ resolved
@@ -319,7 +319,8 @@
 		}
 	}
 
-<<<<<<< HEAD
+	rcu_read_unlock();
+
 	/* This is a bit weird - it's not on the list, but already on another
 	 * one! The only way that could happen is if there's some BSSID/SSID
 	 * shared by multiple APs in their multi-BSSID profiles, potentially
@@ -327,9 +328,6 @@
 	 */
 	if (!list_empty(&nontrans_bss->nontrans_list))
 		return -EINVAL;
-=======
-	rcu_read_unlock();
->>>>>>> 2774980d
 
 	/* add to the list */
 	list_add_tail(&nontrans_bss->nontrans_list, &trans_bss->nontrans_list);
