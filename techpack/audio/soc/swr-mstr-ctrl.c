// SPDX-License-Identifier: GPL-2.0-only
/*
 * Copyright (c) 2015-2021, The Linux Foundation. All rights reserved.
 * Copyright (c) 2022 Qualcomm Innovation Center, Inc. All rights reserved.
 */

#include <linux/irq.h>
#include <linux/kernel.h>
#include <linux/init.h>
#include <linux/slab.h>
#include <linux/io.h>
#include <linux/interrupt.h>
#include <linux/platform_device.h>
#include <linux/delay.h>
#include <linux/kthread.h>
#include <linux/bitops.h>
#include <linux/clk.h>
#include <linux/gpio.h>
#include <linux/of_gpio.h>
#include <linux/pm_runtime.h>
#include <linux/of.h>
#include <soc/soundwire.h>
#include <soc/swr-common.h>
#include <linux/regmap.h>
#include <dsp/msm-audio-event-notify.h>
#include <dsp/digital-cdc-rsc-mgr.h>
#include "swrm_registers.h"
#include "swr-mstr-ctrl.h"

#define SWR_NUM_PORTS    4 /* TODO - Get this info from DT */

#define SWRM_FRAME_SYNC_SEL    4000 /* 4KHz */
#define SWRM_FRAME_SYNC_SEL_NATIVE 3675 /* 3.675KHz */
#define SWRM_SYSTEM_RESUME_TIMEOUT_MS 700
#define SWRM_SYS_SUSPEND_WAIT 1

#define SWRM_DSD_PARAMS_PORT 4

#define SWR_BROADCAST_CMD_ID            0x0F
#define SWR_AUTO_SUSPEND_DELAY          1 /* delay in sec */
#define SWR_DEV_ID_MASK			0xFFFFFFFFFFFF
#define SWR_REG_VAL_PACK(data, dev, id, reg)	\
			((reg) | ((id) << 16) | ((dev) << 20) | ((data) << 24))

#define SWR_INVALID_PARAM 0xFF
#define SWR_HSTOP_MAX_VAL 0xF
#define SWR_HSTART_MIN_VAL 0x0

#define ERR_AUTO_SUSPEND_TIMER_VAL 0x1

#define SWRM_INTERRUPT_STATUS_MASK 0x1FDFD
#define SWRM_LINK_STATUS_RETRY_CNT 100

#define SWRM_ROW_48    48
#define SWRM_ROW_50    50
#define SWRM_ROW_64    64
#define SWRM_COL_02    02
#define SWRM_COL_16    16

#define SWR_OVERFLOW_RETRY_COUNT 30

/* pm runtime auto suspend timer in msecs */
static int auto_suspend_timer = SWR_AUTO_SUSPEND_DELAY * 1000;
module_param(auto_suspend_timer, int, 0664);
MODULE_PARM_DESC(auto_suspend_timer, "timer for auto suspend");

enum {
	SWR_NOT_PRESENT, /* Device is detached/not present on the bus */
	SWR_ATTACHED_OK, /* Device is attached */
	SWR_ALERT,       /* Device alters master for any interrupts */
	SWR_RESERVED,    /* Reserved */
};

enum {
	MASTER_ID_WSA = 1,
	MASTER_ID_RX,
	MASTER_ID_TX
};

enum {
	ENABLE_PENDING,
	DISABLE_PENDING
};

enum {
	LPASS_HW_CORE,
	LPASS_AUDIO_CORE,
};

enum {
	SWRM_WR_CHECK_AVAIL,
	SWRM_RD_CHECK_AVAIL,
};

#define TRUE 1
#define FALSE 0

#define SWRM_MAX_PORT_REG    120
#define SWRM_MAX_INIT_REG    11

#define MAX_FIFO_RD_FAIL_RETRY 3

static bool swrm_lock_sleep(struct swr_mstr_ctrl *swrm);
static void swrm_unlock_sleep(struct swr_mstr_ctrl *swrm);
static u32 swr_master_read(struct swr_mstr_ctrl *swrm, unsigned int reg_addr);
static void swr_master_write(struct swr_mstr_ctrl *swrm, u16 reg_addr, u32 val);
static int swrm_runtime_resume(struct device *dev);

static u8 swrm_get_clk_div(int mclk_freq, int bus_clk_freq)
{
	int clk_div = 0;
	u8 div_val = 0;

	if (!mclk_freq || !bus_clk_freq)
		return 0;

	clk_div = (mclk_freq / bus_clk_freq);

	switch (clk_div) {
	case 32:
		div_val = 5;
		break;
	case 16:
		div_val = 4;
		break;
	case 8:
		div_val = 3;
		break;
	case 4:
		div_val = 2;
		break;
	case 2:
		div_val = 1;
		break;
	case 1:
	default:
		div_val = 0;
		break;
	}

	return div_val;
}
static int swrm_master_init(struct swr_mstr_ctrl *swrm);

static bool swrm_is_msm_variant(int val)
{
	return (val == SWRM_VERSION_1_3);
}

#ifdef CONFIG_DEBUG_FS
static int swrm_debug_open(struct inode *inode, struct file *file)
{
	file->private_data = inode->i_private;
	return 0;
}

static int get_parameters(char *buf, u32 *param1, int num_of_par)
{
	char *token;
	int base, cnt;

	token = strsep(&buf, " ");
	for (cnt = 0; cnt < num_of_par; cnt++) {
		if (token) {
			if ((token[1] == 'x') || (token[1] == 'X'))
				base = 16;
			else
				base = 10;

			if (kstrtou32(token, base, &param1[cnt]) != 0)
				return -EINVAL;

			token = strsep(&buf, " ");
		} else
			return -EINVAL;
	}
	return 0;
}

static ssize_t swrm_reg_show(struct swr_mstr_ctrl *swrm, char __user *ubuf,
			     size_t count, loff_t *ppos)
{
	int i, reg_val, len;
	ssize_t total = 0;
	char tmp_buf[SWR_MSTR_MAX_BUF_LEN];
	int rem = 0;

	if (!ubuf || !ppos)
		return 0;

	i = ((int) *ppos + SWR_MSTR_START_REG_ADDR);
	rem = i%4;

	if (rem)
		i = (i - rem);

	for (; i <= SWR_MSTR_MAX_REG_ADDR; i += 4) {
		usleep_range(100, 150);
		reg_val = swr_master_read(swrm, i);
		len = snprintf(tmp_buf, 25, "0x%.3x: 0x%.2x\n", i, reg_val);
		if (len < 0) {
			pr_err("%s: fail to fill the buffer\n", __func__);
			total = -EFAULT;
			goto copy_err;
		}
		if ((total + len) >= count - 1)
			break;
		if (copy_to_user((ubuf + total), tmp_buf, len)) {
			pr_err("%s: fail to copy reg dump\n", __func__);
			total = -EFAULT;
			goto copy_err;
		}
		*ppos += len;
		total += len;
	}

copy_err:
	return total;
}

static ssize_t swrm_debug_reg_dump(struct file *file, char __user *ubuf,
				size_t count, loff_t *ppos)
{
	struct swr_mstr_ctrl *swrm;

	if (!count || !file || !ppos || !ubuf)
		return -EINVAL;

	swrm = file->private_data;
	if (!swrm)
		return -EINVAL;

	if (*ppos < 0)
		return -EINVAL;

	return swrm_reg_show(swrm, ubuf, count, ppos);
}

static ssize_t swrm_debug_read(struct file *file, char __user *ubuf,
				size_t count, loff_t *ppos)
{
	char lbuf[SWR_MSTR_RD_BUF_LEN];
	struct swr_mstr_ctrl *swrm = NULL;

	if (!count || !file || !ppos || !ubuf)
		return -EINVAL;

	swrm = file->private_data;
	if (!swrm)
		return -EINVAL;

	if (*ppos < 0)
		return -EINVAL;

	snprintf(lbuf, sizeof(lbuf), "0x%x\n", swrm->read_data);

	return simple_read_from_buffer(ubuf, count, ppos, lbuf,
					       strnlen(lbuf, 7));
}

static ssize_t swrm_debug_peek_write(struct file *file, const char __user *ubuf,
				     size_t count, loff_t *ppos)
{
	char lbuf[SWR_MSTR_RD_BUF_LEN];
	int rc;
	u32 param[5];
	struct swr_mstr_ctrl *swrm = NULL;

	if (!count || !file || !ppos || !ubuf)
		return -EINVAL;

	swrm = file->private_data;
	if (!swrm)
		return -EINVAL;

	if (*ppos < 0)
		return -EINVAL;

	if (count > sizeof(lbuf) - 1)
		return -EINVAL;

	rc = copy_from_user(lbuf, ubuf, count);
	if (rc)
		return -EFAULT;

	lbuf[count] = '\0';
	rc = get_parameters(lbuf, param, 1);
	if ((param[0] <= SWR_MSTR_MAX_REG_ADDR) && (rc == 0))
		swrm->read_data = swr_master_read(swrm, param[0]);
	else
		rc = -EINVAL;

	if (rc == 0)
		rc = count;
	else
		dev_err(swrm->dev, "%s: rc = %d\n", __func__, rc);

	return rc;
}

static ssize_t swrm_debug_write(struct file *file,
	const char __user *ubuf, size_t count, loff_t *ppos)
{
	char lbuf[SWR_MSTR_WR_BUF_LEN];
	int rc;
	u32 param[5];
	struct swr_mstr_ctrl *swrm;

	if (!file || !ppos || !ubuf)
		return -EINVAL;

	swrm = file->private_data;
	if (!swrm)
		return -EINVAL;

	if (count > sizeof(lbuf) - 1)
		return -EINVAL;

	rc = copy_from_user(lbuf, ubuf, count);
	if (rc)
		return -EFAULT;

	lbuf[count] = '\0';
	rc = get_parameters(lbuf, param, 2);
	if ((param[0] <= SWR_MSTR_MAX_REG_ADDR) &&
		(param[1] <= 0xFFFFFFFF) &&
		(rc == 0))
		swr_master_write(swrm, param[0], param[1]);
	else
		rc = -EINVAL;

	if (rc == 0)
		rc = count;
	else
		pr_err("%s: rc = %d\n", __func__, rc);

	return rc;
}

static const struct file_operations swrm_debug_read_ops = {
	.open = swrm_debug_open,
	.write = swrm_debug_peek_write,
	.read = swrm_debug_read,
};

static const struct file_operations swrm_debug_write_ops = {
	.open = swrm_debug_open,
	.write = swrm_debug_write,
};

static const struct file_operations swrm_debug_dump_ops = {
	.open = swrm_debug_open,
	.read = swrm_debug_reg_dump,
};
#endif

static void swrm_reg_dump(struct swr_mstr_ctrl *swrm,
			  u32 *reg, u32 *val, int len, const char* func)
{
	int i = 0;

	for (i = 0; i < len; i++)
		dev_dbg(swrm->dev, "%s: reg = 0x%x val = 0x%x\n",
			func, reg[i], val[i]);
}

static bool is_swr_clk_needed(struct swr_mstr_ctrl *swrm)
{
	return ((swrm->version <= SWRM_VERSION_1_5_1) ? true : false);
}

static int swrm_request_hw_vote(struct swr_mstr_ctrl *swrm,
				int core_type, bool enable)
{
	int ret = 0;

	mutex_lock(&swrm->devlock);
	if (core_type == LPASS_HW_CORE) {
		if (swrm->lpass_core_hw_vote) {
			if (enable) {
				if (!swrm->dev_up) {
					dev_dbg(swrm->dev, "%s: device is down or SSR state\n",
							__func__);
					trace_printk("%s: device is down or SSR state\n",
							__func__);
					mutex_unlock(&swrm->devlock);
					return -ENODEV;
				}
				if (++swrm->hw_core_clk_en == 1) {
					ret =
					   digital_cdc_rsc_mgr_hw_vote_enable(
							swrm->lpass_core_hw_vote);
					if (ret < 0) {
						dev_err(swrm->dev,
							"%s:lpass core hw enable failed\n",
							__func__);
						--swrm->hw_core_clk_en;
					}
				}
			} else {
				--swrm->hw_core_clk_en;
				if (swrm->hw_core_clk_en < 0)
					swrm->hw_core_clk_en = 0;
				else if (swrm->hw_core_clk_en == 0)
					digital_cdc_rsc_mgr_hw_vote_disable(
							swrm->lpass_core_hw_vote);
			}
		}
	}
	if (core_type == LPASS_AUDIO_CORE) {
		if (swrm->lpass_core_audio) {
			if (enable) {
				if (!swrm->dev_up) {
					dev_dbg(swrm->dev, "%s: device is down or SSR state\n",
							__func__);
					trace_printk("%s: device is down or SSR state\n",
							__func__);
					mutex_unlock(&swrm->devlock);
					return -ENODEV;
				}
				if (++swrm->aud_core_clk_en == 1) {
					ret =
					   digital_cdc_rsc_mgr_hw_vote_enable(
							swrm->lpass_core_audio);
					if (ret < 0) {
						dev_err(swrm->dev,
							"%s:lpass audio hw enable failed\n",
							__func__);
						--swrm->aud_core_clk_en;
					}
				}
			} else {
				--swrm->aud_core_clk_en;
				if (swrm->aud_core_clk_en < 0)
					swrm->aud_core_clk_en = 0;
				else if (swrm->aud_core_clk_en == 0)
					digital_cdc_rsc_mgr_hw_vote_disable(
							swrm->lpass_core_audio);
			}
		}
	}

	mutex_unlock(&swrm->devlock);
	dev_dbg(swrm->dev, "%s: hw_clk_en: %d audio_core_clk_en: %d\n",
		__func__, swrm->hw_core_clk_en, swrm->aud_core_clk_en);
	trace_printk("%s: hw_clk_en: %d audio_core_clk_en: %d\n",
		__func__, swrm->hw_core_clk_en, swrm->aud_core_clk_en);
	return ret;
}

static int swrm_get_ssp_period(struct swr_mstr_ctrl *swrm,
				int row, int col,
				int frame_sync)
{
	if (!swrm || !row || !col || !frame_sync)
		return 1;

	return ((swrm->bus_clk * 2) / ((row * col) * frame_sync));
}

static int swrm_core_vote_request(struct swr_mstr_ctrl *swrm)
{
	int ret = 0;

	if (!swrm->handle)
		return -EINVAL;

	mutex_lock(&swrm->clklock);
	if (!swrm->dev_up) {
		ret = -ENODEV;
		goto exit;
	}
	if (swrm->core_vote) {
		ret = swrm->core_vote(swrm->handle, true);
		if (ret)
			dev_err_ratelimited(swrm->dev,
				"%s: core vote request failed\n", __func__);
	}
exit:
	mutex_unlock(&swrm->clklock);

	return ret;
}

static int swrm_clk_request(struct swr_mstr_ctrl *swrm, bool enable)
{
	int ret = 0;

	if (!swrm->clk || !swrm->handle)
		return -EINVAL;

	mutex_lock(&swrm->clklock);
	if (enable) {
		if (!swrm->dev_up) {
			ret = -ENODEV;
			goto exit;
		}
		if (is_swr_clk_needed(swrm)) {
			if (swrm->core_vote) {
				ret = swrm->core_vote(swrm->handle, true);
				if (ret) {
					dev_err_ratelimited(swrm->dev,
						"%s: core vote request failed\n",
						__func__);
					goto exit;
				}
			}
		}
		swrm->clk_ref_count++;
		if (swrm->clk_ref_count == 1) {
			trace_printk("%s: clock enable count %d",
				__func__, swrm->clk_ref_count);
			ret = swrm->clk(swrm->handle, true);
			if (ret) {
				dev_err_ratelimited(swrm->dev,
					"%s: clock enable req failed",
					__func__);
				--swrm->clk_ref_count;
			}
		}
	} else if (--swrm->clk_ref_count == 0) {
		trace_printk("%s: clock disable count %d",
			__func__, swrm->clk_ref_count);
		swrm->clk(swrm->handle, false);
		complete(&swrm->clk_off_complete);
	}
	if (swrm->clk_ref_count < 0) {
		dev_err(swrm->dev, "%s: swrm clk count mismatch\n", __func__);
		swrm->clk_ref_count = 0;
	}

exit:
	mutex_unlock(&swrm->clklock);
	return ret;
}

static int swrm_ahb_write(struct swr_mstr_ctrl *swrm,
					u16 reg, u32 *value)
{
	u32 temp = (u32)(*value);
	int ret = 0;

	mutex_lock(&swrm->devlock);
	if (!swrm->dev_up)
		goto err;

	if (is_swr_clk_needed(swrm)) {
		ret = swrm_clk_request(swrm, TRUE);
		if (ret) {
			dev_err_ratelimited(swrm->dev,
					    "%s: clock request failed\n",
					    __func__);
			goto err;
		}
	} else if (swrm_core_vote_request(swrm)) {
		goto err;
	}

	iowrite32(temp, swrm->swrm_dig_base + reg);
	if (is_swr_clk_needed(swrm))
		swrm_clk_request(swrm, FALSE);
err:
	mutex_unlock(&swrm->devlock);
	return ret;
}

static int swrm_ahb_read(struct swr_mstr_ctrl *swrm,
					u16 reg, u32 *value)
{
	u32 temp = 0;
	int ret = 0;

	mutex_lock(&swrm->devlock);
	if (!swrm->dev_up)
		goto err;

	if (is_swr_clk_needed(swrm)) {
		ret = swrm_clk_request(swrm, TRUE);
		if (ret) {
			dev_err_ratelimited(swrm->dev, "%s: clock request failed\n",
					    __func__);
			goto err;
		}
	} else if (swrm_core_vote_request(swrm)) {
		goto err;
	}

	temp = ioread32(swrm->swrm_dig_base + reg);
	*value = temp;
	if (is_swr_clk_needed(swrm))
		swrm_clk_request(swrm, FALSE);
err:
	mutex_unlock(&swrm->devlock);
	return ret;
}

static u32 swr_master_read(struct swr_mstr_ctrl *swrm, unsigned int reg_addr)
{
	u32 val = 0;

	if (swrm->read)
		val = swrm->read(swrm->handle, reg_addr);
	else
		swrm_ahb_read(swrm, reg_addr, &val);
	return val;
}

static void swr_master_write(struct swr_mstr_ctrl *swrm, u16 reg_addr, u32 val)
{
	if (swrm->write)
		swrm->write(swrm->handle, reg_addr, val);
	else
		swrm_ahb_write(swrm, reg_addr, &val);
}

static int swr_master_bulk_write(struct swr_mstr_ctrl *swrm, u32 *reg_addr,
				u32 *val, unsigned int length)
{
	int i = 0;

	if (swrm->bulk_write)
		swrm->bulk_write(swrm->handle, reg_addr, val, length);
	else {
		mutex_lock(&swrm->iolock);
		for (i = 0; i < length; i++) {
		/* wait for FIFO WR command to complete to avoid overflow */
		/*
		 * Reduce sleep from 100us to 50us to meet KPIs
		 * This still meets the hardware spec
		 */
			usleep_range(50, 55);
			swr_master_write(swrm, reg_addr[i], val[i]);
		}
		usleep_range(100, 110);
		mutex_unlock(&swrm->iolock);
	}
	return 0;
}

static bool swrm_check_link_status(struct swr_mstr_ctrl *swrm, bool active)
{
	int retry = SWRM_LINK_STATUS_RETRY_CNT;
	int ret = false;
	int status = active ? 0x1 : 0x0;
	int comp_sts = 0x0;

	if ((swrm->version <= SWRM_VERSION_1_5_1))
		return true;

	do {
		comp_sts = swr_master_read(swrm, SWRM_COMP_STATUS) & 0x01;
		/* check comp status and status requested met */
		if ((comp_sts && status) || (!comp_sts && !status)) {
			ret = true;
			break;
		}
		retry--;
		usleep_range(500, 510);
	} while (retry);

	if (retry == 0)
		dev_err(swrm->dev, "%s: link status not %s\n", __func__,
			active ? "connected" : "disconnected");

	return ret;
}

static bool swrm_is_port_en(struct swr_master *mstr)
{
	return !!(mstr->num_port);
}

static void copy_port_tables(struct swr_mstr_ctrl *swrm,
				struct port_params *params)
{
	u8 i;
	struct port_params *config = params;

	for (i = 0; i < SWR_MSTR_PORT_LEN; i++) {
		/* wsa uses single frame structure for all configurations */
		if (!swrm->mport_cfg[i].port_en)
			continue;
		swrm->mport_cfg[i].sinterval = config[i].si;
		swrm->mport_cfg[i].offset1 = config[i].off1;
		swrm->mport_cfg[i].offset2 = config[i].off2;
		swrm->mport_cfg[i].hstart = config[i].hstart;
		swrm->mport_cfg[i].hstop = config[i].hstop;
		swrm->mport_cfg[i].blk_pack_mode = config[i].bp_mode;
		swrm->mport_cfg[i].blk_grp_count = config[i].bgp_ctrl;
		swrm->mport_cfg[i].word_length = config[i].wd_len;
		swrm->mport_cfg[i].lane_ctrl = config[i].lane_ctrl;
	}
}
static int swrm_get_port_config(struct swr_mstr_ctrl *swrm)
{
	struct port_params *params;
	u32 usecase = 0;

	/* TODO - Send usecase information to avoid checking for master_id */
	if (swrm->mport_cfg[SWRM_DSD_PARAMS_PORT].port_en &&
				(swrm->master_id == MASTER_ID_RX))
		usecase = 1;

	params = swrm->port_param[usecase];
	copy_port_tables(swrm, params);

	return 0;
}

static int swrm_get_master_port(struct swr_mstr_ctrl *swrm, u8 *mstr_port_id,
					u8 *mstr_ch_mask, u8 mstr_prt_type,
					u8 slv_port_id)
{
	int i, j;
	*mstr_port_id = 0;

	for (i = 1; i <= swrm->num_ports; i++) {
		for (j = 0; j < SWR_MAX_CH_PER_PORT; j++) {
			if (swrm->port_mapping[i][j].port_type == mstr_prt_type)
				goto found;
		}
	}
found:
	if (i > swrm->num_ports || j == SWR_MAX_CH_PER_PORT)  {
		dev_err(swrm->dev, "%s: port type not supported by master\n",
					__func__);
		return -EINVAL;
	}
	/* id 0 corresponds to master port 1 */
	*mstr_port_id = i - 1;
	*mstr_ch_mask = swrm->port_mapping[i][j].ch_mask;

	return 0;

}

static u32 swrm_get_packed_reg_val(u8 *cmd_id, u8 cmd_data,
				 u8 dev_addr, u16 reg_addr)
{
	u32 val;
	u8 id = *cmd_id;

	if (id != SWR_BROADCAST_CMD_ID) {
		if (id < 14)
			id += 1;
		else
			id = 0;
		*cmd_id = id;
	}
	val = SWR_REG_VAL_PACK(cmd_data, dev_addr, id, reg_addr);

	return val;
}

static void swrm_wait_for_fifo_avail(struct swr_mstr_ctrl *swrm, int swrm_rd_wr)
{
	u32 fifo_outstanding_cmd;
	u8 fifo_retry_count = SWR_OVERFLOW_RETRY_COUNT;

	if (swrm_rd_wr) {
		/* Check for fifo underflow during read */
		/* Check no of outstanding commands in fifo before read */
		fifo_outstanding_cmd = ((swr_master_read(swrm,
				SWRM_CMD_FIFO_STATUS) & 0x001F0000) >> 16);
		if (fifo_outstanding_cmd == 0) {
			while (fifo_retry_count) {
				usleep_range(500, 510);
				fifo_outstanding_cmd =
					((swr_master_read (swrm,
					  SWRM_CMD_FIFO_STATUS) & 0x001F0000)
					  >> 16);
				fifo_retry_count--;
				if (fifo_outstanding_cmd > 0)
					break;
			}
		}
		if (fifo_outstanding_cmd == 0)
			dev_err_ratelimited(swrm->dev,
				"%s err read underflow\n", __func__);
	} else {
		/* Check for fifo overflow during write */
		/* Check no of outstanding commands in fifo before write */
		fifo_outstanding_cmd = ((swr_master_read(swrm,
					 SWRM_CMD_FIFO_STATUS) & 0x00001F00)
					 >> 8);
		if (fifo_outstanding_cmd == swrm->wr_fifo_depth) {
			while (fifo_retry_count) {
				usleep_range(500, 510);
				fifo_outstanding_cmd =
				((swr_master_read(swrm, SWRM_CMD_FIFO_STATUS)
				  & 0x00001F00) >> 8);
				fifo_retry_count--;
				if (fifo_outstanding_cmd < swrm->wr_fifo_depth)
					break;
			}
		}
		if (fifo_outstanding_cmd == swrm->wr_fifo_depth)
			dev_err_ratelimited(swrm->dev,
				"%s err write overflow\n", __func__);
	}
}

static int swrm_cmd_fifo_rd_cmd(struct swr_mstr_ctrl *swrm, int *cmd_data,
				 u8 dev_addr, u8 cmd_id, u16 reg_addr,
				 u32 len)
{
	u32 val;
	u32 retry_attempt = 0;

	if (!dev_addr) {
		dev_err(swrm->dev, "%s: invalid slave dev num\n", __func__);
		return -EINVAL;
	}

	mutex_lock(&swrm->iolock);
	val = swrm_get_packed_reg_val(&swrm->rcmd_id, len, dev_addr, reg_addr);
	if (swrm->read) {
		/* skip delay if read is handled in platform driver */
		swr_master_write(swrm, SWRM_CMD_FIFO_RD_CMD, val);
	} else {
		/*
		 * Check for outstanding cmd wrt. write fifo depth to avoid
		 * overflow as read will also increase write fifo cnt.
		 */
		swrm_wait_for_fifo_avail(swrm, SWRM_WR_CHECK_AVAIL);
		/* wait for FIFO RD to complete to avoid overflow */
		usleep_range(100, 105);
		swr_master_write(swrm, SWRM_CMD_FIFO_RD_CMD, val);
		/* wait for FIFO RD CMD complete to avoid overflow */
		usleep_range(250, 255);
	}
	/* Check if slave responds properly after FIFO RD is complete */
	swrm_wait_for_fifo_avail(swrm, SWRM_RD_CHECK_AVAIL);
retry_read:
	*cmd_data = swr_master_read(swrm, SWRM_CMD_FIFO_RD_FIFO_ADDR);
	dev_dbg(swrm->dev, "%s: reg: 0x%x, cmd_id: 0x%x, rcmd_id: 0x%x, \
		dev_num: 0x%x, cmd_data: 0x%x\n", __func__, reg_addr,
		cmd_id, swrm->rcmd_id, dev_addr, *cmd_data);
	if ((((*cmd_data) & 0xF00) >> 8) != swrm->rcmd_id) {
		if (retry_attempt < MAX_FIFO_RD_FAIL_RETRY) {
			/* wait 500 us before retry on fifo read failure */
			usleep_range(500, 505);
			if (retry_attempt == (MAX_FIFO_RD_FAIL_RETRY - 1)) {
				swr_master_write(swrm, SWRM_CMD_FIFO_RD_CMD, val);
			}
			retry_attempt++;
			goto retry_read;
		} else {
			dev_err_ratelimited(swrm->dev, "%s: reg: 0x%x, cmd_id: 0x%x, \
				rcmd_id: 0x%x, dev_num: 0x%x, cmd_data: 0x%x\n",
				__func__, reg_addr, cmd_id, swrm->rcmd_id,
				dev_addr, *cmd_data);

			dev_err_ratelimited(swrm->dev,
				"%s: failed to read fifo\n", __func__);
		}
	}
	mutex_unlock(&swrm->iolock);

	return 0;
}

static int swrm_cmd_fifo_wr_cmd(struct swr_mstr_ctrl *swrm, u8 cmd_data,
				 u8 dev_addr, u8 cmd_id, u16 reg_addr)
{
	u32 val;
	int ret = 0;

	if (!dev_addr) {
		dev_err(swrm->dev, "%s: invalid slave dev num\n", __func__);
		return -EINVAL;
	}

	mutex_lock(&swrm->iolock);
	if (!cmd_id)
		val = swrm_get_packed_reg_val(&swrm->wcmd_id, cmd_data,
					      dev_addr, reg_addr);
	else
		val = swrm_get_packed_reg_val(&cmd_id, cmd_data,
					      dev_addr, reg_addr);
	dev_dbg(swrm->dev, "%s: reg: 0x%x, cmd_id: 0x%x,wcmd_id: 0x%x, \
			dev_num: 0x%x, cmd_data: 0x%x\n", __func__,
			reg_addr, cmd_id, swrm->wcmd_id,dev_addr, cmd_data);
	/*
	 * Check for outstanding cmd wrt. write fifo depth to avoid
	 * overflow.
	 */
	swrm_wait_for_fifo_avail(swrm, SWRM_WR_CHECK_AVAIL);
	swr_master_write(swrm, SWRM_CMD_FIFO_WR_CMD, val);
	/*
	 * wait for FIFO WR command to complete to avoid overflow
	 * skip delay if write is handled in platform driver.
	 */
	if(!swrm->write)
		usleep_range(250, 255);
	if (cmd_id == 0xF) {
		/*
		 * sleep for 10ms for MSM soundwire variant to allow broadcast
		 * command to complete.
		 */
		if (swrm_is_msm_variant(swrm->version))
			usleep_range(10000, 10100);
		else
			wait_for_completion_timeout(&swrm->broadcast,
						    (2 * HZ/10));
	}
	mutex_unlock(&swrm->iolock);
	return ret;
}

static int swrm_read(struct swr_master *master, u8 dev_num, u16 reg_addr,
		     void *buf, u32 len)
{
	struct swr_mstr_ctrl *swrm = swr_get_ctrl_data(master);
	int ret = 0;
	int val;
	u8 *reg_val = (u8 *)buf;

	if (!swrm) {
		dev_err(&master->dev, "%s: swrm is NULL\n", __func__);
		return -EINVAL;
	}
	if (!dev_num) {
		dev_err(&master->dev, "%s: invalid slave dev num\n", __func__);
		return -EINVAL;
	}
	mutex_lock(&swrm->devlock);
	if (!swrm->dev_up) {
		mutex_unlock(&swrm->devlock);
		return 0;
	}
	mutex_unlock(&swrm->devlock);

	pm_runtime_get_sync(swrm->dev);
	if (swrm->req_clk_switch)
		swrm_runtime_resume(swrm->dev);
	ret = swrm_cmd_fifo_rd_cmd(swrm, &val, dev_num, 0, reg_addr, len);

	if (!ret)
		*reg_val = (u8)val;

	pm_runtime_put_autosuspend(swrm->dev);
	pm_runtime_mark_last_busy(swrm->dev);
	return ret;
}

static int swrm_write(struct swr_master *master, u8 dev_num, u16 reg_addr,
		      const void *buf)
{
	struct swr_mstr_ctrl *swrm = swr_get_ctrl_data(master);
	int ret = 0;
	u8 reg_val = *(u8 *)buf;

	if (!swrm) {
		dev_err(&master->dev, "%s: swrm is NULL\n", __func__);
		return -EINVAL;
	}
	if (!dev_num) {
		dev_err(&master->dev, "%s: invalid slave dev num\n", __func__);
		return -EINVAL;
	}
	mutex_lock(&swrm->devlock);
	if (!swrm->dev_up) {
		mutex_unlock(&swrm->devlock);
		return 0;
	}
	mutex_unlock(&swrm->devlock);

	pm_runtime_get_sync(swrm->dev);
	if (swrm->req_clk_switch)
		swrm_runtime_resume(swrm->dev);
	ret = swrm_cmd_fifo_wr_cmd(swrm, reg_val, dev_num, 0, reg_addr);

	pm_runtime_put_autosuspend(swrm->dev);
	pm_runtime_mark_last_busy(swrm->dev);
	return ret;
}

static int swrm_bulk_write(struct swr_master *master, u8 dev_num, void *reg,
			   const void *buf, size_t len)
{
	struct swr_mstr_ctrl *swrm = swr_get_ctrl_data(master);
	int ret = 0;
	int i;
	u32 *val;
	u32 *swr_fifo_reg;

	if (!swrm || !swrm->handle) {
		dev_err(&master->dev, "%s: swrm is NULL\n", __func__);
		return -EINVAL;
	}
	if (len <= 0)
		return -EINVAL;
	mutex_lock(&swrm->devlock);
	if (!swrm->dev_up) {
		mutex_unlock(&swrm->devlock);
		return 0;
	}
	mutex_unlock(&swrm->devlock);

	pm_runtime_get_sync(swrm->dev);
	if (dev_num) {
		swr_fifo_reg = kcalloc(len, sizeof(u32), GFP_KERNEL);
		if (!swr_fifo_reg) {
			ret = -ENOMEM;
			goto err;
		}
		val = kcalloc(len, sizeof(u32), GFP_KERNEL);
		if (!val) {
			ret = -ENOMEM;
			goto mem_fail;
		}

		for (i = 0; i < len; i++) {
			val[i] = swrm_get_packed_reg_val(&swrm->wcmd_id,
							 ((u8 *)buf)[i],
							 dev_num,
							 ((u16 *)reg)[i]);
			swr_fifo_reg[i] = SWRM_CMD_FIFO_WR_CMD;
		}
		ret = swr_master_bulk_write(swrm, swr_fifo_reg, val, len);
		if (ret) {
			dev_err(&master->dev, "%s: bulk write failed\n",
				__func__);
			ret = -EINVAL;
		}
	} else {
		dev_err(&master->dev,
			"%s: No support of Bulk write for master regs\n",
			__func__);
		ret = -EINVAL;
		goto err;
	}
	kfree(val);
mem_fail:
	kfree(swr_fifo_reg);
err:
	pm_runtime_put_autosuspend(swrm->dev);
	pm_runtime_mark_last_busy(swrm->dev);
	return ret;
}

static u8 get_inactive_bank_num(struct swr_mstr_ctrl *swrm)
{
	return (swr_master_read(swrm, SWRM_MCP_STATUS) &
		SWRM_MCP_STATUS_BANK_NUM_MASK) ? 0 : 1;
}

static void enable_bank_switch(struct swr_mstr_ctrl *swrm, u8 bank,
				u8 row, u8 col)
{
	swrm_cmd_fifo_wr_cmd(swrm, ((row << 3) | col), 0xF, 0xF,
			SWRS_SCP_FRAME_CTRL_BANK(bank));
}

static void swrm_switch_frame_shape(struct swr_mstr_ctrl *swrm, int mclk_freq)
{
	u8 bank;
	u32 n_row, n_col;
	u32 value = 0;
	u32 row = 0, col = 0;
	u8 ssp_period = 0;
	int frame_sync = SWRM_FRAME_SYNC_SEL;

	if (mclk_freq == MCLK_FREQ_NATIVE) {
		n_col = SWR_MAX_COL;
		col = SWRM_COL_16;
		n_row = SWR_ROW_64;
		row = SWRM_ROW_64;
		frame_sync = SWRM_FRAME_SYNC_SEL_NATIVE;
	} else {
		n_col = SWR_MIN_COL;
		col = SWRM_COL_02;
		n_row = SWR_ROW_50;
		row = SWRM_ROW_50;
		frame_sync = SWRM_FRAME_SYNC_SEL;
	}

	bank = get_inactive_bank_num(swrm);
	ssp_period = swrm_get_ssp_period(swrm, row, col, frame_sync);
	dev_dbg(swrm->dev, "%s: ssp_period: %d\n", __func__, ssp_period);
	value = ((n_row << SWRM_MCP_FRAME_CTRL_BANK_ROW_CTRL_SHFT) |
		  (n_col << SWRM_MCP_FRAME_CTRL_BANK_COL_CTRL_SHFT) |
		  ((ssp_period - 1) << SWRM_MCP_FRAME_CTRL_BANK_SSP_PERIOD_SHFT));
	swr_master_write(swrm, SWRM_MCP_FRAME_CTRL_BANK_ADDR(bank), value);
	enable_bank_switch(swrm, bank, n_row, n_col);
}

static struct swr_port_info *swrm_get_port_req(struct swrm_mports *mport,
						   u8 slv_port, u8 dev_num, u64 dev_addr)
{
	struct swr_port_info *port_req = NULL;

	list_for_each_entry(port_req, &mport->port_req_list, list) {
	/* Store dev_id instead of dev_num if enumeration is changed run_time */
		if ((port_req->slave_port_id == slv_port)
			&& ((port_req->dev_num == dev_num) || (port_req->dev_addr == dev_addr)))
			return port_req;
	}
	return NULL;
}

static bool swrm_remove_from_group(struct swr_master *master)
{
	struct swr_device *swr_dev;
	struct swr_mstr_ctrl *swrm = swr_get_ctrl_data(master);
	bool is_removed = false;

	if (!swrm)
		goto end;

	mutex_lock(&swrm->mlock);
	if ((swrm->num_rx_chs > 1) &&
	    (swrm->num_rx_chs == swrm->num_cfg_devs)) {
		list_for_each_entry(swr_dev, &master->devices,
				dev_list) {
			swr_dev->group_id = SWR_GROUP_NONE;
			master->gr_sid = 0;
		}
		is_removed = true;
	}
	mutex_unlock(&swrm->mlock);

end:
	return is_removed;
}

int swrm_get_clk_div_rate(int mclk_freq, int bus_clk_freq)
{
	if (!bus_clk_freq)
		return mclk_freq;

	if (mclk_freq == SWR_CLK_RATE_9P6MHZ) {
		if (bus_clk_freq <= SWR_CLK_RATE_0P6MHZ)
			bus_clk_freq = SWR_CLK_RATE_0P6MHZ;
		else if (bus_clk_freq <= SWR_CLK_RATE_1P2MHZ)
			bus_clk_freq = SWR_CLK_RATE_1P2MHZ;
		else if (bus_clk_freq <= SWR_CLK_RATE_2P4MHZ)
			bus_clk_freq = SWR_CLK_RATE_2P4MHZ;
		else if(bus_clk_freq <= SWR_CLK_RATE_4P8MHZ)
			bus_clk_freq = SWR_CLK_RATE_4P8MHZ;
		else if(bus_clk_freq <= SWR_CLK_RATE_9P6MHZ)
			bus_clk_freq = SWR_CLK_RATE_9P6MHZ;
	} else if (mclk_freq == SWR_CLK_RATE_11P2896MHZ)
		bus_clk_freq = SWR_CLK_RATE_11P2896MHZ;

	return bus_clk_freq;
}

static int swrm_update_bus_clk(struct swr_mstr_ctrl *swrm)
{
	int ret = 0;
	int agg_clk = 0;
	int i;

	for (i = 0; i < SWR_MSTR_PORT_LEN; i++)
		agg_clk += swrm->mport_cfg[i].ch_rate;

	if (agg_clk)
		swrm->bus_clk = swrm_get_clk_div_rate(swrm->mclk_freq,
							agg_clk);
	else
		swrm->bus_clk = swrm->mclk_freq;

	dev_dbg(swrm->dev, "%s: all_port_clk: %d, bus_clk: %d\n",
		__func__, agg_clk, swrm->bus_clk);

	return ret;
}

static void swrm_disable_ports(struct swr_master *master,
					     u8 bank)
{
	u32 value;
	struct swr_port_info *port_req;
	int i;
	struct swrm_mports *mport;
	struct swr_mstr_ctrl *swrm = swr_get_ctrl_data(master);

	if (!swrm) {
		pr_err("%s: swrm is null\n", __func__);
		return;
	}

	dev_dbg(swrm->dev, "%s: master num_port: %d\n", __func__,
		master->num_port);


	for (i = 0; i < SWR_MSTR_PORT_LEN ; i++) {

		mport = &(swrm->mport_cfg[i]);
		if (!mport->port_en)
			continue;

		list_for_each_entry(port_req, &mport->port_req_list, list) {
			/* skip ports with no change req's*/
			if (port_req->req_ch == port_req->ch_en)
				continue;

			swrm_cmd_fifo_wr_cmd(swrm, port_req->req_ch,
					port_req->dev_num, 0x00,
			SWRS_DP_CHANNEL_ENABLE_BANK(port_req->slave_port_id,
					bank));
			dev_dbg(swrm->dev, "%s: mport :%d, reg: 0x%x\n",
				__func__, i,
				(SWRM_DP_PORT_CTRL_BANK(i + 1, bank)));
		}
		value = ((mport->req_ch)
					<< SWRM_DP_PORT_CTRL_EN_CHAN_SHFT);
		value |= ((mport->offset2)
					<< SWRM_DP_PORT_CTRL_OFFSET2_SHFT);
		value |= ((mport->offset1)
				<< SWRM_DP_PORT_CTRL_OFFSET1_SHFT);
		value |= mport->sinterval;

		swr_master_write(swrm,
				SWRM_DP_PORT_CTRL_BANK(i+1, bank),
				value);
		dev_dbg(swrm->dev, "%s: mport :%d, reg: 0x%x, val: 0x%x\n",
			__func__, i,
			(SWRM_DP_PORT_CTRL_BANK(i+1, bank)), value);
	}
}

static void swrm_cleanup_disabled_port_reqs(struct swr_master *master)
{
	struct swr_port_info *port_req, *next;
	int i;
	struct swrm_mports *mport;
	struct swr_mstr_ctrl *swrm = swr_get_ctrl_data(master);

	if (!swrm) {
		pr_err("%s: swrm is null\n", __func__);
		return;
	}
	dev_dbg(swrm->dev, "%s: master num_port: %d\n", __func__,
		master->num_port);

	for (i = 0; i < SWR_MSTR_PORT_LEN; i++) {
		mport = &(swrm->mport_cfg[i]);
		list_for_each_entry_safe(port_req, next,
			&mport->port_req_list, list) {
			/* skip ports without new ch req */
			if (port_req->ch_en == port_req->req_ch)
				continue;

			/* remove new ch req's*/
			port_req->ch_en = port_req->req_ch;

			/* If no streams enabled on port, remove the port req */
			if (port_req->ch_en == 0) {
				list_del(&port_req->list);
				kfree(port_req);
			}
		}
		/* remove new ch req's on mport*/
		mport->ch_en = mport->req_ch;

		if (!(mport->ch_en)) {
			mport->port_en = false;
			master->port_en_mask &= ~i;
		}
	}
}
static void swrm_copy_data_port_config(struct swr_master *master, u8 bank)
{
	u32 value, slv_id;
	struct swr_port_info *port_req;
	int i;
	struct swrm_mports *mport;
	u32 reg[SWRM_MAX_PORT_REG];
	u32 val[SWRM_MAX_PORT_REG];
	int len = 0;
	u8 hparams;
	struct swr_mstr_ctrl *swrm = swr_get_ctrl_data(master);

	if (!swrm) {
		pr_err("%s: swrm is null\n", __func__);
		return;
	}

	dev_dbg(swrm->dev, "%s: master num_port: %d\n", __func__,
		master->num_port);

	for (i = 0; i < SWR_MSTR_PORT_LEN; i++) {
		mport = &(swrm->mport_cfg[i]);
		if (!mport->port_en)
			continue;

		list_for_each_entry(port_req, &mport->port_req_list, list) {
			slv_id = port_req->slave_port_id;
			reg[len] = SWRM_CMD_FIFO_WR_CMD;
			val[len++] = SWR_REG_VAL_PACK(port_req->req_ch,
					port_req->dev_num, 0x00,
					SWRS_DP_CHANNEL_ENABLE_BANK(slv_id,
								bank));

			reg[len] = SWRM_CMD_FIFO_WR_CMD;
			val[len++] = SWR_REG_VAL_PACK(mport->sinterval,
					port_req->dev_num, 0x00,
					SWRS_DP_SAMPLE_CONTROL_1_BANK(slv_id,
								bank));

			reg[len] = SWRM_CMD_FIFO_WR_CMD;
			val[len++] = SWR_REG_VAL_PACK(mport->offset1,
					port_req->dev_num, 0x00,
					SWRS_DP_OFFSET_CONTROL_1_BANK(slv_id,
								bank));

			if (mport->offset2 != SWR_INVALID_PARAM) {
				reg[len] = SWRM_CMD_FIFO_WR_CMD;
				val[len++] = SWR_REG_VAL_PACK(mport->offset2,
						port_req->dev_num, 0x00,
						SWRS_DP_OFFSET_CONTROL_2_BANK(
							slv_id, bank));
			}
			if (mport->hstart != SWR_INVALID_PARAM
				&& mport->hstop != SWR_INVALID_PARAM) {
				hparams = (mport->hstart << 4) | mport->hstop;

				reg[len] = SWRM_CMD_FIFO_WR_CMD;
				val[len++] = SWR_REG_VAL_PACK(hparams,
						port_req->dev_num, 0x00,
						SWRS_DP_HCONTROL_BANK(slv_id,
									bank));
			}
			if (mport->word_length != SWR_INVALID_PARAM) {
				reg[len] = SWRM_CMD_FIFO_WR_CMD;
				val[len++] =
					SWR_REG_VAL_PACK(mport->word_length,
						port_req->dev_num, 0x00,
						SWRS_DP_BLOCK_CONTROL_1(slv_id));
			}
			if (mport->blk_pack_mode != SWR_INVALID_PARAM
					&& swrm->master_id != MASTER_ID_WSA) {
				reg[len] = SWRM_CMD_FIFO_WR_CMD;
				val[len++] =
					SWR_REG_VAL_PACK(mport->blk_pack_mode,
					port_req->dev_num, 0x00,
					SWRS_DP_BLOCK_CONTROL_3_BANK(slv_id,
									bank));
			}
			if (mport->blk_grp_count != SWR_INVALID_PARAM) {
				reg[len] = SWRM_CMD_FIFO_WR_CMD;
				val[len++] =
					 SWR_REG_VAL_PACK(mport->blk_grp_count,
						port_req->dev_num, 0x00,
						SWRS_DP_BLOCK_CONTROL_2_BANK(slv_id,
									bank));
			}
			if (mport->lane_ctrl != SWR_INVALID_PARAM) {
				reg[len] = SWRM_CMD_FIFO_WR_CMD;
				val[len++] =
					SWR_REG_VAL_PACK(mport->lane_ctrl,
						port_req->dev_num, 0x00,
						SWRS_DP_LANE_CONTROL_BANK(slv_id,
									bank));
			}
			port_req->ch_en = port_req->req_ch;
		}
		value = ((mport->req_ch)
				<< SWRM_DP_PORT_CTRL_EN_CHAN_SHFT);

		if (mport->offset2 != SWR_INVALID_PARAM)
			value |= ((mport->offset2)
					<< SWRM_DP_PORT_CTRL_OFFSET2_SHFT);
		value |= ((mport->offset1)
				<< SWRM_DP_PORT_CTRL_OFFSET1_SHFT);
		value |= mport->sinterval;


		reg[len] = SWRM_DP_PORT_CTRL_BANK(i + 1, bank);
		val[len++] = value;
		dev_dbg(swrm->dev, "%s: mport :%d, reg: 0x%x, val: 0x%x\n",
			__func__, i,
			(SWRM_DP_PORT_CTRL_BANK(i + 1, bank)), value);

		if (mport->lane_ctrl != SWR_INVALID_PARAM) {
			reg[len] = SWRM_DP_PORT_CTRL_2_BANK(i + 1, bank);
			val[len++] = mport->lane_ctrl;
		}
		if (mport->word_length != SWR_INVALID_PARAM) {
			reg[len] = SWRM_DP_BLOCK_CTRL_1(i + 1);
			val[len++] = mport->word_length;
		}

		if (mport->blk_grp_count != SWR_INVALID_PARAM) {
			reg[len] = SWRM_DP_BLOCK_CTRL2_BANK(i + 1, bank);
			val[len++] = mport->blk_grp_count;
		}
		if (mport->hstart != SWR_INVALID_PARAM
				&& mport->hstop != SWR_INVALID_PARAM) {
			reg[len] = SWRM_DP_PORT_HCTRL_BANK(i + 1, bank);
			hparams = (mport->hstop << 4) | mport->hstart;
			val[len++] = hparams;
		} else {
			reg[len] = SWRM_DP_PORT_HCTRL_BANK(i + 1, bank);
			hparams = (SWR_HSTOP_MAX_VAL << 4) | SWR_HSTART_MIN_VAL;
			val[len++] = hparams;
		}
		if (mport->blk_pack_mode != SWR_INVALID_PARAM) {
			reg[len] = SWRM_DP_BLOCK_CTRL3_BANK(i + 1, bank);
			val[len++] = mport->blk_pack_mode;
		}
		mport->ch_en = mport->req_ch;

	}
	swrm_reg_dump(swrm, reg, val, len, __func__);
	swr_master_bulk_write(swrm, reg, val, len);
}

static void swrm_apply_port_config(struct swr_master *master)
{
	u8 bank;
	struct swr_mstr_ctrl *swrm = swr_get_ctrl_data(master);

	if (!swrm) {
		pr_err("%s: Invalid handle to swr controller\n",
			__func__);
		return;
	}

	bank = get_inactive_bank_num(swrm);
	dev_dbg(swrm->dev, "%s: enter bank: %d master_ports: %d\n",
		__func__, bank, master->num_port);

	if (!swrm->disable_div2_clk_switch)
		swrm_cmd_fifo_wr_cmd(swrm, 0x01, 0xF, 0x00,
				SWRS_SCP_HOST_CLK_DIV2_CTL_BANK(bank));

	swrm_copy_data_port_config(master, bank);
}

static int swrm_slvdev_datapath_control(struct swr_master *master, bool enable)
{
	u8 bank;
	u32 value = 0, n_row = 0, n_col = 0;
	u32 row = 0, col = 0;
	int bus_clk_div_factor;
	int ret;
	u8 ssp_period = 0;
	struct swr_mstr_ctrl *swrm = swr_get_ctrl_data(master);
	int mask = (SWRM_MCP_FRAME_CTRL_BANK_ROW_CTRL_BMSK |
		    SWRM_MCP_FRAME_CTRL_BANK_COL_CTRL_BMSK |
		    SWRM_MCP_FRAME_CTRL_BANK_CLK_DIV_VALUE_BMSK |
		    SWRM_MCP_FRAME_CTRL_BANK_SSP_PERIOD_BMSK);
	u8 inactive_bank;
	int frame_sync = SWRM_FRAME_SYNC_SEL;

	if (!swrm) {
		pr_err("%s: swrm is null\n", __func__);
		return -EFAULT;
	}

	mutex_lock(&swrm->mlock);

	/*
	 * During disable if master is already down, which implies an ssr/pdr
	 * scenario, just mark ports as disabled and exit
	 */
	if (swrm->state == SWR_MSTR_SSR && !enable) {
		if (!test_bit(DISABLE_PENDING, &swrm->port_req_pending)) {
			dev_dbg(swrm->dev, "%s:No pending disconn port req\n",
				__func__);
			goto exit;
		}
		clear_bit(DISABLE_PENDING, &swrm->port_req_pending);
		swrm_cleanup_disabled_port_reqs(master);
		if (!swrm_is_port_en(master)) {
			dev_dbg(&master->dev, "%s: pm_runtime auto suspend triggered\n",
				__func__);
			pm_runtime_mark_last_busy(swrm->dev);
			pm_runtime_put_autosuspend(swrm->dev);
		}
		goto exit;
	}
	bank = get_inactive_bank_num(swrm);

	if (enable) {
		if (!test_bit(ENABLE_PENDING, &swrm->port_req_pending)) {
			dev_dbg(swrm->dev, "%s:No pending connect port req\n",
				__func__);
			goto exit;
		}
		clear_bit(ENABLE_PENDING, &swrm->port_req_pending);
		ret = swrm_get_port_config(swrm);
		if (ret) {
			/* cannot accommodate ports */
			swrm_cleanup_disabled_port_reqs(master);
			mutex_unlock(&swrm->mlock);
			return -EINVAL;
		}
		swr_master_write(swrm, SWR_MSTR_RX_SWRM_CPU_INTERRUPT_EN,
				 SWRM_INTERRUPT_STATUS_MASK);
		/* apply the new port config*/
		swrm_apply_port_config(master);
	} else {
		if (!test_bit(DISABLE_PENDING, &swrm->port_req_pending)) {
			dev_dbg(swrm->dev, "%s:No pending disconn port req\n",
				__func__);
			goto exit;
		}
		clear_bit(DISABLE_PENDING, &swrm->port_req_pending);
		swrm_disable_ports(master, bank);
	}
	dev_dbg(swrm->dev, "%s: enable: %d, cfg_devs: %d freq %d\n",
		__func__, enable, swrm->num_cfg_devs, swrm->mclk_freq);

	if (enable) {
		/* set col = 16 */
		n_col = SWR_MAX_COL;
		col = SWRM_COL_16;
		if (swrm->bus_clk == MCLK_FREQ_LP) {
			n_col = SWR_MIN_COL;
			col = SWRM_COL_02;
		}
	} else {
		/*
		 * Do not change to col = 2 if there are still active ports
		 */
		if (!master->num_port) {
			n_col = SWR_MIN_COL;
			col = SWRM_COL_02;
		} else {
			n_col = SWR_MAX_COL;
			col = SWRM_COL_16;
		}
	}
	/* Use default 50 * x, frame shape. Change based on mclk */
	if (swrm->mclk_freq == MCLK_FREQ_NATIVE) {
		dev_dbg(swrm->dev, "setting 64 x %d frameshape\n", col);
		n_row = SWR_ROW_64;
		row = SWRM_ROW_64;
		frame_sync = SWRM_FRAME_SYNC_SEL_NATIVE;
	} else {
		dev_dbg(swrm->dev, "setting 50 x %d frameshape\n", col);
		n_row = SWR_ROW_50;
		row = SWRM_ROW_50;
		frame_sync = SWRM_FRAME_SYNC_SEL;
	}
	ssp_period = swrm_get_ssp_period(swrm, row, col, frame_sync);
	bus_clk_div_factor = swrm_get_clk_div(swrm->mclk_freq, swrm->bus_clk);
	dev_dbg(swrm->dev, "%s: ssp_period: %d, bus_clk_div:%d \n", __func__,
					ssp_period, bus_clk_div_factor);
	value = swr_master_read(swrm, SWRM_MCP_FRAME_CTRL_BANK_ADDR(bank));
	value &= (~mask);
	value |= ((n_row << SWRM_MCP_FRAME_CTRL_BANK_ROW_CTRL_SHFT) |
		  (n_col << SWRM_MCP_FRAME_CTRL_BANK_COL_CTRL_SHFT) |
		  (bus_clk_div_factor <<
			SWRM_MCP_FRAME_CTRL_BANK_CLK_DIV_VALUE_SHFT) |
		  ((ssp_period - 1) << SWRM_MCP_FRAME_CTRL_BANK_SSP_PERIOD_SHFT));
	swr_master_write(swrm, SWRM_MCP_FRAME_CTRL_BANK_ADDR(bank), value);

	dev_dbg(swrm->dev, "%s: regaddr: 0x%x, value: 0x%x\n", __func__,
		SWRM_MCP_FRAME_CTRL_BANK_ADDR(bank), value);

	enable_bank_switch(swrm, bank, n_row, n_col);
	inactive_bank = bank ? 0 : 1;

	if (enable)
		swrm_copy_data_port_config(master, inactive_bank);
	else {
		swrm_disable_ports(master, inactive_bank);
		swrm_cleanup_disabled_port_reqs(master);
	}
	if (!swrm_is_port_en(master)) {
		dev_dbg(&master->dev, "%s: pm_runtime auto suspend triggered\n",
			__func__);
		pm_runtime_mark_last_busy(swrm->dev);
		pm_runtime_put_autosuspend(swrm->dev);
	}
exit:
	mutex_unlock(&swrm->mlock);
return 0;
}

static int swrm_connect_port(struct swr_master *master,
			struct swr_params *portinfo)
{
	int i;
	struct swr_port_info *port_req;
	int ret = 0;
	struct swr_mstr_ctrl *swrm = swr_get_ctrl_data(master);
	struct swrm_mports *mport;
	u8 mstr_port_id, mstr_ch_msk;

	dev_dbg(&master->dev, "%s: enter\n", __func__);
	if (!portinfo)
		return -EINVAL;

	if (!swrm) {
		dev_err(&master->dev,
			"%s: Invalid handle to swr controller\n",
			__func__);
		return -EINVAL;
	}

	mutex_lock(&swrm->mlock);
	mutex_lock(&swrm->devlock);
	if (!swrm->dev_up) {
		mutex_unlock(&swrm->devlock);
		mutex_unlock(&swrm->mlock);
		return -EINVAL;
	}
	mutex_unlock(&swrm->devlock);
	if (!swrm_is_port_en(master))
		pm_runtime_get_sync(swrm->dev);

	for (i = 0; i < portinfo->num_port; i++) {
		ret = swrm_get_master_port(swrm, &mstr_port_id, &mstr_ch_msk,
						portinfo->port_type[i],
						portinfo->port_id[i]);
		if (ret) {
			dev_err(&master->dev,
				"%s: mstr portid for slv port %d not found\n",
				__func__, portinfo->port_id[i]);
			goto port_fail;
		}

		mport = &(swrm->mport_cfg[mstr_port_id]);
		/* get port req */
		port_req = swrm_get_port_req(mport, portinfo->port_id[i],
					portinfo->dev_num, portinfo->dev_addr);
		if (!port_req) {
			dev_dbg(&master->dev, "%s: new req:port id %d dev %d\n",
						 __func__, portinfo->port_id[i],
						portinfo->dev_num);
			port_req = kzalloc(sizeof(struct swr_port_info),
					GFP_KERNEL);
			if (!port_req) {
				ret = -ENOMEM;
				goto mem_fail;
			}
			port_req->dev_num = portinfo->dev_num;
			port_req->dev_addr = portinfo->dev_addr;
			port_req->slave_port_id = portinfo->port_id[i];
			port_req->num_ch = portinfo->num_ch[i];
			port_req->ch_rate = portinfo->ch_rate[i];
			port_req->ch_en = 0;
			port_req->master_port_id = mstr_port_id;
			list_add(&port_req->list, &mport->port_req_list);
		}
		port_req->req_ch |= portinfo->ch_en[i];

		dev_dbg(&master->dev,
			"%s: mstr port %d, slv port %d ch_rate %d num_ch %d\n",
			__func__, port_req->master_port_id,
			port_req->slave_port_id, port_req->ch_rate,
			port_req->num_ch);
		/* Put the port req on master port */
		mport = &(swrm->mport_cfg[mstr_port_id]);
		mport->port_en = true;
		mport->req_ch |= mstr_ch_msk;
		master->port_en_mask |= (1 << mstr_port_id);
		if (swrm->clk_stop_mode0_supp &&
			(mport->ch_rate < portinfo->ch_rate[i])) {
			mport->ch_rate = portinfo->ch_rate[i];
			swrm_update_bus_clk(swrm);
		}
	}
	master->num_port += portinfo->num_port;
	set_bit(ENABLE_PENDING, &swrm->port_req_pending);
	swr_port_response(master, portinfo->tid);

	mutex_unlock(&swrm->mlock);
	return 0;

port_fail:
mem_fail:
	/* cleanup  port reqs in error condition */
	swrm_cleanup_disabled_port_reqs(master);
	mutex_unlock(&swrm->mlock);
	return ret;
}

static int swrm_disconnect_port(struct swr_master *master,
			struct swr_params *portinfo)
{
	int i, ret = 0;
	struct swr_port_info *port_req;
	struct swrm_mports *mport;
	struct swr_mstr_ctrl *swrm = swr_get_ctrl_data(master);
	u8 mstr_port_id, mstr_ch_mask;

	if (!swrm) {
		dev_err(&master->dev,
			"%s: Invalid handle to swr controller\n",
			__func__);
		return -EINVAL;
	}

	if (!portinfo) {
		dev_err(&master->dev, "%s: portinfo is NULL\n", __func__);
		return -EINVAL;
	}
	mutex_lock(&swrm->mlock);

	for (i = 0; i < portinfo->num_port; i++) {

		ret = swrm_get_master_port(swrm, &mstr_port_id, &mstr_ch_mask,
				portinfo->port_type[i], portinfo->port_id[i]);
		if (ret) {
			dev_err(&master->dev,
				"%s: mstr portid for slv port %d not found\n",
				__func__, portinfo->port_id[i]);
			mutex_unlock(&swrm->mlock);
			return -EINVAL;
		}
		mport = &(swrm->mport_cfg[mstr_port_id]);
		/* get port req */
		port_req = swrm_get_port_req(mport, portinfo->port_id[i],
					portinfo->dev_num, portinfo->dev_addr);

		if (!port_req) {
			dev_err(&master->dev, "%s:port not enabled : port %d\n",
					 __func__, portinfo->port_id[i]);
			mutex_unlock(&swrm->mlock);
			return -EINVAL;
		}
		port_req->req_ch &= ~portinfo->ch_en[i];
		mport->req_ch &= ~mstr_ch_mask;
		if (swrm->clk_stop_mode0_supp && !mport->req_ch) {
			mport->ch_rate = 0;
			swrm_update_bus_clk(swrm);
		}
	}
	master->num_port -= portinfo->num_port;
	set_bit(DISABLE_PENDING, &swrm->port_req_pending);
	swr_port_response(master, portinfo->tid);
	mutex_unlock(&swrm->mlock);

	return 0;
}

static int swrm_find_alert_slave(struct swr_mstr_ctrl *swrm,
					int status, u8 *devnum)
{
	int i;
	bool found = false;

	for (i = 0; i < (swrm->master.num_dev + 1); i++) {
		if ((status & SWRM_MCP_SLV_STATUS_MASK) == SWR_ALERT) {
			*devnum = i;
			found = true;
			break;
		}
		status >>= 2;
	}
	if (found)
		return 0;
	else
		return -EINVAL;
}

static void swrm_enable_slave_irq(struct swr_mstr_ctrl *swrm)
{
	int i;
	int status = 0;
	u32 temp;

	status = swr_master_read(swrm, SWRM_MCP_SLV_STATUS);
	if (!status) {
		dev_dbg_ratelimited(swrm->dev, "%s: slaves status is 0x%x\n",
					__func__, status);
		return;
	}
	dev_dbg(swrm->dev, "%s: slave status: 0x%x\n", __func__, status);
	for (i = 0; i < (swrm->master.num_dev + 1); i++) {
		if (status & SWRM_MCP_SLV_STATUS_MASK) {
			if (!swrm->clk_stop_wakeup) {
				swrm_cmd_fifo_rd_cmd(swrm, &temp, i, 0x0,
					SWRS_SCP_INT_STATUS_CLEAR_1, 1);
				swrm_cmd_fifo_wr_cmd(swrm, 0xFF, i, 0x0,
					SWRS_SCP_INT_STATUS_CLEAR_1);
			}
			swrm_cmd_fifo_wr_cmd(swrm, 0x4, i, 0x0,
					SWRS_SCP_INT_STATUS_MASK_1);
		}
		status >>= 2;
	}
}

static int swrm_check_slave_change_status(struct swr_mstr_ctrl *swrm,
					int status, u8 *devnum)
{
	int i;
	int new_sts = status;
	int ret = SWR_NOT_PRESENT;

	if (status != swrm->slave_status) {
		for (i = 0; i < (swrm->master.num_dev + 1); i++) {
			if ((status & SWRM_MCP_SLV_STATUS_MASK) !=
			    (swrm->slave_status & SWRM_MCP_SLV_STATUS_MASK)) {
				ret = (status & SWRM_MCP_SLV_STATUS_MASK);
				*devnum = i;
				break;
			}
			status >>= 2;
			swrm->slave_status >>= 2;
		}
		swrm->slave_status = new_sts;
	}
	return ret;
}

static irqreturn_t swr_mstr_interrupt(int irq, void *dev)
{
	struct swr_mstr_ctrl *swrm = dev;
	u32 value, intr_sts, intr_sts_masked;
	u32 temp = 0;
	u32 status, chg_sts, i;
	u8 devnum = 0;
	int ret = IRQ_HANDLED;
	struct swr_device *swr_dev;
	struct swr_master *mstr = &swrm->master;

	trace_printk("%s enter\n", __func__);
	if (unlikely(swrm_lock_sleep(swrm) == false)) {
		dev_err(swrm->dev, "%s Failed to hold suspend\n", __func__);
		return IRQ_NONE;
	}

	mutex_lock(&swrm->reslock);
	if (swrm_clk_request(swrm, true)) {
		dev_err_ratelimited(swrm->dev, "%s:clk request failed\n",
				__func__);
		mutex_unlock(&swrm->reslock);
		goto exit;
	}
	mutex_unlock(&swrm->reslock);

	intr_sts = swr_master_read(swrm, SWRM_INTERRUPT_STATUS);
	intr_sts_masked = intr_sts & swrm->intr_mask;

	trace_printk("%s: status: 0x%x \n", __func__, intr_sts_masked);
handle_irq:
	for (i = 0; i < SWRM_INTERRUPT_MAX; i++) {
		value = intr_sts_masked & (1 << i);
		if (!value)
			continue;

		switch (value) {
		case SWRM_INTERRUPT_STATUS_SLAVE_PEND_IRQ:
			dev_dbg(swrm->dev, "Trigger irq to slave device\n");
			status = swr_master_read(swrm, SWRM_MCP_SLV_STATUS);
			ret = swrm_find_alert_slave(swrm, status, &devnum);
			if (ret) {
				dev_err_ratelimited(swrm->dev,
				   "no slave alert found.spurious interrupt\n");
				break;
			}
			swrm_cmd_fifo_rd_cmd(swrm, &temp, devnum, 0x0,
						SWRS_SCP_INT_STATUS_CLEAR_1, 1);
			swrm_cmd_fifo_wr_cmd(swrm, 0x4, devnum, 0x0,
						SWRS_SCP_INT_STATUS_CLEAR_1);
			swrm_cmd_fifo_wr_cmd(swrm, 0x0, devnum, 0x0,
						SWRS_SCP_INT_STATUS_CLEAR_1);


			list_for_each_entry(swr_dev, &mstr->devices, dev_list) {
				if (swr_dev->dev_num != devnum)
					continue;
				if (swr_dev->slave_irq) {
					do {
						swr_dev->slave_irq_pending = 0;
						handle_nested_irq(
							irq_find_mapping(
							swr_dev->slave_irq, 0));
					} while (swr_dev->slave_irq_pending);
				}

			}
			break;
		case SWRM_INTERRUPT_STATUS_NEW_SLAVE_ATTACHED:
			dev_dbg(swrm->dev, "SWR new slave attached\n");
			break;
		case SWRM_INTERRUPT_STATUS_CHANGE_ENUM_SLAVE_STATUS:
			status = swr_master_read(swrm, SWRM_MCP_SLV_STATUS);
			if (status == swrm->slave_status) {
				dev_dbg(swrm->dev,
					"%s: No change in slave status: %d\n",
					__func__, status);
				break;
			}
			chg_sts = swrm_check_slave_change_status(swrm, status,
								&devnum);
			switch (chg_sts) {
			case SWR_NOT_PRESENT:
				dev_dbg(swrm->dev, "device %d got detached\n",
					devnum);
				break;
			case SWR_ATTACHED_OK:
				dev_dbg(swrm->dev, "device %d got attached\n",
					devnum);
				/* enable host irq from slave device*/
				swrm_cmd_fifo_wr_cmd(swrm, 0xFF, devnum, 0x0,
					SWRS_SCP_INT_STATUS_CLEAR_1);
				swrm_cmd_fifo_wr_cmd(swrm, 0x4, devnum, 0x0,
					SWRS_SCP_INT_STATUS_MASK_1);

				break;
			case SWR_ALERT:
				dev_dbg(swrm->dev,
					"device %d has pending interrupt\n",
					devnum);
				break;
			}
			break;
		case SWRM_INTERRUPT_STATUS_MASTER_CLASH_DET:
			dev_err_ratelimited(swrm->dev,
					"SWR bus clsh detected\n");
			break;
		case SWRM_INTERRUPT_STATUS_RD_FIFO_OVERFLOW:
			dev_dbg(swrm->dev, "SWR read FIFO overflow\n");
			break;
		case SWRM_INTERRUPT_STATUS_RD_FIFO_UNDERFLOW:
			dev_dbg(swrm->dev, "SWR read FIFO underflow\n");
			break;
		case SWRM_INTERRUPT_STATUS_WR_CMD_FIFO_OVERFLOW:
			dev_dbg(swrm->dev, "SWR write FIFO overflow\n");
			break;
		case SWRM_INTERRUPT_STATUS_CMD_ERROR:
			value = swr_master_read(swrm, SWRM_CMD_FIFO_STATUS);
			dev_err_ratelimited(swrm->dev,
			"SWR CMD error, fifo status 0x%x, flushing fifo\n",
					    value);
			swr_master_write(swrm, SWRM_CMD_FIFO_CMD, 0x1);
			break;
		case SWRM_INTERRUPT_STATUS_DOUT_PORT_COLLISION:
			dev_err_ratelimited(swrm->dev, "SWR Port collision detected\n");
			swrm->intr_mask &= ~SWRM_INTERRUPT_STATUS_DOUT_PORT_COLLISION;
			swr_master_write(swrm,
				SWR_MSTR_RX_SWRM_CPU_INTERRUPT_EN, swrm->intr_mask);
			break;
		case SWRM_INTERRUPT_STATUS_READ_EN_RD_VALID_MISMATCH:
			dev_dbg(swrm->dev, "SWR read enable valid mismatch\n");
			swrm->intr_mask &=
				~SWRM_INTERRUPT_STATUS_READ_EN_RD_VALID_MISMATCH;
			swr_master_write(swrm,
				 SWR_MSTR_RX_SWRM_CPU_INTERRUPT_EN, swrm->intr_mask);
			break;
		case SWRM_INTERRUPT_STATUS_SPECIAL_CMD_ID_FINISHED:
			complete(&swrm->broadcast);
			dev_dbg(swrm->dev, "SWR cmd id finished\n");
			break;
		case SWRM_INTERRUPT_STATUS_NEW_SLAVE_AUTO_ENUM_FINISHED:
			break;
		case SWRM_INTERRUPT_STATUS_AUTO_ENUM_FAILED:
			break;
		case SWRM_INTERRUPT_STATUS_AUTO_ENUM_TABLE_IS_FULL:
			break;
		case SWRM_INTERRUPT_STATUS_BUS_RESET_FINISHED:
			complete(&swrm->reset);
			break;
		case SWRM_INTERRUPT_STATUS_CLK_STOP_FINISHED:
			break;
		default:
			dev_err_ratelimited(swrm->dev,
					"SWR unknown interrupt\n");
			ret = IRQ_NONE;
			break;
		}
	}
	swr_master_write(swrm, SWRM_INTERRUPT_CLEAR, intr_sts);
	swr_master_write(swrm, SWRM_INTERRUPT_CLEAR, 0x0);

	intr_sts = swr_master_read(swrm, SWRM_INTERRUPT_STATUS);
	intr_sts_masked = intr_sts & swrm->intr_mask;

	if (intr_sts_masked) {
		dev_dbg(swrm->dev, "%s: new interrupt received\n", __func__);
		goto handle_irq;
	}

	mutex_lock(&swrm->reslock);
	swrm_clk_request(swrm, false);
	mutex_unlock(&swrm->reslock);
exit:
	swrm_unlock_sleep(swrm);
	trace_printk("%s exit\n", __func__);
	return ret;
}

static irqreturn_t swr_mstr_interrupt_v2(int irq, void *dev)
{
	struct swr_mstr_ctrl *swrm = dev;
	u32 value, intr_sts, intr_sts_masked;
	u32 temp = 0;
	u32 status, chg_sts, i;
	u8 devnum = 0;
	int ret = IRQ_HANDLED;
	struct swr_device *swr_dev;
	struct swr_master *mstr = &swrm->master;

	trace_printk("%s enter\n", __func__);
	if (unlikely(swrm_lock_sleep(swrm) == false)) {
		dev_err(swrm->dev, "%s Failed to hold suspend\n", __func__);
		return IRQ_NONE;
	}

	mutex_lock(&swrm->reslock);
	if (swrm_request_hw_vote(swrm, LPASS_HW_CORE, true)) {
		ret = IRQ_NONE;
		goto exit;
	}
	if (swrm_request_hw_vote(swrm, LPASS_AUDIO_CORE, true)) {
		ret = IRQ_NONE;
		goto err_audio_hw_vote;
	}
	ret = swrm_clk_request(swrm, true);
	if (ret) {
		dev_err(dev, "%s: swrm clk failed\n", __func__);
		ret = IRQ_NONE;
		goto err_audio_core_vote;
	}
	mutex_unlock(&swrm->reslock);

	intr_sts = swr_master_read(swrm, SWRM_INTERRUPT_STATUS);
	intr_sts_masked = intr_sts & swrm->intr_mask;

	dev_dbg(swrm->dev, "%s: status: 0x%x \n", __func__, intr_sts_masked);
	trace_printk("%s: status: 0x%x \n", __func__, intr_sts_masked);
handle_irq:
	for (i = 0; i < SWRM_INTERRUPT_MAX; i++) {
		value = intr_sts_masked & (1 << i);
		if (!value)
			continue;

		switch (value) {
		case SWRM_INTERRUPT_STATUS_SLAVE_PEND_IRQ:
			dev_dbg(swrm->dev, "%s: Trigger irq to slave device\n",
				__func__);
			status = swr_master_read(swrm, SWRM_MCP_SLV_STATUS);
			ret = swrm_find_alert_slave(swrm, status, &devnum);
			if (ret) {
				dev_err_ratelimited(swrm->dev,
				   "%s: no slave alert found.spurious interrupt\n",
					__func__);
				break;
			}
			swrm_cmd_fifo_rd_cmd(swrm, &temp, devnum, 0x0,
						SWRS_SCP_INT_STATUS_CLEAR_1, 1);
			swrm_cmd_fifo_wr_cmd(swrm, 0x4, devnum, 0x0,
						SWRS_SCP_INT_STATUS_CLEAR_1);
			swrm_cmd_fifo_wr_cmd(swrm, 0x0, devnum, 0x0,
						SWRS_SCP_INT_STATUS_CLEAR_1);


			list_for_each_entry(swr_dev, &mstr->devices, dev_list) {
				if (swr_dev->dev_num != devnum)
					continue;
				if (swr_dev->slave_irq) {
					do {
						swr_dev->slave_irq_pending = 0;
						handle_nested_irq(
							irq_find_mapping(
							swr_dev->slave_irq, 0));
					} while (swr_dev->slave_irq_pending);
				}

			}
			break;
		case SWRM_INTERRUPT_STATUS_NEW_SLAVE_ATTACHED:
			dev_dbg(swrm->dev, "%s: SWR new slave attached\n",
				__func__);
			break;
		case SWRM_INTERRUPT_STATUS_CHANGE_ENUM_SLAVE_STATUS:
			status = swr_master_read(swrm, SWRM_MCP_SLV_STATUS);
			swrm_enable_slave_irq(swrm);
			if (status == swrm->slave_status) {
				dev_dbg(swrm->dev,
					"%s: No change in slave status: %d\n",
					__func__, status);
				break;
			}
			chg_sts = swrm_check_slave_change_status(swrm, status,
								&devnum);
			switch (chg_sts) {
			case SWR_NOT_PRESENT:
				dev_dbg(swrm->dev,
					"%s: device %d got detached\n",
					__func__, devnum);
				if (devnum == 0) {
					/*
					 * enable host irq if device 0 detached
					 * as hw will mask host_irq at slave
					 * but will not unmask it afterwards.
					 */
					swrm->enable_slave_irq = true;
				}
				break;
			case SWR_ATTACHED_OK:
				dev_dbg(swrm->dev,
					"%s: device %d got attached\n",
					__func__, devnum);
				/* enable host irq from slave device*/
				swrm->enable_slave_irq = true;
				break;
			case SWR_ALERT:
				dev_dbg(swrm->dev,
					"%s: device %d has pending interrupt\n",
					__func__, devnum);
				break;
			}
			break;
		case SWRM_INTERRUPT_STATUS_MASTER_CLASH_DET:
			dev_err_ratelimited(swrm->dev,
					"%s: SWR bus clsh detected\n",
					__func__);
			swrm->intr_mask &=
				~SWRM_INTERRUPT_STATUS_MASTER_CLASH_DET;
			swr_master_write(swrm,
				SWR_MSTR_RX_SWRM_CPU_INTERRUPT_EN,
				swrm->intr_mask);
			break;
		case SWRM_INTERRUPT_STATUS_RD_FIFO_OVERFLOW:
			value = swr_master_read(swrm, SWRM_CMD_FIFO_STATUS);
			dev_err(swrm->dev,
				"%s: SWR read FIFO overflow fifo status 0x%x\n",
				__func__, value);
			swr_master_write(swrm, SWRM_COMP_SW_RESET, 0x01);
			swrm_master_init(swrm);
			break;
		case SWRM_INTERRUPT_STATUS_RD_FIFO_UNDERFLOW:
			value = swr_master_read(swrm, SWRM_CMD_FIFO_STATUS);
			dev_err(swrm->dev,
				"%s: SWR read FIFO underflow fifo status 0x%x\n",
				__func__, value);
			swr_master_write(swrm, SWRM_COMP_SW_RESET, 0x01);
			swrm_master_init(swrm);
			break;
		case SWRM_INTERRUPT_STATUS_WR_CMD_FIFO_OVERFLOW:
			value = swr_master_read(swrm, SWRM_CMD_FIFO_STATUS);
			dev_err(swrm->dev,
				"%s: SWR write FIFO overflow fifo status %x\n",
				__func__, value);
<<<<<<< HEAD
			swr_master_write(swrm, SWRM_CMD_FIFO_CMD, 0x1);
			swr_master_write(swrm, SWRM_COMP_SW_RESET, 0x01);
			swrm_master_init(swrm);
=======
>>>>>>> cb78c3f5
			break;
		case SWRM_INTERRUPT_STATUS_CMD_ERROR:
			value = swr_master_read(swrm, SWRM_CMD_FIFO_STATUS);
			dev_err_ratelimited(swrm->dev,
			"%s: SWR CMD error, fifo status 0x%x, flushing fifo\n",
					__func__, value);
			swr_master_write(swrm, SWRM_CMD_FIFO_CMD, 0x1);
			break;
		case SWRM_INTERRUPT_STATUS_DOUT_PORT_COLLISION:
			dev_err_ratelimited(swrm->dev,
					"%s: SWR Port collision detected\n",
					__func__);
			swrm->intr_mask &= ~SWRM_INTERRUPT_STATUS_DOUT_PORT_COLLISION;
			swr_master_write(swrm,
				SWR_MSTR_RX_SWRM_CPU_INTERRUPT_EN, swrm->intr_mask);
			break;
		case SWRM_INTERRUPT_STATUS_READ_EN_RD_VALID_MISMATCH:
			dev_dbg(swrm->dev,
				"%s: SWR read enable valid mismatch\n",
				__func__);
			swrm->intr_mask &=
				~SWRM_INTERRUPT_STATUS_READ_EN_RD_VALID_MISMATCH;
			swr_master_write(swrm,
				 SWR_MSTR_RX_SWRM_CPU_INTERRUPT_EN, swrm->intr_mask);
			break;
		case SWRM_INTERRUPT_STATUS_SPECIAL_CMD_ID_FINISHED:
			complete(&swrm->broadcast);
			dev_dbg(swrm->dev, "%s: SWR cmd id finished\n",
				__func__);
			break;
		case SWRM_INTERRUPT_STATUS_AUTO_ENUM_FAILED_V2:
			break;
		case SWRM_INTERRUPT_STATUS_AUTO_ENUM_TABLE_IS_FULL_V2:
			break;
		case SWRM_INTERRUPT_STATUS_BUS_RESET_FINISHED_V2:
			swrm_check_link_status(swrm, 0x1);
			break;
		case SWRM_INTERRUPT_STATUS_CLK_STOP_FINISHED_V2:
			break;
		case SWRM_INTERRUPT_STATUS_EXT_CLK_STOP_WAKEUP:
			if (swrm->state == SWR_MSTR_UP) {
				dev_dbg(swrm->dev,
					"%s:SWR Master is already up\n",
					__func__);
			} else {
				dev_err_ratelimited(swrm->dev,
					"%s: SWR wokeup during clock stop\n",
					__func__);
				/* It might be possible the slave device gets
				 * reset and slave interrupt gets missed. So
				 * re-enable Host IRQ and process slave pending
				 * interrupts, if any.
				 */
				swrm->clk_stop_wakeup = true;
				swrm_enable_slave_irq(swrm);
				swrm->clk_stop_wakeup = false;
			}
			break;
		default:
			dev_err_ratelimited(swrm->dev,
					"%s: SWR unknown interrupt value: %d\n",
					__func__, value);
			ret = IRQ_NONE;
			break;
		}
	}
	swr_master_write(swrm, SWRM_INTERRUPT_CLEAR, intr_sts);
	swr_master_write(swrm, SWRM_INTERRUPT_CLEAR, 0x0);

	if (swrm->enable_slave_irq) {
		/* Enable slave irq here */
		swrm_enable_slave_irq(swrm);
		swrm->enable_slave_irq = false;
	}

	intr_sts = swr_master_read(swrm, SWRM_INTERRUPT_STATUS);
	intr_sts_masked = intr_sts & swrm->intr_mask;

	if (intr_sts_masked) {
		dev_dbg(swrm->dev, "%s: new interrupt received 0x%x\n",
			__func__, intr_sts_masked);
		goto handle_irq;
	}

	mutex_lock(&swrm->reslock);
	swrm_clk_request(swrm, false);
err_audio_core_vote:
	swrm_request_hw_vote(swrm, LPASS_AUDIO_CORE, false);

err_audio_hw_vote:
	swrm_request_hw_vote(swrm, LPASS_HW_CORE, false);
exit:
	mutex_unlock(&swrm->reslock);
	swrm_unlock_sleep(swrm);
	trace_printk("%s exit\n", __func__);
	return ret;
}

static irqreturn_t swrm_wakeup_interrupt(int irq, void *dev)
{
	struct swr_mstr_ctrl *swrm = dev;
	int ret = IRQ_HANDLED;

	if (!swrm || !(swrm->dev)) {
		pr_err("%s: swrm or dev is null\n", __func__);
		return IRQ_NONE;
	}

	trace_printk("%s enter\n", __func__);
	mutex_lock(&swrm->devlock);
	if (!swrm->dev_up) {
		if (swrm->wake_irq > 0) {
			if (unlikely(!irq_get_irq_data(swrm->wake_irq))) {
				pr_err("%s: irq data is NULL\n", __func__);
				mutex_unlock(&swrm->devlock);
				return IRQ_NONE;
			}
			mutex_lock(&swrm->irq_lock);
			if (!irqd_irq_disabled(
			    irq_get_irq_data(swrm->wake_irq)))
				disable_irq_nosync(swrm->wake_irq);
			mutex_unlock(&swrm->irq_lock);
		}
		mutex_unlock(&swrm->devlock);
		return ret;
	}
	mutex_unlock(&swrm->devlock);
	if (unlikely(swrm_lock_sleep(swrm) == false)) {
		dev_err(swrm->dev, "%s Failed to hold suspend\n", __func__);
		goto exit;
	}
	if (swrm->wake_irq > 0) {
		if (unlikely(!irq_get_irq_data(swrm->wake_irq))) {
			pr_err("%s: irq data is NULL\n", __func__);
			return IRQ_NONE;
		}
		mutex_lock(&swrm->irq_lock);
		if (!irqd_irq_disabled(
		    irq_get_irq_data(swrm->wake_irq)))
			disable_irq_nosync(swrm->wake_irq);
		mutex_unlock(&swrm->irq_lock);
	}
	pm_runtime_get_sync(swrm->dev);
	pm_runtime_mark_last_busy(swrm->dev);
	pm_runtime_put_autosuspend(swrm->dev);
	swrm_unlock_sleep(swrm);
exit:
	trace_printk("%s exit\n", __func__);
	return ret;
}

static void swrm_wakeup_work(struct work_struct *work)
{
	struct swr_mstr_ctrl *swrm;

	swrm = container_of(work, struct swr_mstr_ctrl,
			     wakeup_work);
	if (!swrm || !(swrm->dev)) {
		pr_err("%s: swrm or dev is null\n", __func__);
		return;
	}

	trace_printk("%s enter\n", __func__);
	mutex_lock(&swrm->devlock);
	if (!swrm->dev_up) {
		mutex_unlock(&swrm->devlock);
		goto exit;
	}
	mutex_unlock(&swrm->devlock);
	if (unlikely(swrm_lock_sleep(swrm) == false)) {
		dev_err(swrm->dev, "%s Failed to hold suspend\n", __func__);
		goto exit;
	}
	pm_runtime_get_sync(swrm->dev);
	pm_runtime_mark_last_busy(swrm->dev);
	pm_runtime_put_autosuspend(swrm->dev);
	swrm_unlock_sleep(swrm);
exit:
	trace_printk("%s exit\n", __func__);
	pm_relax(swrm->dev);
}

static int swrm_get_device_status(struct swr_mstr_ctrl *swrm, u8 devnum)
{
	u32 val;

	swrm->slave_status = swr_master_read(swrm, SWRM_MCP_SLV_STATUS);
	val = (swrm->slave_status >> (devnum * 2));
	val &= SWRM_MCP_SLV_STATUS_MASK;
	return val;
}

static int swrm_get_logical_dev_num(struct swr_master *mstr, u64 dev_id,
				u8 *dev_num)
{
	int i;
	u64 id = 0;
	int ret = -EINVAL;
	struct swr_mstr_ctrl *swrm = swr_get_ctrl_data(mstr);
	struct swr_device *swr_dev;
	u32 num_dev = 0;

	if (!swrm) {
		pr_err("%s: Invalid handle to swr controller\n",
			__func__);
		return ret;
	}
	if (swrm->num_dev)
		num_dev = swrm->num_dev;
	else
		num_dev = mstr->num_dev;

	mutex_lock(&swrm->devlock);
	if (!swrm->dev_up) {
		mutex_unlock(&swrm->devlock);
		return ret;
	}
	mutex_unlock(&swrm->devlock);

	pm_runtime_get_sync(swrm->dev);
	for (i = 1; i < (num_dev + 1); i++) {
		id = ((u64)(swr_master_read(swrm,
			    SWRM_ENUMERATOR_SLAVE_DEV_ID_2(i))) << 32);
		id |= swr_master_read(swrm,
					SWRM_ENUMERATOR_SLAVE_DEV_ID_1(i));

		/*
		 * As pm_runtime_get_sync() brings all slaves out of reset
		 * update logical device number for all slaves.
		 */
		list_for_each_entry(swr_dev, &mstr->devices, dev_list) {
			if (swr_dev->addr == (id & SWR_DEV_ID_MASK)) {
				u32 status = swrm_get_device_status(swrm, i);

				if ((status == 0x01) || (status == 0x02)) {
					swr_dev->dev_num = i;
					if ((id & SWR_DEV_ID_MASK) == dev_id) {
						*dev_num = i;
						ret = 0;
					}
					dev_dbg(swrm->dev,
						"%s: devnum %d is assigned for dev addr %llx\n",
						__func__, i, swr_dev->addr);
				}
			}
		}
	}
	if (ret)
		dev_err(swrm->dev, "%s: device 0x%llx is not ready\n",
			__func__, dev_id);

	pm_runtime_mark_last_busy(swrm->dev);
	pm_runtime_put_autosuspend(swrm->dev);
	return ret;
}

static void swrm_device_wakeup_vote(struct swr_master *mstr)
{
	struct swr_mstr_ctrl *swrm = swr_get_ctrl_data(mstr);

	if (!swrm) {
		pr_err("%s: Invalid handle to swr controller\n",
			__func__);
		return;
	}
	if (unlikely(swrm_lock_sleep(swrm) == false)) {
		dev_err(swrm->dev, "%s Failed to hold suspend\n", __func__);
		return;
	}
	mutex_lock(&swrm->reslock);
	if (swrm_request_hw_vote(swrm, LPASS_HW_CORE, true))
		dev_err(swrm->dev, "%s:lpass core hw enable failed\n",
			__func__);
	if (swrm_request_hw_vote(swrm, LPASS_AUDIO_CORE, true))
		dev_err(swrm->dev, "%s:lpass audio hw enable failed\n",
			__func__);
	mutex_unlock(&swrm->reslock);

	pm_runtime_get_sync(swrm->dev);
}

static void swrm_device_wakeup_unvote(struct swr_master *mstr)
{
	struct swr_mstr_ctrl *swrm = swr_get_ctrl_data(mstr);

	if (!swrm) {
		pr_err("%s: Invalid handle to swr controller\n",
			__func__);
		return;
	}
	pm_runtime_mark_last_busy(swrm->dev);
	pm_runtime_put_autosuspend(swrm->dev);

	mutex_lock(&swrm->reslock);
	swrm_request_hw_vote(swrm, LPASS_AUDIO_CORE, false);
	swrm_request_hw_vote(swrm, LPASS_HW_CORE, false);
	mutex_unlock(&swrm->reslock);

	swrm_unlock_sleep(swrm);
}

static int swrm_master_init(struct swr_mstr_ctrl *swrm)
{
	int ret = 0, i = 0;
	u32 val;
	u8 row_ctrl = SWR_ROW_50;
	u8 col_ctrl = SWR_MIN_COL;
	u8 ssp_period = 1;
	u8 retry_cmd_num = 3;
	u32 reg[SWRM_MAX_INIT_REG];
	u32 value[SWRM_MAX_INIT_REG];
	u32 temp = 0;
	int len = 0;

	/* SW workaround to gate hw_ctl for SWR version >=1.6 */
	if (swrm->version >= SWRM_VERSION_1_6) {
		if (swrm->swrm_hctl_reg) {
			temp = ioread32(swrm->swrm_hctl_reg);
			temp &= 0xFFFFFFFD;
			iowrite32(temp, swrm->swrm_hctl_reg);
			usleep_range(500, 505);
			temp = ioread32(swrm->swrm_hctl_reg);
			dev_dbg(swrm->dev, "%s: hctl_reg val: 0x%x\n",
				__func__, temp);
		}
	}
	ssp_period = swrm_get_ssp_period(swrm, SWRM_ROW_50,
					SWRM_COL_02, SWRM_FRAME_SYNC_SEL);
	dev_dbg(swrm->dev, "%s: ssp_period: %d\n", __func__, ssp_period);

	/* Clear Rows and Cols */
	val = ((row_ctrl << SWRM_MCP_FRAME_CTRL_BANK_ROW_CTRL_SHFT) |
		(col_ctrl << SWRM_MCP_FRAME_CTRL_BANK_COL_CTRL_SHFT) |
		((ssp_period - 1) << SWRM_MCP_FRAME_CTRL_BANK_SSP_PERIOD_SHFT));

	reg[len] = SWRM_MCP_FRAME_CTRL_BANK_ADDR(0);
	value[len++] = val;

	/* Set Auto enumeration flag */
	reg[len] = SWRM_ENUMERATOR_CFG_ADDR;
	value[len++] = 1;

	/* Configure No pings */
	val = swr_master_read(swrm, SWRM_MCP_CFG_ADDR);
	val &= ~SWRM_MCP_CFG_MAX_NUM_OF_CMD_NO_PINGS_BMSK;
	val |= (0x1f << SWRM_MCP_CFG_MAX_NUM_OF_CMD_NO_PINGS_SHFT);
	reg[len] = SWRM_MCP_CFG_ADDR;
	value[len++] = val;

	/* Configure number of retries of a read/write cmd */
	val = (retry_cmd_num << SWRM_CMD_FIFO_CFG_NUM_OF_CMD_RETRY_SHFT);
	reg[len] = SWRM_CMD_FIFO_CFG_ADDR;
	value[len++] = val;

	reg[len] = SWRM_MCP_BUS_CTRL_ADDR;
	value[len++] = 0x2;

	/* Set IRQ to PULSE */
	reg[len] = SWRM_COMP_CFG_ADDR;
	value[len++] = 0x02;

	reg[len] = SWRM_INTERRUPT_CLEAR;
	value[len++] = 0xFFFFFFFF;

	swrm->intr_mask = SWRM_INTERRUPT_STATUS_MASK;
	/* Mask soundwire interrupts */
	reg[len] = SWRM_INTERRUPT_MASK_ADDR;
	value[len++] = swrm->intr_mask;

	reg[len] = SWR_MSTR_RX_SWRM_CPU_INTERRUPT_EN;
	value[len++] = swrm->intr_mask;

	reg[len] = SWRM_COMP_CFG_ADDR;
	value[len++] = 0x03;

	swr_master_bulk_write(swrm, reg, value, len);

	if (!swrm_check_link_status(swrm, 0x1)) {
		dev_err(swrm->dev,
			"%s: swr link failed to connect\n",
			__func__);
		for (i = 0; i < len; i++) {
			usleep_range(50, 55);
			dev_err(swrm->dev,
				"%s:reg:0x%x val:0x%x\n",
				__func__,
				reg[i], swr_master_read(swrm, reg[i]));
		}
		return -EINVAL;
	}
	/*
	 * For SWR master version 1.5.1, continue
	 * execute on command ignore.
	 */
	/* Execute it for versions >= 1.5.1 */
	if (swrm->version >= SWRM_VERSION_1_5_1)
		swr_master_write(swrm, SWRM_CMD_FIFO_CFG_ADDR,
				(swr_master_read(swrm,
					SWRM_CMD_FIFO_CFG_ADDR) | 0x80000000));

	return ret;
}

static int swrm_event_notify(struct notifier_block *self,
			     unsigned long action, void *data)
{
	struct swr_mstr_ctrl *swrm = container_of(self, struct swr_mstr_ctrl,
						  event_notifier);

	if (!swrm || !(swrm->dev)) {
		pr_err("%s: swrm or dev is NULL\n", __func__);
		return -EINVAL;
	}
	switch (action) {
	case MSM_AUD_DC_EVENT:
		schedule_work(&(swrm->dc_presence_work));
		break;
	case SWR_WAKE_IRQ_EVENT:
		if (swrm->ipc_wakeup && !swrm->ipc_wakeup_triggered) {
			swrm->ipc_wakeup_triggered = true;
			pm_stay_awake(swrm->dev);
			schedule_work(&swrm->wakeup_work);
		}
		break;
	default:
		dev_err(swrm->dev, "%s: invalid event type: %lu\n",
			__func__, action);
		return -EINVAL;
	}

	return 0;
}

static void swrm_notify_work_fn(struct work_struct *work)
{
	struct swr_mstr_ctrl *swrm = container_of(work, struct swr_mstr_ctrl,
						  dc_presence_work);

	if (!swrm || !swrm->pdev) {
		pr_err("%s: swrm or pdev is NULL\n", __func__);
		return;
	}
	swrm_wcd_notify(swrm->pdev, SWR_DEVICE_DOWN, NULL);
}

static int swrm_probe(struct platform_device *pdev)
{
	struct swr_mstr_ctrl *swrm;
	struct swr_ctrl_platform_data *pdata;
	u32 i, num_ports, port_num, port_type, ch_mask, swrm_hctl_reg = 0;
	u32 *temp, map_size, map_length, ch_iter = 0, old_port_num = 0;
	int ret = 0;
	struct clk *lpass_core_hw_vote = NULL;
	struct clk *lpass_core_audio = NULL;

	/* Allocate soundwire master driver structure */
	swrm = devm_kzalloc(&pdev->dev, sizeof(struct swr_mstr_ctrl),
			GFP_KERNEL);
	if (!swrm) {
		ret = -ENOMEM;
		goto err_memory_fail;
	}
	swrm->pdev = pdev;
	swrm->dev = &pdev->dev;
	platform_set_drvdata(pdev, swrm);
	swr_set_ctrl_data(&swrm->master, swrm);
	pdata = dev_get_platdata(&pdev->dev);
	if (!pdata) {
		dev_err(&pdev->dev, "%s: pdata from parent is NULL\n",
			__func__);
		ret = -EINVAL;
		goto err_pdata_fail;
	}
	swrm->handle = (void *)pdata->handle;
	if (!swrm->handle) {
		dev_err(&pdev->dev, "%s: swrm->handle is NULL\n",
			__func__);
		ret = -EINVAL;
		goto err_pdata_fail;
	}
	ret = of_property_read_u32(pdev->dev.of_node, "qcom,swr_master_id",
				&swrm->master_id);
	if (ret) {
		dev_err(&pdev->dev, "%s: failed to get master id\n", __func__);
		goto err_pdata_fail;
	}
	if (!(of_property_read_u32(pdev->dev.of_node,
			"swrm-io-base", &swrm->swrm_base_reg)))
		ret = of_property_read_u32(pdev->dev.of_node,
			"swrm-io-base", &swrm->swrm_base_reg);
	if (!swrm->swrm_base_reg) {
		swrm->read = pdata->read;
		if (!swrm->read) {
			dev_err(&pdev->dev, "%s: swrm->read is NULL\n",
				__func__);
			ret = -EINVAL;
			goto err_pdata_fail;
		}
		swrm->write = pdata->write;
		if (!swrm->write) {
			dev_err(&pdev->dev, "%s: swrm->write is NULL\n",
				__func__);
			ret = -EINVAL;
			goto err_pdata_fail;
		}
		swrm->bulk_write = pdata->bulk_write;
		if (!swrm->bulk_write) {
			dev_err(&pdev->dev, "%s: swrm->bulk_write is NULL\n",
				__func__);
			ret = -EINVAL;
			goto err_pdata_fail;
		}
	} else {
		swrm->swrm_dig_base = devm_ioremap(&pdev->dev,
					swrm->swrm_base_reg, SWRM_MAX_REGISTER);
	}

	swrm->core_vote = pdata->core_vote;
	if (!(of_property_read_u32(pdev->dev.of_node,
			"qcom,swrm-hctl-reg", &swrm_hctl_reg)))
		swrm->swrm_hctl_reg = devm_ioremap(&pdev->dev,
						swrm_hctl_reg, 0x4);
	swrm->clk = pdata->clk;
	if (!swrm->clk) {
		dev_err(&pdev->dev, "%s: swrm->clk is NULL\n",
			__func__);
		ret = -EINVAL;
		goto err_pdata_fail;
	}
	if (of_property_read_u32(pdev->dev.of_node,
			"qcom,swr-clock-stop-mode0",
			&swrm->clk_stop_mode0_supp)) {
		swrm->clk_stop_mode0_supp = FALSE;
	}

	ret = of_property_read_u32(swrm->dev->of_node, "qcom,swr-num-dev",
				   &swrm->num_dev);
	if (ret) {
		dev_dbg(&pdev->dev, "%s: Looking up %s property failed\n",
			__func__, "qcom,swr-num-dev");
	} else {
		if (swrm->num_dev > SWRM_NUM_AUTO_ENUM_SLAVES) {
			dev_err(&pdev->dev, "%s: num_dev %d > max limit %d\n",
				__func__, swrm->num_dev,
				SWRM_NUM_AUTO_ENUM_SLAVES);
			ret = -EINVAL;
			goto err_pdata_fail;
		} else {
			swrm->master.num_dev = swrm->num_dev;
		}
	}

	/* Parse soundwire port mapping */
	ret = of_property_read_u32(pdev->dev.of_node, "qcom,swr-num-ports",
				&num_ports);
	if (ret) {
		dev_err(swrm->dev, "%s: Failed to get num_ports\n", __func__);
		goto err_pdata_fail;
	}
	swrm->num_ports = num_ports;

	if (!of_find_property(pdev->dev.of_node, "qcom,swr-port-mapping",
				&map_size)) {
		dev_err(swrm->dev, "missing port mapping\n");
		goto err_pdata_fail;
	}

	map_length = map_size / (3 * sizeof(u32));
	if (num_ports > SWR_MSTR_PORT_LEN) {
		dev_err(&pdev->dev, "%s:invalid number of swr ports\n",
			__func__);
		ret = -EINVAL;
		goto err_pdata_fail;
	}
	temp = devm_kzalloc(&pdev->dev, map_size, GFP_KERNEL);

	if (!temp) {
		ret = -ENOMEM;
		goto err_pdata_fail;
	}
	ret = of_property_read_u32_array(pdev->dev.of_node,
				"qcom,swr-port-mapping", temp, 3 * map_length);
	if (ret) {
		dev_err(swrm->dev, "%s: Failed to read port mapping\n",
					__func__);
		goto err_pdata_fail;
	}

	for (i = 0; i < map_length; i++) {
		port_num = temp[3 * i];
		port_type = temp[3 * i + 1];
		ch_mask = temp[3 * i + 2];

		if (port_num != old_port_num)
			ch_iter = 0;
		swrm->port_mapping[port_num][ch_iter].port_type = port_type;
		swrm->port_mapping[port_num][ch_iter++].ch_mask = ch_mask;
		old_port_num = port_num;
	}
	devm_kfree(&pdev->dev, temp);

	swrm->reg_irq = pdata->reg_irq;
	swrm->master.read = swrm_read;
	swrm->master.write = swrm_write;
	swrm->master.bulk_write = swrm_bulk_write;
	swrm->master.get_logical_dev_num = swrm_get_logical_dev_num;
	swrm->master.connect_port = swrm_connect_port;
	swrm->master.disconnect_port = swrm_disconnect_port;
	swrm->master.slvdev_datapath_control = swrm_slvdev_datapath_control;
	swrm->master.remove_from_group = swrm_remove_from_group;
	swrm->master.device_wakeup_vote = swrm_device_wakeup_vote;
	swrm->master.device_wakeup_unvote = swrm_device_wakeup_unvote;
	swrm->master.dev.parent = &pdev->dev;
	swrm->master.dev.of_node = pdev->dev.of_node;
	swrm->master.num_port = 0;
	swrm->rcmd_id = 0;
	swrm->wcmd_id = 0;
	swrm->slave_status = 0;
	swrm->num_rx_chs = 0;
	swrm->clk_ref_count = 0;
	swrm->swr_irq_wakeup_capable = 0;
	swrm->mclk_freq = MCLK_FREQ;
	swrm->bus_clk = MCLK_FREQ;
	swrm->dev_up = true;
	swrm->state = SWR_MSTR_UP;
	swrm->ipc_wakeup = false;
	swrm->enable_slave_irq = false;
	swrm->clk_stop_wakeup = false;
	swrm->ipc_wakeup_triggered = false;
	swrm->disable_div2_clk_switch = FALSE;
	init_completion(&swrm->reset);
	init_completion(&swrm->broadcast);
	init_completion(&swrm->clk_off_complete);
	mutex_init(&swrm->irq_lock);
	mutex_init(&swrm->mlock);
	mutex_init(&swrm->reslock);
	mutex_init(&swrm->force_down_lock);
	mutex_init(&swrm->iolock);
	mutex_init(&swrm->clklock);
	mutex_init(&swrm->devlock);
	mutex_init(&swrm->pm_lock);
	swrm->wlock_holders = 0;
	swrm->pm_state = SWRM_PM_SLEEPABLE;
	init_waitqueue_head(&swrm->pm_wq);
	pm_qos_add_request(&swrm->pm_qos_req,
			   PM_QOS_CPU_DMA_LATENCY,
			   PM_QOS_DEFAULT_VALUE);

	for (i = 0 ; i < SWR_MSTR_PORT_LEN; i++)
		INIT_LIST_HEAD(&swrm->mport_cfg[i].port_req_list);

	if (of_property_read_u32(pdev->dev.of_node,
			"qcom,disable-div2-clk-switch",
			&swrm->disable_div2_clk_switch)) {
		swrm->disable_div2_clk_switch = FALSE;
	}

	/* Register LPASS core hw vote */
	lpass_core_hw_vote = devm_clk_get(&pdev->dev, "lpass_core_hw_vote");
	if (IS_ERR(lpass_core_hw_vote)) {
		ret = PTR_ERR(lpass_core_hw_vote);
		dev_dbg(&pdev->dev, "%s: clk get %s failed %d\n",
			__func__, "lpass_core_hw_vote", ret);
		lpass_core_hw_vote = NULL;
		ret = 0;
	}
	swrm->lpass_core_hw_vote = lpass_core_hw_vote;

	/* Register LPASS audio core vote */
	lpass_core_audio = devm_clk_get(&pdev->dev, "lpass_audio_hw_vote");
	if (IS_ERR(lpass_core_audio)) {
		ret = PTR_ERR(lpass_core_audio);
		dev_dbg(&pdev->dev, "%s: clk get %s failed %d\n",
			__func__, "lpass_core_audio", ret);
		lpass_core_audio = NULL;
		ret = 0;
	}
	swrm->lpass_core_audio = lpass_core_audio;

	if (swrm->reg_irq) {
		ret = swrm->reg_irq(swrm->handle, swr_mstr_interrupt, swrm,
			    SWR_IRQ_REGISTER);
		if (ret) {
			dev_err(&pdev->dev, "%s: IRQ register failed ret %d\n",
				__func__, ret);
			goto err_irq_fail;
		}
	} else {
		swrm->irq = platform_get_irq_byname(pdev, "swr_master_irq");
		if (swrm->irq < 0) {
			dev_err(swrm->dev, "%s() error getting irq hdle: %d\n",
					__func__, swrm->irq);
			goto err_irq_fail;
		}

		ret = request_threaded_irq(swrm->irq, NULL,
					   swr_mstr_interrupt_v2,
					   IRQF_TRIGGER_RISING | IRQF_ONESHOT,
					   "swr_master_irq", swrm);
		if (ret) {
			dev_err(swrm->dev, "%s: Failed to request irq %d\n",
				__func__, ret);
			goto err_irq_fail;
		}

	}
	/* Make inband tx interrupts as wakeup capable for slave irq */
	ret = of_property_read_u32(pdev->dev.of_node,
				   "qcom,swr-mstr-irq-wakeup-capable",
				   &swrm->swr_irq_wakeup_capable);
	if (ret)
		dev_dbg(swrm->dev, "%s: swrm irq wakeup capable not defined\n",
			__func__);
	if (swrm->swr_irq_wakeup_capable)
		irq_set_irq_wake(swrm->irq, 1);
	ret = swr_register_master(&swrm->master);
	if (ret) {
		dev_err(&pdev->dev, "%s: error adding swr master\n", __func__);
		goto err_mstr_fail;
	}

	/* Add devices registered with board-info as the
	 * controller will be up now
	 */
	swr_master_add_boarddevices(&swrm->master);
	if (swrm_request_hw_vote(swrm, LPASS_AUDIO_CORE, true))
		dev_dbg(&pdev->dev, "%s: Audio HW Vote is failed\n", __func__);
	mutex_lock(&swrm->mlock);
	swrm_clk_request(swrm, true);
<<<<<<< HEAD
	swrm->version = swr_master_read(swrm, SWRM_COMP_HW_VERSION);
=======
	swrm_hw_ver = swr_master_read(swrm, SWRM_COMP_HW_VERSION);
	if (swrm->version != swrm_hw_ver)
		dev_info(&pdev->dev,
			 "%s: version specified in dtsi: 0x%x not match with HW read version 0x%x\n",
			 __func__, swrm->version, swrm_hw_ver);
	swrm->rd_fifo_depth = ((swr_master_read(swrm, SWRM_COMP_PARAMS)
				& SWRM_COMP_PARAMS_RD_FIFO_DEPTH) >> 15);
	swrm->wr_fifo_depth = ((swr_master_read(swrm, SWRM_COMP_PARAMS)
				& SWRM_COMP_PARAMS_WR_FIFO_DEPTH) >> 10);
>>>>>>> cb78c3f5
	ret = swrm_master_init(swrm);
	if (ret < 0) {
		dev_err(&pdev->dev,
			"%s: Error in master Initialization , err %d\n",
			__func__, ret);
		mutex_unlock(&swrm->mlock);
		ret = -EPROBE_DEFER;
		goto err_mstr_init_fail;
	}

	mutex_unlock(&swrm->mlock);
	INIT_WORK(&swrm->wakeup_work, swrm_wakeup_work);

	if (pdev->dev.of_node)
		of_register_swr_devices(&swrm->master);

#ifdef CONFIG_DEBUG_FS
	swrm->debugfs_swrm_dent = debugfs_create_dir(dev_name(&pdev->dev), 0);
	if (!IS_ERR(swrm->debugfs_swrm_dent)) {
		swrm->debugfs_peek = debugfs_create_file("swrm_peek",
				S_IFREG | 0444, swrm->debugfs_swrm_dent,
				(void *) swrm, &swrm_debug_read_ops);

		swrm->debugfs_poke = debugfs_create_file("swrm_poke",
				S_IFREG | 0444, swrm->debugfs_swrm_dent,
				(void *) swrm, &swrm_debug_write_ops);

		swrm->debugfs_reg_dump = debugfs_create_file("swrm_reg_dump",
				   S_IFREG | 0444, swrm->debugfs_swrm_dent,
				   (void *) swrm,
				   &swrm_debug_dump_ops);
	}
#endif
	ret = device_init_wakeup(swrm->dev, true);
	if (ret) {
		dev_err(swrm->dev, "Device wakeup init failed: %d\n", ret);
		goto err_irq_wakeup_fail;
	}

	pm_runtime_set_autosuspend_delay(&pdev->dev, auto_suspend_timer);
	pm_runtime_use_autosuspend(&pdev->dev);
	pm_runtime_set_active(&pdev->dev);
	pm_runtime_enable(&pdev->dev);
	pm_runtime_mark_last_busy(&pdev->dev);

	INIT_WORK(&swrm->dc_presence_work, swrm_notify_work_fn);
	swrm->event_notifier.notifier_call  = swrm_event_notify;
	msm_aud_evt_register_client(&swrm->event_notifier);

	return 0;
err_irq_wakeup_fail:
	device_init_wakeup(swrm->dev, false);
err_mstr_init_fail:
	swr_unregister_master(&swrm->master);
err_mstr_fail:
	if (swrm->reg_irq) {
		swrm->reg_irq(swrm->handle, swr_mstr_interrupt,
				swrm, SWR_IRQ_FREE);
	} else if (swrm->irq) {
		if (irq_get_irq_data(swrm->irq) != NULL)
			irqd_set_trigger_type(
				irq_get_irq_data(swrm->irq),
				IRQ_TYPE_NONE);
		if (swrm->swr_irq_wakeup_capable)
			irq_set_irq_wake(swrm->irq, 0);
		free_irq(swrm->irq, swrm);
	}
err_irq_fail:
	mutex_destroy(&swrm->irq_lock);
	mutex_destroy(&swrm->mlock);
	mutex_destroy(&swrm->reslock);
	mutex_destroy(&swrm->force_down_lock);
	mutex_destroy(&swrm->iolock);
	mutex_destroy(&swrm->clklock);
	mutex_destroy(&swrm->pm_lock);
	pm_qos_remove_request(&swrm->pm_qos_req);

err_pdata_fail:
err_memory_fail:
	return ret;
}

static int swrm_remove(struct platform_device *pdev)
{
	struct swr_mstr_ctrl *swrm = platform_get_drvdata(pdev);

	if (swrm->reg_irq) {
		swrm->reg_irq(swrm->handle, swr_mstr_interrupt,
				swrm, SWR_IRQ_FREE);
	} else if (swrm->irq) {
		if (irq_get_irq_data(swrm->irq) != NULL)
			irqd_set_trigger_type(
				irq_get_irq_data(swrm->irq),
				IRQ_TYPE_NONE);
		if (swrm->swr_irq_wakeup_capable)
			irq_set_irq_wake(swrm->irq, 0);
		free_irq(swrm->irq, swrm);
	} else if (swrm->wake_irq > 0) {
		free_irq(swrm->wake_irq, swrm);
	}
	cancel_work_sync(&swrm->wakeup_work);
	pm_runtime_disable(&pdev->dev);
	pm_runtime_set_suspended(&pdev->dev);
	swr_unregister_master(&swrm->master);
	msm_aud_evt_unregister_client(&swrm->event_notifier);
	device_init_wakeup(swrm->dev, false);
	mutex_destroy(&swrm->irq_lock);
	mutex_destroy(&swrm->mlock);
	mutex_destroy(&swrm->reslock);
	mutex_destroy(&swrm->iolock);
	mutex_destroy(&swrm->clklock);
	mutex_destroy(&swrm->force_down_lock);
	mutex_destroy(&swrm->pm_lock);
	pm_qos_remove_request(&swrm->pm_qos_req);
	devm_kfree(&pdev->dev, swrm);
	return 0;
}

static int swrm_clk_pause(struct swr_mstr_ctrl *swrm)
{
	u32 val;

	dev_dbg(swrm->dev, "%s: state: %d\n", __func__, swrm->state);
	swr_master_write(swrm, SWRM_INTERRUPT_MASK_ADDR, 0x1FDFD);
	val = swr_master_read(swrm, SWRM_MCP_CFG_ADDR);
	val |= SWRM_MCP_CFG_BUS_CLK_PAUSE_BMSK;
	swr_master_write(swrm, SWRM_MCP_CFG_ADDR, val);

	return 0;
}

#ifdef CONFIG_PM
static int swrm_runtime_resume(struct device *dev)
{
	struct platform_device *pdev = to_platform_device(dev);
	struct swr_mstr_ctrl *swrm = platform_get_drvdata(pdev);
	int ret = 0;
	bool swrm_clk_req_err = false;
	bool hw_core_err = false;

	struct swr_master *mstr = &swrm->master;
	struct swr_device *swr_dev;

	dev_dbg(dev, "%s: pm_runtime: resume, state:%d\n",
		__func__, swrm->state);
	trace_printk("%s: pm_runtime: resume, state:%d\n",
		__func__, swrm->state);
	mutex_lock(&swrm->reslock);

	if (swrm_request_hw_vote(swrm, LPASS_HW_CORE, true)) {
		dev_err(dev, "%s:lpass core hw enable failed\n",
			__func__);
		hw_core_err = true;
	}
	if (swrm_request_hw_vote(swrm, LPASS_AUDIO_CORE, true))
		dev_err(dev, "%s:lpass audio hw enable failed\n",
			__func__);

	if ((swrm->state == SWR_MSTR_DOWN) ||
	    (swrm->state == SWR_MSTR_SSR && swrm->dev_up)) {
		if (swrm->clk_stop_mode0_supp) {
			if (swrm->wake_irq > 0) {
				if (unlikely(!irq_get_irq_data
				    (swrm->wake_irq))) {
					pr_err("%s: irq data is NULL\n",
						__func__);
					mutex_unlock(&swrm->reslock);
					return IRQ_NONE;
				}
				mutex_lock(&swrm->irq_lock);
				if (!irqd_irq_disabled(
				    irq_get_irq_data(swrm->wake_irq)))
					disable_irq_nosync(swrm->wake_irq);
				mutex_unlock(&swrm->irq_lock);
			}
			if (swrm->ipc_wakeup)
				msm_aud_evt_blocking_notifier_call_chain(
					SWR_WAKE_IRQ_DEREGISTER, (void *)swrm);
		}

		if (swrm_clk_request(swrm, true)) {
			/*
			 * Set autosuspend timer to 1 for
			 * master to enter into suspend.
			 */
			swrm_clk_req_err = true;
			goto exit;
		}
		if (!swrm->clk_stop_mode0_supp || swrm->state == SWR_MSTR_SSR) {
			list_for_each_entry(swr_dev, &mstr->devices, dev_list) {
				ret = swr_device_up(swr_dev);
				if (ret == -ENODEV) {
					dev_dbg(dev,
						"%s slave device up not implemented\n",
						__func__);
					trace_printk(
						"%s slave device up not implemented\n",
						__func__);
					ret = 0;
				} else if (ret) {
					dev_err(dev,
						"%s: failed to wakeup swr dev %d\n",
						__func__, swr_dev->dev_num);
					swrm_clk_request(swrm, false);
					goto exit;
				}
			}
			swr_master_write(swrm, SWRM_COMP_SW_RESET, 0x01);
			swr_master_write(swrm, SWRM_COMP_SW_RESET, 0x01);
			swrm_master_init(swrm);
			/* wait for hw enumeration to complete */
			usleep_range(100, 105);
			if (!swrm_check_link_status(swrm, 0x1))
				dev_dbg(dev, "%s:failed in connecting, ssr?\n",
					__func__);
			swrm_cmd_fifo_wr_cmd(swrm, 0x4, 0xF, 0x0,
						SWRS_SCP_INT_STATUS_MASK_1);
			if (swrm->state == SWR_MSTR_SSR) {
				mutex_unlock(&swrm->reslock);
				enable_bank_switch(swrm, 0, SWR_ROW_50, SWR_MIN_COL);
				mutex_lock(&swrm->reslock);
			}
		} else {
			/*wake up from clock stop*/
			swr_master_write(swrm, SWRM_MCP_BUS_CTRL_ADDR, 0x2);
			/* clear and enable bus clash interrupt */
			swr_master_write(swrm, SWRM_INTERRUPT_CLEAR, 0x08);
			swrm->intr_mask |= 0x08;
			swr_master_write(swrm, SWRM_INTERRUPT_MASK_ADDR,
					 swrm->intr_mask);
			swr_master_write(swrm,
					 SWR_MSTR_RX_SWRM_CPU_INTERRUPT_EN,
					 swrm->intr_mask);
			usleep_range(100, 105);
			if (!swrm_check_link_status(swrm, 0x1))
				dev_dbg(dev, "%s:failed in connecting, ssr?\n",
					__func__);
		}
		swrm->state = SWR_MSTR_UP;
	}
exit:
	if (!hw_core_err)
		swrm_request_hw_vote(swrm, LPASS_HW_CORE, false);
	if (swrm_clk_req_err)
		pm_runtime_set_autosuspend_delay(&pdev->dev,
				ERR_AUTO_SUSPEND_TIMER_VAL);
	else
		pm_runtime_set_autosuspend_delay(&pdev->dev,
				auto_suspend_timer);
	if (swrm->req_clk_switch)
		swrm->req_clk_switch = false;
	mutex_unlock(&swrm->reslock);

	trace_printk("%s: pm_runtime: resume done, state:%d\n",
		__func__, swrm->state);
	return ret;
}

static int swrm_runtime_suspend(struct device *dev)
{
	struct platform_device *pdev = to_platform_device(dev);
	struct swr_mstr_ctrl *swrm = platform_get_drvdata(pdev);
	int ret = 0;
	bool hw_core_err = false;
	struct swr_master *mstr = &swrm->master;
	struct swr_device *swr_dev;
	int current_state = 0;
	struct irq_data *irq_data = NULL;

	trace_printk("%s: pm_runtime: suspend state: %d\n",
		__func__, swrm->state);
	dev_dbg(dev, "%s: pm_runtime: suspend state: %d\n",
		__func__, swrm->state);
	mutex_lock(&swrm->reslock);
	mutex_lock(&swrm->force_down_lock);
	current_state = swrm->state;
	mutex_unlock(&swrm->force_down_lock);

	if (swrm_request_hw_vote(swrm, LPASS_HW_CORE, true)) {
		dev_err(dev, "%s:lpass core hw enable failed\n",
			__func__);
		hw_core_err = true;
	}

	if ((current_state == SWR_MSTR_UP) ||
	    (current_state == SWR_MSTR_SSR)) {

		if ((current_state != SWR_MSTR_SSR) &&
			swrm_is_port_en(&swrm->master)) {
			dev_dbg(dev, "%s ports are enabled\n", __func__);
			trace_printk("%s ports are enabled\n", __func__);
			ret = -EBUSY;
			goto exit;
		}
		if (!swrm->clk_stop_mode0_supp || swrm->state == SWR_MSTR_SSR) {
			dev_err(dev, "%s: clk stop mode not supported or SSR entry\n",
				__func__);
			mutex_unlock(&swrm->reslock);
			enable_bank_switch(swrm, 0, SWR_ROW_50, SWR_MIN_COL);
			mutex_lock(&swrm->reslock);
			if (!swrm->clk_stop_mode0_supp) {
				swrm_clk_pause(swrm);
			} else {
				/* Mask bus clash interrupt */
				swrm->intr_mask &= ~((u32)0x08);
				swr_master_write(swrm,
					SWRM_INTERRUPT_MASK_ADDR,
					swrm->intr_mask);
				swr_master_write(swrm,
					 SWR_MSTR_RX_SWRM_CPU_INTERRUPT_EN,
					 swrm->intr_mask);
				mutex_unlock(&swrm->reslock);
				/* clock stop sequence */
				swrm_cmd_fifo_wr_cmd(swrm, 0x2, 0xF, 0xF,
						SWRS_SCP_CONTROL);
				mutex_lock(&swrm->reslock);
			}
			swr_master_write(swrm, SWRM_COMP_CFG_ADDR, 0x00);
			list_for_each_entry(swr_dev, &mstr->devices, dev_list) {
				ret = swr_device_down(swr_dev);
				if (ret == -ENODEV) {
					dev_dbg_ratelimited(dev,
						"%s slave device down not implemented\n",
						 __func__);
					trace_printk(
						"%s slave device down not implemented\n",
						 __func__);
					ret = 0;
				} else if (ret) {
					dev_err(dev,
						"%s: failed to shutdown swr dev %d\n",
						__func__, swr_dev->dev_num);
					trace_printk(
						"%s: failed to shutdown swr dev %d\n",
						__func__, swr_dev->dev_num);
					goto exit;
				}
			}
			trace_printk("%s: clk stop mode not supported or SSR exit\n",
				__func__);
		} else {
			/* Mask bus clash interrupt */
			swrm->intr_mask &= ~((u32)0x08);
			swr_master_write(swrm, SWRM_INTERRUPT_MASK_ADDR,
					 swrm->intr_mask);
			swr_master_write(swrm,
					 SWR_MSTR_RX_SWRM_CPU_INTERRUPT_EN,
					 swrm->intr_mask);
			mutex_unlock(&swrm->reslock);
			/* clock stop sequence */
			swrm_cmd_fifo_wr_cmd(swrm, 0x2, 0xF, 0xF,
					SWRS_SCP_CONTROL);
			mutex_lock(&swrm->reslock);
			usleep_range(100, 105);
		}
		if (!swrm_check_link_status(swrm, 0x0))
			dev_dbg(dev, "%s:failed in disconnecting, ssr?\n",
				__func__);
		ret = swrm_clk_request(swrm, false);
		if (ret) {
			dev_err(dev, "%s: swrmn clk failed\n", __func__);
			ret = 0;
			goto exit;
		}

		if (swrm->clk_stop_mode0_supp) {
			if (swrm->wake_irq > 0) {
				irq_data = irq_get_irq_data(swrm->wake_irq);
				if (irq_data && irqd_irq_disabled(irq_data))
					enable_irq(swrm->wake_irq);
			} else if (swrm->ipc_wakeup) {
				msm_aud_evt_blocking_notifier_call_chain(
					SWR_WAKE_IRQ_REGISTER, (void *)swrm);
				swrm->ipc_wakeup_triggered = false;
			}
		}

	}
	if (swrm_request_hw_vote(swrm, LPASS_AUDIO_CORE, false))
		dev_dbg(dev, "%s:lpass audio hw enable failed\n",
			__func__);

	/* Retain  SSR state until resume */
	if (current_state != SWR_MSTR_SSR)
		swrm->state = SWR_MSTR_DOWN;
exit:
	if (!hw_core_err)
		swrm_request_hw_vote(swrm, LPASS_HW_CORE, false);
	mutex_unlock(&swrm->reslock);
	trace_printk("%s: pm_runtime: suspend done state: %d\n",
		__func__, swrm->state);
	return ret;
}
#endif /* CONFIG_PM */

static int swrm_device_suspend(struct device *dev)
{
	struct platform_device *pdev = to_platform_device(dev);
	struct swr_mstr_ctrl *swrm = platform_get_drvdata(pdev);
	int ret = 0;

	dev_dbg(dev, "%s: swrm state: %d\n", __func__, swrm->state);
	trace_printk("%s: swrm state: %d\n", __func__, swrm->state);
	if (!pm_runtime_enabled(dev) || !pm_runtime_suspended(dev)) {
		ret = swrm_runtime_suspend(dev);
		if (!ret) {
			pm_runtime_disable(dev);
			pm_runtime_set_suspended(dev);
			pm_runtime_enable(dev);
		}
	}

	return 0;
}

static int swrm_device_down(struct device *dev)
{
	struct platform_device *pdev = to_platform_device(dev);
	struct swr_mstr_ctrl *swrm = platform_get_drvdata(pdev);

	dev_dbg(dev, "%s: swrm state: %d\n", __func__, swrm->state);
	trace_printk("%s: swrm state: %d\n", __func__, swrm->state);

	mutex_lock(&swrm->force_down_lock);
	swrm->state = SWR_MSTR_SSR;
	mutex_unlock(&swrm->force_down_lock);

	swrm_device_suspend(dev);
	return 0;
}

int swrm_register_wake_irq(struct swr_mstr_ctrl *swrm)
{
	int ret = 0;
	int irq, dir_apps_irq;

	if (!swrm->ipc_wakeup) {
		irq = of_get_named_gpio(swrm->dev->of_node,
					"qcom,swr-wakeup-irq", 0);
		if (gpio_is_valid(irq)) {
			swrm->wake_irq = gpio_to_irq(irq);
			if (swrm->wake_irq < 0) {
				dev_err(swrm->dev,
					"Unable to configure irq\n");
				return swrm->wake_irq;
			}
		} else {
			dir_apps_irq = platform_get_irq_byname(swrm->pdev,
							"swr_wake_irq");
			if (dir_apps_irq < 0) {
				dev_err(swrm->dev,
					"TLMM connect gpio not found\n");
				return -EINVAL;
			}
			swrm->wake_irq = dir_apps_irq;
		}
		ret = request_threaded_irq(swrm->wake_irq, NULL,
					   swrm_wakeup_interrupt,
					   IRQF_TRIGGER_HIGH | IRQF_ONESHOT,
					   "swr_wake_irq", swrm);
		if (ret) {
			dev_err(swrm->dev, "%s: Failed to request irq %d\n",
				__func__, ret);
			return -EINVAL;
		}
		irq_set_irq_wake(swrm->wake_irq, 1);
	}
	return ret;
}

static int swrm_alloc_port_mem(struct device *dev, struct swr_mstr_ctrl *swrm,
				u32 uc, u32 size)
{
	if (!swrm->port_param) {
		swrm->port_param = devm_kzalloc(dev,
					sizeof(swrm->port_param) * SWR_UC_MAX,
					GFP_KERNEL);
		if (!swrm->port_param)
			return -ENOMEM;
	}
	if (!swrm->port_param[uc]) {
		swrm->port_param[uc] = devm_kcalloc(dev, size,
					sizeof(struct port_params),
					GFP_KERNEL);
		if (!swrm->port_param[uc])
			return -ENOMEM;
	} else {
		dev_err_ratelimited(swrm->dev, "%s: called more than once\n",
				    __func__);
	}

	return 0;
}

static int swrm_copy_port_config(struct swr_mstr_ctrl *swrm,
				struct swrm_port_config *port_cfg,
				u32 size)
{
	int idx;
	struct port_params *params;
	int uc = port_cfg->uc;
	int ret = 0;

	for (idx = 0; idx < size; idx++) {
		params = &((struct port_params *)port_cfg->params)[idx];
		if (!params) {
			dev_err(swrm->dev, "%s: Invalid params\n", __func__);
			ret = -EINVAL;
			break;
		}
		memcpy(&swrm->port_param[uc][idx], params,
					sizeof(struct port_params));
	}

	return ret;
}

/**
 * swrm_wcd_notify - parent device can notify to soundwire master through
 * this function
 * @pdev: pointer to platform device structure
 * @id: command id from parent to the soundwire master
 * @data: data from parent device to soundwire master
 */
int swrm_wcd_notify(struct platform_device *pdev, u32 id, void *data)
{
	struct swr_mstr_ctrl *swrm;
	int ret = 0;
	struct swr_master *mstr;
	struct swr_device *swr_dev;
	struct swrm_port_config *port_cfg;

	if (!pdev) {
		pr_err("%s: pdev is NULL\n", __func__);
		return -EINVAL;
	}
	swrm = platform_get_drvdata(pdev);
	if (!swrm) {
		dev_err(&pdev->dev, "%s: swrm is NULL\n", __func__);
		return -EINVAL;
	}
	mstr = &swrm->master;

	switch (id) {
	case SWR_REQ_CLK_SWITCH:
		/* This will put soundwire in clock stop mode and disable the
		 * clocks, if there is no active usecase running, so that the
		 * next activity on soundwire will request clock from new clock
		 * source.
		 */
		if (!data) {
			dev_err(swrm->dev, "%s: data is NULL for id:%d\n",
				__func__, id);
			ret = -EINVAL;
			break;
		}
		mutex_lock(&swrm->mlock);
		if (swrm->clk_src != *(int *)data) {
			if (swrm->state == SWR_MSTR_UP) {
				swrm->req_clk_switch = true;
				swrm_device_suspend(&pdev->dev);
				if (swrm->state == SWR_MSTR_UP)
					swrm->req_clk_switch = false;
			}
			swrm->clk_src = *(int *)data;
		}
		mutex_unlock(&swrm->mlock);
		break;
	case SWR_CLK_FREQ:
		if (!data) {
			dev_err(swrm->dev, "%s: data is NULL\n", __func__);
			ret = -EINVAL;
		} else {
			mutex_lock(&swrm->mlock);
			if (swrm->mclk_freq != *(int *)data) {
				dev_dbg(swrm->dev, "%s: freq change: force mstr down\n", __func__);
				if (swrm->state == SWR_MSTR_DOWN)
					dev_dbg(swrm->dev, "%s:SWR master is already Down:%d\n",
						__func__, swrm->state);
				else {
					swrm->mclk_freq = *(int *)data;
					swrm->bus_clk = swrm->mclk_freq;
					swrm_switch_frame_shape(swrm,
								swrm->bus_clk);
					swrm_device_suspend(&pdev->dev);
				}
				/*
				 * add delay to ensure clk release happen
				 * if interrupt triggered for clk stop,
				 * wait for it to exit
				 */
				usleep_range(10000, 10500);
			}
			swrm->mclk_freq = *(int *)data;
			swrm->bus_clk = swrm->mclk_freq;
			mutex_unlock(&swrm->mlock);
		}
		break;
	case SWR_DEVICE_SSR_DOWN:
		trace_printk("%s: swr device down called\n", __func__);
		mutex_lock(&swrm->mlock);
		if (swrm->state == SWR_MSTR_DOWN)
			dev_dbg(swrm->dev, "%s:SWR master is already Down:%d\n",
				__func__, swrm->state);
		else
			swrm_device_down(&pdev->dev);
		mutex_lock(&swrm->devlock);
		swrm->dev_up = false;
		swrm->hw_core_clk_en = 0;
		swrm->aud_core_clk_en = 0;
		mutex_unlock(&swrm->devlock);
		mutex_lock(&swrm->reslock);
		swrm->state = SWR_MSTR_SSR;
		mutex_unlock(&swrm->reslock);
		mutex_unlock(&swrm->mlock);
		break;
	case SWR_DEVICE_SSR_UP:
		/* wait for clk voting to be zero */
		trace_printk("%s: swr device up  called\n", __func__);
		reinit_completion(&swrm->clk_off_complete);
		if (swrm->clk_ref_count &&
			 !wait_for_completion_timeout(&swrm->clk_off_complete,
						   msecs_to_jiffies(500)))
			dev_err(swrm->dev, "%s: clock voting not zero\n",
				__func__);

		mutex_lock(&swrm->devlock);
		swrm->dev_up = true;
		mutex_unlock(&swrm->devlock);
		break;
	case SWR_DEVICE_DOWN:
		dev_dbg(swrm->dev, "%s: swr master down called\n", __func__);
		trace_printk("%s: swr master down called\n", __func__);
		mutex_lock(&swrm->mlock);
		if (swrm->state == SWR_MSTR_DOWN)
			dev_dbg(swrm->dev, "%s:SWR master is already Down:%d\n",
				__func__, swrm->state);
		else
			swrm_device_down(&pdev->dev);
		mutex_unlock(&swrm->mlock);
		break;
	case SWR_DEVICE_UP:
		dev_dbg(swrm->dev, "%s: swr master up called\n", __func__);
		trace_printk("%s: swr master up called\n", __func__);
		mutex_lock(&swrm->devlock);
		if (!swrm->dev_up) {
			dev_dbg(swrm->dev, "SSR not complete yet\n");
			mutex_unlock(&swrm->devlock);
			return -EBUSY;
		}
		mutex_unlock(&swrm->devlock);
		mutex_lock(&swrm->mlock);
		pm_runtime_mark_last_busy(&pdev->dev);
		pm_runtime_get_sync(&pdev->dev);
		mutex_lock(&swrm->reslock);
		list_for_each_entry(swr_dev, &mstr->devices, dev_list) {
			ret = swr_reset_device(swr_dev);
			if (ret) {
				dev_err(swrm->dev,
					"%s: failed to reset swr device %d\n",
					__func__, swr_dev->dev_num);
				swrm_clk_request(swrm, false);
			}
		}
		pm_runtime_mark_last_busy(&pdev->dev);
		pm_runtime_put_autosuspend(&pdev->dev);
		mutex_unlock(&swrm->reslock);
		mutex_unlock(&swrm->mlock);
		break;
	case SWR_SET_NUM_RX_CH:
		if (!data) {
			dev_err(swrm->dev, "%s: data is NULL\n", __func__);
			ret = -EINVAL;
		} else {
			mutex_lock(&swrm->mlock);
			swrm->num_rx_chs = *(int *)data;
			if ((swrm->num_rx_chs > 1) && !swrm->num_cfg_devs) {
				list_for_each_entry(swr_dev, &mstr->devices,
						    dev_list) {
					ret = swr_set_device_group(swr_dev,
								SWR_BROADCAST);
					if (ret)
						dev_err(swrm->dev,
							"%s: set num ch failed\n",
							__func__);
				}
			} else {
				list_for_each_entry(swr_dev, &mstr->devices,
						    dev_list) {
					ret = swr_set_device_group(swr_dev,
								SWR_GROUP_NONE);
					if (ret)
						dev_err(swrm->dev,
							"%s: set num ch failed\n",
							__func__);
				}
			}
			mutex_unlock(&swrm->mlock);
		}
		break;
	case SWR_REGISTER_WAKE_IRQ:
		if (!data) {
			dev_err(swrm->dev, "%s: reg wake irq data is NULL\n",
				__func__);
			ret = -EINVAL;
		} else {
			mutex_lock(&swrm->mlock);
			swrm->ipc_wakeup = *(u32 *)data;
			ret = swrm_register_wake_irq(swrm);
			if (ret)
				dev_err(swrm->dev, "%s: register wake_irq failed\n",
					__func__);
			mutex_unlock(&swrm->mlock);
		}
		break;
	case SWR_REGISTER_WAKEUP:
		msm_aud_evt_blocking_notifier_call_chain(
					SWR_WAKE_IRQ_REGISTER, (void *)swrm);
		break;
	case SWR_DEREGISTER_WAKEUP:
		msm_aud_evt_blocking_notifier_call_chain(
					SWR_WAKE_IRQ_DEREGISTER, (void *)swrm);
		break;
	case SWR_SET_PORT_MAP:
		if (!data) {
			dev_err(swrm->dev, "%s: data is NULL for id=%d\n",
				__func__, id);
			ret = -EINVAL;
		} else {
			mutex_lock(&swrm->mlock);
			port_cfg = (struct swrm_port_config *)data;
			if (!port_cfg->size) {
				ret = -EINVAL;
				goto done;
			}
			ret = swrm_alloc_port_mem(&pdev->dev, swrm,
						port_cfg->uc, port_cfg->size);
			if (!ret)
				swrm_copy_port_config(swrm, port_cfg,
						      port_cfg->size);
done:
			mutex_unlock(&swrm->mlock);
		}
		break;
	default:
		dev_err(swrm->dev, "%s: swr master unknown id %d\n",
			__func__, id);
		break;
	}
	return ret;
}
EXPORT_SYMBOL(swrm_wcd_notify);

/*
 * swrm_pm_cmpxchg:
 *      Check old state and exchange with pm new state
 *      if old state matches with current state
 *
 * @swrm: pointer to wcd core resource
 * @o: pm old state
 * @n: pm new state
 *
 * Returns old state
 */
static enum swrm_pm_state swrm_pm_cmpxchg(
				struct swr_mstr_ctrl *swrm,
				enum swrm_pm_state o,
				enum swrm_pm_state n)
{
	enum swrm_pm_state old;

	if (!swrm)
		return o;

	mutex_lock(&swrm->pm_lock);
	old = swrm->pm_state;
	if (old == o)
		swrm->pm_state = n;
	mutex_unlock(&swrm->pm_lock);

	return old;
}

static bool swrm_lock_sleep(struct swr_mstr_ctrl *swrm)
{
	enum swrm_pm_state os;

	/*
	 * swrm_{lock/unlock}_sleep will be called by swr irq handler
	 * and slave wake up requests..
	 *
	 * If system didn't resume, we can simply return false so
	 * IRQ handler can return without handling IRQ.
	 */
	mutex_lock(&swrm->pm_lock);
	if (swrm->wlock_holders++ == 0) {
		dev_dbg(swrm->dev, "%s: holding wake lock\n", __func__);
		pm_qos_update_request(&swrm->pm_qos_req,
					  msm_cpuidle_get_deep_idle_latency());
		pm_stay_awake(swrm->dev);
	}
	mutex_unlock(&swrm->pm_lock);

	if (!wait_event_timeout(swrm->pm_wq,
				((os =  swrm_pm_cmpxchg(swrm,
				  SWRM_PM_SLEEPABLE,
				  SWRM_PM_AWAKE)) ==
					SWRM_PM_SLEEPABLE ||
					(os == SWRM_PM_AWAKE)),
					msecs_to_jiffies(
					SWRM_SYSTEM_RESUME_TIMEOUT_MS))) {
		dev_err(swrm->dev, "%s: system didn't resume within %dms, s %d, w %d\n",
			__func__, SWRM_SYSTEM_RESUME_TIMEOUT_MS, swrm->pm_state,
				swrm->wlock_holders);
		swrm_unlock_sleep(swrm);
		return false;
	}
	wake_up_all(&swrm->pm_wq);
	return true;
}

static void swrm_unlock_sleep(struct swr_mstr_ctrl *swrm)
{
	mutex_lock(&swrm->pm_lock);
	if (--swrm->wlock_holders == 0) {
		dev_dbg(swrm->dev, "%s: releasing wake lock pm_state %d -> %d\n",
			 __func__, swrm->pm_state, SWRM_PM_SLEEPABLE);
		/*
		 * if swrm_lock_sleep failed, pm_state would be still
		 * swrm_PM_ASLEEP, don't overwrite
		 */
		if (likely(swrm->pm_state == SWRM_PM_AWAKE))
			swrm->pm_state = SWRM_PM_SLEEPABLE;
		pm_qos_update_request(&swrm->pm_qos_req,
				  PM_QOS_DEFAULT_VALUE);
		pm_relax(swrm->dev);
	}
	mutex_unlock(&swrm->pm_lock);
	wake_up_all(&swrm->pm_wq);
}

#ifdef CONFIG_PM_SLEEP
static int swrm_suspend(struct device *dev)
{
	int ret = -EBUSY;
	struct platform_device *pdev = to_platform_device(dev);
	struct swr_mstr_ctrl *swrm = platform_get_drvdata(pdev);

	dev_dbg(dev, "%s: system suspend, state: %d\n", __func__, swrm->state);

	mutex_lock(&swrm->pm_lock);

	if (swrm->pm_state == SWRM_PM_SLEEPABLE) {
		dev_dbg(swrm->dev, "%s: suspending system, state %d, wlock %d\n",
			 __func__, swrm->pm_state,
			swrm->wlock_holders);
		swrm->pm_state = SWRM_PM_ASLEEP;
	} else if (swrm->pm_state == SWRM_PM_AWAKE) {
		/*
		 * unlock to wait for pm_state == SWRM_PM_SLEEPABLE
		 * then set to SWRM_PM_ASLEEP
		 */
		dev_dbg(swrm->dev, "%s: waiting to suspend system, state %d, wlock %d\n",
			 __func__, swrm->pm_state,
			 swrm->wlock_holders);
		mutex_unlock(&swrm->pm_lock);
		if (!(wait_event_timeout(swrm->pm_wq, swrm_pm_cmpxchg(
					 swrm, SWRM_PM_SLEEPABLE,
						 SWRM_PM_ASLEEP) ==
						   SWRM_PM_SLEEPABLE,
						   msecs_to_jiffies(
						   SWRM_SYS_SUSPEND_WAIT)))) {
			dev_dbg(swrm->dev, "%s: suspend failed state %d, wlock %d\n",
				 __func__, swrm->pm_state,
				 swrm->wlock_holders);
			return -EBUSY;
		} else {
			dev_dbg(swrm->dev,
				"%s: done, state %d, wlock %d\n",
				__func__, swrm->pm_state,
				swrm->wlock_holders);
		}
		mutex_lock(&swrm->pm_lock);
	} else if (swrm->pm_state == SWRM_PM_ASLEEP) {
		dev_dbg(swrm->dev, "%s: system is already suspended, state %d, wlock %d\n",
			__func__, swrm->pm_state,
			swrm->wlock_holders);
	}

	mutex_unlock(&swrm->pm_lock);

	if ((!pm_runtime_enabled(dev) || !pm_runtime_suspended(dev))) {
		ret = swrm_runtime_suspend(dev);
		if (!ret) {
			/*
			 * Synchronize runtime-pm and system-pm states:
			 * At this point, we are already suspended. If
			 * runtime-pm still thinks its active, then
			 * make sure its status is in sync with HW
			 * status. The three below calls let the
			 * runtime-pm know that we are suspended
			 * already without re-invoking the suspend
			 * callback
			 */
			pm_runtime_disable(dev);
			pm_runtime_set_suspended(dev);
			pm_runtime_enable(dev);
		}
	}
	if (ret == -EBUSY) {
		/*
		 * There is a possibility that some audio stream is active
		 * during suspend. We dont want to return suspend failure in
		 * that case so that display and relevant components can still
		 * go to suspend.
		 * If there is some other error, then it should be passed-on
		 * to system level suspend
		 */
		ret = 0;
	}
	return ret;
}

static int swrm_resume(struct device *dev)
{
	int ret = 0;
	struct platform_device *pdev = to_platform_device(dev);
	struct swr_mstr_ctrl *swrm = platform_get_drvdata(pdev);

	dev_dbg(dev, "%s: system resume, state: %d\n", __func__, swrm->state);
	if (!pm_runtime_enabled(dev) || !pm_runtime_suspend(dev)) {
		ret = swrm_runtime_resume(dev);
		if (!ret) {
			pm_runtime_mark_last_busy(dev);
			pm_request_autosuspend(dev);
		}
	}
	mutex_lock(&swrm->pm_lock);
	if (swrm->pm_state == SWRM_PM_ASLEEP) {
		dev_dbg(swrm->dev,
			"%s: resuming system, state %d, wlock %d\n",
			__func__, swrm->pm_state,
			swrm->wlock_holders);
		swrm->pm_state = SWRM_PM_SLEEPABLE;
	} else {
		dev_dbg(swrm->dev, "%s: system is already awake, state %d wlock %d\n",
			__func__, swrm->pm_state,
			swrm->wlock_holders);
	}
	mutex_unlock(&swrm->pm_lock);
	wake_up_all(&swrm->pm_wq);

	return ret;
}
#endif /* CONFIG_PM_SLEEP */

static const struct dev_pm_ops swrm_dev_pm_ops = {
	SET_SYSTEM_SLEEP_PM_OPS(
		swrm_suspend,
		swrm_resume
	)
	SET_RUNTIME_PM_OPS(
		swrm_runtime_suspend,
		swrm_runtime_resume,
		NULL
	)
};

static const struct of_device_id swrm_dt_match[] = {
	{
		.compatible = "qcom,swr-mstr",
	},
	{}
};

static struct platform_driver swr_mstr_driver = {
	.probe = swrm_probe,
	.remove = swrm_remove,
	.driver = {
		.name = SWR_WCD_NAME,
		.owner = THIS_MODULE,
		.pm = &swrm_dev_pm_ops,
		.of_match_table = swrm_dt_match,
		.suppress_bind_attrs = true,
	},
};

static int __init swrm_init(void)
{
	return platform_driver_register(&swr_mstr_driver);
}
module_init(swrm_init);

static void __exit swrm_exit(void)
{
	platform_driver_unregister(&swr_mstr_driver);
}
module_exit(swrm_exit);

MODULE_LICENSE("GPL v2");
MODULE_DESCRIPTION("SoundWire Master Controller");
MODULE_ALIAS("platform:swr-mstr");<|MERGE_RESOLUTION|>--- conflicted
+++ resolved
@@ -2134,12 +2134,8 @@
 			dev_err(swrm->dev,
 				"%s: SWR write FIFO overflow fifo status %x\n",
 				__func__, value);
-<<<<<<< HEAD
-			swr_master_write(swrm, SWRM_CMD_FIFO_CMD, 0x1);
 			swr_master_write(swrm, SWRM_COMP_SW_RESET, 0x01);
 			swrm_master_init(swrm);
-=======
->>>>>>> cb78c3f5
 			break;
 		case SWRM_INTERRUPT_STATUS_CMD_ERROR:
 			value = swr_master_read(swrm, SWRM_CMD_FIFO_STATUS);
@@ -2869,19 +2865,11 @@
 		dev_dbg(&pdev->dev, "%s: Audio HW Vote is failed\n", __func__);
 	mutex_lock(&swrm->mlock);
 	swrm_clk_request(swrm, true);
-<<<<<<< HEAD
 	swrm->version = swr_master_read(swrm, SWRM_COMP_HW_VERSION);
-=======
-	swrm_hw_ver = swr_master_read(swrm, SWRM_COMP_HW_VERSION);
-	if (swrm->version != swrm_hw_ver)
-		dev_info(&pdev->dev,
-			 "%s: version specified in dtsi: 0x%x not match with HW read version 0x%x\n",
-			 __func__, swrm->version, swrm_hw_ver);
 	swrm->rd_fifo_depth = ((swr_master_read(swrm, SWRM_COMP_PARAMS)
 				& SWRM_COMP_PARAMS_RD_FIFO_DEPTH) >> 15);
 	swrm->wr_fifo_depth = ((swr_master_read(swrm, SWRM_COMP_PARAMS)
 				& SWRM_COMP_PARAMS_WR_FIFO_DEPTH) >> 10);
->>>>>>> cb78c3f5
 	ret = swrm_master_init(swrm);
 	if (ret < 0) {
 		dev_err(&pdev->dev,
