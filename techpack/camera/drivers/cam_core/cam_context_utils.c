--- conflicted
+++ resolved
@@ -1,11 +1,7 @@
 // SPDX-License-Identifier: GPL-2.0-only
 /*
-<<<<<<< HEAD
- * Copyright (c) 2017-2019, The Linux Foundation. All rights reserved.
-=======
  * Copyright (c) 2017-2020, The Linux Foundation. All rights reserved.
  * Copyright (c) 2023 Qualcomm Innovation Center, Inc. All rights reserved.
->>>>>>> 5ef7ecbc
  */
 
 #include <linux/debugfs.h>
@@ -301,8 +297,6 @@
 		return rc;
 	}
 
-<<<<<<< HEAD
-=======
 	if ((len < sizeof(struct cam_packet)) ||
 		(cmd->offset >= (len - sizeof(struct cam_packet)))) {
 		CAM_ERR(CAM_CTXT, "Not enough buf, len : %zu offset = %llu",
@@ -311,7 +305,6 @@
 		return -EINVAL;
 
 	}
->>>>>>> 5ef7ecbc
 	packet = (struct cam_packet *) ((uint8_t *)packet_addr +
 		(uint32_t)cmd->offset);
 
@@ -1064,8 +1057,6 @@
 
 end:
 	return rc;
-<<<<<<< HEAD
-=======
 }
 
 static int cam_context_dump_context(struct cam_context *ctx,
@@ -1196,5 +1187,4 @@
 		CAM_DBG(CAM_CTXT, "%s hw dump not registered", ctx->dev_name);
 	}
 	return rc;
->>>>>>> 5ef7ecbc
 }