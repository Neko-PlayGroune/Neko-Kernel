--- conflicted
+++ resolved
@@ -182,12 +182,8 @@
 				CAM_ERR(CAM_ISP,
 					"Invalid offset exp %u actual %u",
 					req_isp->cfg[i].offset, (uint32_t)len);
-<<<<<<< HEAD
-				return;
-=======
 				cam_mem_put_cpu_buf(req_isp->cfg[i].handle);
 				return -EINVAL;
->>>>>>> 5ef7ecbc
 			}
 			remain_len = len - req_isp->cfg[i].offset;
 
@@ -197,21 +193,14 @@
 					"Invalid len exp %u remain_len %u",
 					req_isp->cfg[i].len,
 					(uint32_t)remain_len);
-<<<<<<< HEAD
-				return;
-=======
 				cam_mem_put_cpu_buf(req_isp->cfg[i].handle);
 				return -EINVAL;
->>>>>>> 5ef7ecbc
 			}
 
 			buf_start = (uint32_t *)((uint8_t *) buf_addr +
 				req_isp->cfg[i].offset);
 			buf_end = (uint32_t *)((uint8_t *) buf_start +
 				req_isp->cfg[i].len - 1);
-<<<<<<< HEAD
-			cam_cdm_util_dump_cmd_buf(buf_start, buf_end);
-=======
 			if (dump_to_buff) {
 				if (!cpu_addr || !offset || !buf_len) {
 					CAM_ERR(CAM_ISP, "Invalid args");
@@ -230,7 +219,6 @@
 				cam_cdm_util_dump_cmd_buf(buf_start, buf_end);
 			}
 			cam_mem_put_cpu_buf(req_isp->cfg[i].handle);
->>>>>>> 5ef7ecbc
 		}
 	}
 }
@@ -531,74 +519,6 @@
 	}
 }
 
-<<<<<<< HEAD
-=======
-static int __cam_isp_ctx_handle_buf_done_for_req_list(
-	struct cam_isp_context *ctx_isp,
-	struct cam_ctx_request *req)
-{
-	int rc = 0, i;
-	uint64_t buf_done_req_id;
-	struct cam_isp_ctx_req *req_isp;
-	struct cam_context *ctx = ctx_isp->base;
-
-	req_isp = (struct cam_isp_ctx_req *) req->req_priv;
-	ctx_isp->active_req_cnt--;
-	buf_done_req_id = req->request_id;
-
-	if (req_isp->bubble_detected && req_isp->bubble_report) {
-		req_isp->num_acked = 0;
-		req_isp->num_deferred_acks = 0;
-		req_isp->bubble_detected = false;
-		list_del_init(&req->list);
-		atomic_set(&ctx_isp->process_bubble, 0);
-
-		if (buf_done_req_id <= ctx->last_flush_req) {
-			for (i = 0; i < req_isp->num_fence_map_out; i++)
-				rc = cam_sync_signal(
-					req_isp->fence_map_out[i].sync_id,
-					CAM_SYNC_STATE_SIGNALED_ERROR);
-
-			list_add_tail(&req->list, &ctx->free_req_list);
-			CAM_DBG(CAM_REQ,
-				"Move active request %lld to free list(cnt = %d) [flushed], ctx %u",
-				buf_done_req_id, ctx_isp->active_req_cnt,
-				ctx->ctx_id);
-		} else {
-			list_add(&req->list, &ctx->pending_req_list);
-			CAM_DBG(CAM_REQ,
-				"Move active request %lld to pending list(cnt = %d) [bubble recovery], ctx %u",
-				req->request_id, ctx_isp->active_req_cnt,
-				ctx->ctx_id);
-		}
-	} else {
-		if (!ctx_isp->use_frame_header_ts) {
-			if (ctx_isp->reported_req_id < buf_done_req_id) {
-				ctx_isp->reported_req_id = buf_done_req_id;
-				__cam_isp_ctx_send_sof_timestamp(ctx_isp,
-					buf_done_req_id,
-					CAM_REQ_MGR_SOF_EVENT_SUCCESS);
-			}
-		}
-		list_del_init(&req->list);
-		list_add_tail(&req->list, &ctx->free_req_list);
-		req_isp->reapply = false;
-
-		CAM_DBG(CAM_REQ,
-			"Move active request %lld to free list(cnt = %d) [all fences done], ctx %u",
-			buf_done_req_id, ctx_isp->active_req_cnt, ctx->ctx_id);
-		ctx_isp->req_info.last_bufdone_req_id = req->request_id;
-	}
-
-	__cam_isp_ctx_update_state_monitor_array(ctx_isp,
-		CAM_ISP_STATE_CHANGE_TRIGGER_DONE, buf_done_req_id);
-
-	__cam_isp_ctx_update_event_record(ctx_isp,
-		CAM_ISP_CTX_EVENT_BUFDONE, req);
-	return rc;
-}
-
->>>>>>> 5ef7ecbc
 static int __cam_isp_ctx_handle_buf_done_for_request(
 	struct cam_isp_context *ctx_isp,
 	struct cam_ctx_request  *req,
@@ -645,16 +565,13 @@
 				req->request_id, i, j,
 				__cam_isp_resource_handle_id_to_type(
 				done->resource_handle[i]));
-<<<<<<< HEAD
-=======
-			trace_cam_log_event("Duplicate BufDone",
-				__cam_isp_resource_handle_id_to_type(
-				done->resource_handle[i]),
-				req->request_id, ctx->ctx_id);
-
-			done_next_req->resource_handle
-				[done_next_req->num_handles++] =
-				done->resource_handle[i];
+
+			if (done_next_req) {
+				done_next_req->resource_handle
+					[done_next_req->num_handles++] =
+					done->resource_handle[i];
+			}
+
 			continue;
 		}
 
@@ -705,6 +622,183 @@
 			req_isp->num_acked++;
 			req_isp->fence_map_out[j].sync_id = -1;
 		}
+	}
+
+	if (req_isp->num_acked > req_isp->num_fence_map_out) {
+		/* Should not happen */
+		CAM_ERR(CAM_ISP,
+			"WARNING: req_id %lld num_acked %d > map_out %d, ctx %u",
+			req->request_id, req_isp->num_acked,
+			req_isp->num_fence_map_out, ctx->ctx_id);
+		WARN_ON(req_isp->num_acked > req_isp->num_fence_map_out);
+	}
+
+	if (req_isp->num_acked != req_isp->num_fence_map_out)
+		return rc;
+
+	ctx_isp->active_req_cnt--;
+	buf_done_req_id = req->request_id;
+
+	if (req_isp->bubble_detected && req_isp->bubble_report) {
+		req_isp->num_acked = 0;
+		req_isp->num_deferred_acks = 0;
+		req_isp->bubble_detected = false;
+		list_del_init(&req->list);
+		atomic_set(&ctx_isp->process_bubble, 0);
+
+		if (buf_done_req_id <= ctx->last_flush_req) {
+			for (i = 0; i < req_isp->num_fence_map_out; i++)
+				cam_sync_signal(
+					req_isp->fence_map_out[i].sync_id,
+					CAM_SYNC_STATE_SIGNALED_ERROR);
+
+			list_add_tail(&req->list, &ctx->free_req_list);
+			CAM_DBG(CAM_REQ,
+				"Move active request %lld to free list(cnt = %d) [flushed], ctx %u",
+				buf_done_req_id, ctx_isp->active_req_cnt,
+				ctx->ctx_id);
+		} else {
+			list_add(&req->list, &ctx->pending_req_list);
+			ctx_isp->bubble_frame_cnt = 0;
+			CAM_DBG(CAM_REQ,
+				"Move active request %lld to pending list(cnt = %d) [bubble recovery], ctx %u",
+				req->request_id, ctx_isp->active_req_cnt,
+				ctx->ctx_id);
+		}
+	} else {
+		if (ctx_isp->reported_req_id < buf_done_req_id) {
+			ctx_isp->reported_req_id = buf_done_req_id;
+			__cam_isp_ctx_send_sof_timestamp(ctx_isp,
+				buf_done_req_id, CAM_REQ_MGR_SOF_EVENT_SUCCESS);
+		}
+		list_del_init(&req->list);
+		list_add_tail(&req->list, &ctx->free_req_list);
+		req_isp->reapply = false;
+
+		CAM_DBG(CAM_REQ,
+			"Move active request %lld to free list(cnt = %d) [all fences done], ctx %u",
+			buf_done_req_id, ctx_isp->active_req_cnt, ctx->ctx_id);
+		ctx_isp->req_info.last_bufdone_req_id = req->request_id;
+	}
+
+	__cam_isp_ctx_update_state_monitor_array(ctx_isp,
+		CAM_ISP_STATE_CHANGE_TRIGGER_DONE, buf_done_req_id);
+
+	return rc;
+}
+
+static int __cam_isp_ctx_handle_buf_done_for_request(
+	struct cam_isp_context *ctx_isp,
+	struct cam_ctx_request  *req,
+	struct cam_isp_hw_done_event_data *done,
+	uint32_t bubble_state,
+	struct cam_isp_hw_done_event_data *done_next_req)
+{
+	int rc = 0;
+	int i, j;
+	struct cam_isp_ctx_req *req_isp;
+	struct cam_context *ctx = ctx_isp->base;
+
+	trace_cam_buf_done("ISP", ctx, req);
+
+	req_isp = (struct cam_isp_ctx_req *) req->req_priv;
+
+	CAM_DBG(CAM_ISP, "Enter with bubble_state %d, req_bubble_detected %d",
+		bubble_state, req_isp->bubble_detected);
+
+	done_next_req->num_handles = 0;
+	done_next_req->timestamp = done->timestamp;
+
+	for (i = 0; i < done->num_handles; i++) {
+		for (j = 0; j < req_isp->num_fence_map_out; j++) {
+			if (done->resource_handle[i] ==
+				req_isp->fence_map_out[j].resource_handle)
+				break;
+		}
+
+		if (j == req_isp->num_fence_map_out) {
+			/*
+			 * If not found in current request, it could be
+			 * belonging to next request, this can happen if
+			 * IRQ delay happens. It is only valid when the
+			 * platform doesn't have last consumed address.
+			 */
+			CAM_WARN(CAM_ISP,
+				"BUF_DONE for res %s not found in Req %lld ",
+				__cam_isp_resource_handle_id_to_type(
+				done->resource_handle[i]),
+				req->request_id);
+
+			done_next_req->resource_handle
+				[done_next_req->num_handles++] =
+				done->resource_handle[i];
+			continue;
+		}
+
+		if (req_isp->fence_map_out[j].sync_id == -1) {
+			CAM_WARN(CAM_ISP,
+				"Duplicate BUF_DONE for req %lld : i=%d, j=%d, res=%s",
+				req->request_id, i, j,
+				__cam_isp_resource_handle_id_to_type(
+				done->resource_handle[i]));
+			trace_cam_log_event("Duplicate BufDone",
+				__cam_isp_resource_handle_id_to_type(
+				done->resource_handle[i]),
+				req->request_id, ctx->ctx_id);
+
+			done_next_req->resource_handle
+				[done_next_req->num_handles++] =
+				done->resource_handle[i];
+			continue;
+		}
+
+		if (!req_isp->bubble_detected) {
+			CAM_DBG(CAM_ISP,
+				"Sync with success: req %lld res 0x%x fd 0x%x, ctx %u",
+				req->request_id,
+				req_isp->fence_map_out[j].resource_handle,
+				req_isp->fence_map_out[j].sync_id,
+				ctx->ctx_id);
+
+			rc = cam_sync_signal(req_isp->fence_map_out[j].sync_id,
+				CAM_SYNC_STATE_SIGNALED_SUCCESS);
+			if (rc)
+				CAM_DBG(CAM_ISP, "Sync failed with rc = %d",
+					 rc);
+		} else if (!req_isp->bubble_report) {
+			CAM_ERR(CAM_ISP,
+				"Sync with failure: req %lld res 0x%x fd 0x%x, ctx %u",
+				req->request_id,
+				req_isp->fence_map_out[j].resource_handle,
+				req_isp->fence_map_out[j].sync_id,
+				ctx->ctx_id);
+
+			rc = cam_sync_signal(req_isp->fence_map_out[j].sync_id,
+				CAM_SYNC_STATE_SIGNALED_ERROR);
+			if (rc)
+				CAM_ERR(CAM_ISP, "Sync failed with rc = %d",
+					rc);
+		} else {
+			/*
+			 * Ignore the buffer done if bubble detect is on
+			 * Increment the ack number here, and queue the
+			 * request back to pending list whenever all the
+			 * buffers are done.
+			 */
+			req_isp->num_acked++;
+			CAM_DBG(CAM_ISP,
+				"buf done with bubble state %d recovery %d",
+				bubble_state, req_isp->bubble_report);
+			continue;
+		}
+
+		CAM_DBG(CAM_ISP, "req %lld, reset sync id 0x%x ctx %u",
+			req->request_id,
+			req_isp->fence_map_out[j].sync_id, ctx->ctx_id);
+		if (!rc) {
+			req_isp->num_acked++;
+			req_isp->fence_map_out[j].sync_id = -1;
+		}
 
 		if ((ctx_isp->use_frame_header_ts) &&
 			(req_isp->hw_update_data.frame_header_res_id ==
@@ -862,14 +956,33 @@
 				req_isp->fence_map_out[j].resource_handle)
 				break;
 		}
->>>>>>> 5ef7ecbc
-
-			if (done_next_req) {
-				done_next_req->resource_handle
-					[done_next_req->num_handles++] =
-					done->resource_handle[i];
-			}
-
+
+		if (j == req_isp->num_fence_map_out) {
+			/*
+			 * If not found in current request, it could be
+			 * belonging to next request, this can happen if
+			 * IRQ delay happens. It is only valid when the
+			 * platform doesn't have last consumed address.
+			 */
+			CAM_DBG(CAM_ISP,
+				"BUF_DONE for res %s not found in Req %lld ",
+				__cam_isp_resource_handle_id_to_type(
+				done->resource_handle[i]),
+				req->request_id);
+			continue;
+		}
+
+		if (req_isp->fence_map_out[j].sync_id == -1) {
+			handle_type =
+				__cam_isp_resource_handle_id_to_type(
+				req_isp->fence_map_out[i].resource_handle);
+
+			CAM_WARN(CAM_ISP,
+				"Duplicate BUF_DONE for req %lld : i=%d, j=%d, res=%s",
+				req->request_id, i, j, handle_type);
+
+			trace_cam_log_event("Duplicate BufDone",
+				handle_type, req->request_id, ctx->ctx_id);
 			continue;
 		}
 
@@ -965,6 +1078,14 @@
 			req_isp->num_acked++;
 			req_isp->fence_map_out[j].sync_id = -1;
 		}
+
+		if ((ctx_isp->use_frame_header_ts) &&
+			(req_isp->hw_update_data.frame_header_res_id ==
+			req_isp->fence_map_out[j].resource_handle))
+			__cam_isp_ctx_send_sof_timestamp_frame_header(
+				ctx_isp,
+				req_isp->hw_update_data.frame_header_cpu_addr,
+				req->request_id, CAM_REQ_MGR_SOF_EVENT_SUCCESS);
 	}
 
 	if (req_isp->num_acked > req_isp->num_fence_map_out) {
@@ -979,10 +1100,6 @@
 	if (req_isp->num_acked != req_isp->num_fence_map_out)
 		return rc;
 
-<<<<<<< HEAD
-	ctx_isp->active_req_cnt--;
-	buf_done_req_id = req->request_id;
-=======
 	rc = __cam_isp_ctx_handle_buf_done_for_req_list(ctx_isp, req);
 	return rc;
 }
@@ -993,7 +1110,7 @@
 	uint32_t bubble_state)
 {
 	int rc = 0;
-	struct cam_ctx_request *req;
+	struct cam_ctx_request  *req;
 	struct cam_context *ctx = ctx_isp->base;
 	struct cam_isp_hw_done_event_data done_next_req;
 
@@ -1255,117 +1372,79 @@
 		CAM_ERR_RATE_LIMIT(CAM_ISP, "Can not apply the configuration");
 	} else {
 		spin_lock_bh(&ctx->lock);
->>>>>>> 5ef7ecbc
-
-	if (req_isp->bubble_detected && req_isp->bubble_report) {
-		req_isp->num_acked = 0;
-		req_isp->bubble_detected = false;
+
+		atomic_set(&ctx_isp->rxd_epoch, 0);
+
+		ctx_isp->substate_activated = CAM_ISP_CTX_ACTIVATED_APPLIED;
+		ctx_isp->last_applied_req_id = req->request_id;
+
 		list_del_init(&req->list);
-		atomic_set(&ctx_isp->process_bubble, 0);
-
-		if (buf_done_req_id <= ctx->last_flush_req) {
-			for (i = 0; i < req_isp->num_fence_map_out; i++)
-				cam_sync_signal(
-					req_isp->fence_map_out[i].sync_id,
-					CAM_SYNC_STATE_SIGNALED_ERROR);
-
-			list_add_tail(&req->list, &ctx->free_req_list);
-			CAM_DBG(CAM_REQ,
-				"Move active request %lld to free list(cnt = %d) [flushed], ctx %u",
-				buf_done_req_id, ctx_isp->active_req_cnt,
-				ctx->ctx_id);
-		} else {
-			list_add(&req->list, &ctx->pending_req_list);
-			ctx_isp->bubble_frame_cnt = 0;
-			CAM_DBG(CAM_REQ,
-				"Move active request %lld to pending list(cnt = %d) [bubble recovery], ctx %u",
-				req->request_id, ctx_isp->active_req_cnt,
-				ctx->ctx_id);
-		}
-	} else {
-		if (ctx_isp->reported_req_id < buf_done_req_id) {
-			ctx_isp->reported_req_id = buf_done_req_id;
-			__cam_isp_ctx_send_sof_timestamp(ctx_isp,
-				buf_done_req_id, CAM_REQ_MGR_SOF_EVENT_SUCCESS);
-		}
-		list_del_init(&req->list);
-		list_add_tail(&req->list, &ctx->free_req_list);
-		req_isp->reapply = false;
-
-		CAM_DBG(CAM_REQ,
-			"Move active request %lld to free list(cnt = %d) [all fences done], ctx %u",
-			buf_done_req_id, ctx_isp->active_req_cnt, ctx->ctx_id);
-		ctx_isp->req_info.last_bufdone_req_id = req->request_id;
-	}
+		list_add_tail(&req->list, &ctx->wait_req_list);
+
+		spin_unlock_bh(&ctx->lock);
+
+		CAM_DBG(CAM_ISP, "New substate state %d, applied req %lld",
+			CAM_ISP_CTX_ACTIVATED_APPLIED,
+			ctx_isp->last_applied_req_id);
+
+		__cam_isp_ctx_update_state_monitor_array(ctx_isp,
+			CAM_ISP_STATE_CHANGE_TRIGGER_APPLIED,
+			req->request_id);
+	}
+end:
+	return rc;
+}
+
+static int __cam_isp_ctx_schedule_apply_req_offline(
+	struct cam_isp_context *ctx_isp)
+{
+	int rc = 0;
+	struct crm_workq_task *task;
+
+	task = cam_req_mgr_workq_get_task(ctx_isp->workq);
+	if (!task) {
+		CAM_ERR(CAM_ISP, "No task for worker");
+		return -ENOMEM;
+	}
+
+	task->process_cb = __cam_isp_ctx_apply_req_offline;
+	rc = cam_req_mgr_workq_enqueue_task(task, ctx_isp, CRM_TASK_PRIORITY_0);
+	if (rc)
+		CAM_ERR(CAM_ISP, "Failed to schedule task rc:%d", rc);
+
+	return rc;
+}
+
+static int __cam_isp_ctx_offline_epoch_in_activated_state(
+	struct cam_isp_context *ctx_isp, void *evt_data)
+{
+	struct cam_context *ctx = ctx_isp->base;
+	struct cam_ctx_request *req, *req_temp;
+	uint64_t request_id = 0;
+
+	atomic_set(&ctx_isp->rxd_epoch, 1);
+
+	CAM_DBG(CAM_ISP, "SOF frame %lld ctx %u", ctx_isp->frame_id,
+		ctx->ctx_id);
+
+	list_for_each_entry_safe(req, req_temp, &ctx->active_req_list, list) {
+		if (req->request_id > ctx_isp->reported_req_id) {
+			request_id = req->request_id;
+			ctx_isp->reported_req_id = request_id;
+			break;
+		}
+	}
+
+	__cam_isp_ctx_schedule_apply_req_offline(ctx_isp);
+
+	__cam_isp_ctx_send_sof_timestamp(ctx_isp, request_id,
+		CAM_REQ_MGR_SOF_EVENT_SUCCESS);
 
 	__cam_isp_ctx_update_state_monitor_array(ctx_isp,
-		CAM_ISP_STATE_CHANGE_TRIGGER_DONE, buf_done_req_id);
-
-	return rc;
-}
-
-static int __cam_isp_ctx_handle_buf_done_in_activated_state(
-	struct cam_isp_context *ctx_isp,
-	struct cam_isp_hw_done_event_data *done,
-	uint32_t bubble_state)
-{
-	int rc = 0;
-	struct cam_ctx_request  *req;
-	struct cam_context *ctx = ctx_isp->base;
-	struct cam_isp_hw_done_event_data done_next_req;
-
-	if (list_empty(&ctx->active_req_list)) {
-		CAM_DBG(CAM_ISP, "Buf done with no active request");
-		return 0;
-	}
-
-	req = list_first_entry(&ctx->active_req_list,
-			struct cam_ctx_request, list);
-
-	rc = __cam_isp_ctx_handle_buf_done_for_request(ctx_isp, req, done,
-		bubble_state, &done_next_req);
-
-	if (done_next_req.num_handles) {
-		struct cam_isp_hw_done_event_data unhandled_res;
-		struct cam_ctx_request  *next_req = list_last_entry(
-			&ctx->active_req_list, struct cam_ctx_request, list);
-
-		if (next_req->request_id != req->request_id) {
-			/*
-			 * Few resource handles are already signalled in the
-			 * current request, lets check if there is another
-			 * request waiting for these resources. This can
-			 * happen if handling some of next request's buf done
-			 * events are happening first before handling current
-			 * request's remaining buf dones due to IRQ scheduling.
-			 * Lets check only one more request as we will have
-			 * maximum of 2 requests in active_list at any time.
-			 */
-
-			CAM_WARN(CAM_ISP,
-				"Unhandled buf done resources for req %lld, trying next request %lld in active_list",
-				req->request_id, next_req->request_id);
-
-			__cam_isp_ctx_handle_buf_done_for_request(ctx_isp,
-				next_req, &done_next_req,
-				bubble_state, &unhandled_res);
-
-			if (unhandled_res.num_handles == 0)
-				CAM_INFO(CAM_ISP,
-					"BUF Done event handed for next request %lld",
-					next_req->request_id);
-			else
-				CAM_ERR(CAM_ISP,
-					"BUF Done not handled for next request %lld",
-					next_req->request_id);
-		} else {
-			CAM_WARN(CAM_ISP,
-				"Req %lld only active request, spurious buf_done rxd",
-				req->request_id);
-		}
-	}
-
-	return rc;
+		CAM_ISP_STATE_CHANGE_TRIGGER_EPOCH,
+		request_id);
+
+	return 0;
 }
 
 static int __cam_isp_ctx_reg_upd_in_epoch_bubble_state(
@@ -1467,19 +1546,6 @@
 
 		if (ctx_isp->bubble_frame_cnt >= 1 &&
 			req_isp->bubble_detected) {
-<<<<<<< HEAD
-			req_isp->num_acked = 0;
-			ctx_isp->bubble_frame_cnt = 0;
-			req_isp->bubble_detected = false;
-			list_del_init(&req->list);
-			list_add(&req->list, &ctx->pending_req_list);
-			atomic_set(&ctx_isp->process_bubble, 0);
-			ctx_isp->active_req_cnt--;
-			CAM_DBG(CAM_REQ,
-				"Move active req: %lld to pending list(cnt = %d) [bubble re-apply], ctx %u",
-				req->request_id,
-				ctx_isp->active_req_cnt, ctx->ctx_id);
-=======
 			hw_cmd_args.ctxt_to_hw_map = ctx_isp->hw_ctx;
 			hw_cmd_args.cmd_type = CAM_HW_MGR_CMD_INTERNAL;
 			isp_hw_cmd_args.cmd_type =
@@ -1530,7 +1596,6 @@
 					req->request_id,
 					ctx_isp->active_req_cnt, ctx->ctx_id);
 			}
->>>>>>> 5ef7ecbc
 		} else if (req_isp->bubble_detected) {
 			ctx_isp->bubble_frame_cnt++;
 			CAM_DBG(CAM_ISP,
@@ -2786,8 +2851,6 @@
 	return rc;
 }
 
-<<<<<<< HEAD
-=======
 static int __cam_isp_ctx_dump_req_info(
 	struct cam_context     *ctx,
 	struct cam_ctx_request *req,
@@ -2986,7 +3049,6 @@
 	return rc;
 }
 
->>>>>>> 5ef7ecbc
 static int __cam_isp_ctx_flush_req(struct cam_context *ctx,
 	struct list_head *req_list, struct cam_req_mgr_flush_request *flush_req)
 {
@@ -3488,8 +3550,6 @@
 	ctx_isp->boot_timestamp = sof_event_data->boot_time;
 	CAM_DBG(CAM_ISP, "frame id: %lld time stamp:0x%llx",
 		ctx_isp->frame_id, ctx_isp->sof_timestamp_val);
-<<<<<<< HEAD
-=======
 
 
 	if (atomic_read(&ctx_isp->process_bubble)) {
@@ -3566,7 +3626,6 @@
 			goto end;
 		}
 	}
->>>>>>> 5ef7ecbc
 	/*
 	 * Signal all active requests with error and move the  all the active
 	 * requests to free list
@@ -4116,14 +4175,11 @@
 		"Preprocessing Config req_id %lld successful on ctx %u",
 		req->request_id, ctx->ctx_id);
 
-<<<<<<< HEAD
-=======
 	if (ctx_isp->offline_context && atomic_read(&ctx_isp->rxd_epoch)) {
 		__cam_isp_ctx_schedule_apply_req_offline(ctx_isp);
 	}
 
 	cam_mem_put_cpu_buf((int32_t) cmd->packet_handle);
->>>>>>> 5ef7ecbc
 	return rc;
 
 put_ref:
