--- conflicted
+++ resolved
@@ -1,11 +1,7 @@
 // SPDX-License-Identifier: GPL-2.0-only
 /*
-<<<<<<< HEAD
- * Copyright (c) 2017-2019, The Linux Foundation. All rights reserved.
-=======
  * Copyright (c) 2017-2021, The Linux Foundation. All rights reserved.
  * Copyright (c) 2022-2023 Qualcomm Innovation Center, Inc. All rights reserved.
->>>>>>> 5ef7ecbc
  */
 
 #include <linux/uaccess.h>
@@ -184,11 +180,8 @@
 	ctx_data->ctxt_event_cb(ctx_data->context_priv, 0, &buf_data);
 
 	list_add_tail(&p_cfg_req->list, &hw_mgr->free_req_list);
-<<<<<<< HEAD
-=======
 	mutex_unlock(&g_jpeg_hw_mgr.hw_mgr_mutex);
 	cam_mem_put_cpu_buf(mem_hdl);
->>>>>>> 5ef7ecbc
 	return rc;
 }
 
@@ -1500,8 +1493,6 @@
 	return rc;
 }
 
-<<<<<<< HEAD
-=======
 static int cam_jpeg_mgr_hw_dump(void *hw_mgr_priv, void *dump_hw_args)
 {
 	int                             rc;
@@ -1642,7 +1633,6 @@
 	return rc;
 }
 
->>>>>>> 5ef7ecbc
 static int cam_jpeg_mgr_cmd(void *hw_mgr_priv, void *cmd_args)
 {
 	int rc = 0;
