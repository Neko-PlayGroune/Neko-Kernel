--- conflicted
+++ resolved
@@ -1,11 +1,7 @@
 // SPDX-License-Identifier: GPL-2.0-only
 /*
-<<<<<<< HEAD
- * Copyright (c) 2017-2019, The Linux Foundation. All rights reserved.
-=======
  * Copyright (c) 2017-2020, The Linux Foundation. All rights reserved.
  * Copyright (c) 2022-2023 Qualcomm Innovation Center, Inc. All rights reserved.
->>>>>>> 5ef7ecbc
  */
 
 #include <linux/module.h>
@@ -654,8 +650,6 @@
 	return rc;
 }
 
-<<<<<<< HEAD
-=======
 static int cam_lrme_mgr_hw_dump(void *hw_mgr_priv, void *hw_dump_args)
 {
 	struct cam_hw_dump_args *dump_args = hw_dump_args;
@@ -701,7 +695,6 @@
 	return rc;
 }
 
->>>>>>> 5ef7ecbc
 static int cam_lrme_mgr_hw_flush(void *hw_mgr_priv, void *hw_flush_args)
 {	int rc = 0, i;
 	struct cam_lrme_hw_mgr *hw_mgr = hw_mgr_priv;
