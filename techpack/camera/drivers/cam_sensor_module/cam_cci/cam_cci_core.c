--- conflicted
+++ resolved
@@ -1,25 +1,16 @@
 // SPDX-License-Identifier: GPL-2.0-only
 /*
  * Copyright (c) 2017-2020, The Linux Foundation. All rights reserved.
-<<<<<<< HEAD
-=======
  * Copyright (c) 2022-2023, Qualcomm Innovation Center, Inc. All rights reserved.
->>>>>>> 5ef7ecbc
  */
 
 #include <linux/module.h>
 #include "cam_cci_core.h"
 #include "cam_cci_dev.h"
 
-<<<<<<< HEAD
-
-static int disable_optmz;
-module_param(disable_optmz, int, 0644);
-=======
 static uint32_t cam_cci_retry(struct cci_device *cci_dev,
 	enum cci_i2c_master_t master,
 	enum cci_i2c_queue_t queue);
->>>>>>> 5ef7ecbc
 
 static int32_t cam_cci_convert_type_to_num_bytes(
 	enum camera_sensor_i2c_type type)
