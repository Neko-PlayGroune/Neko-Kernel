// SPDX-License-Identifier: GPL-2.0-only
/*
<<<<<<< HEAD
 * Copyright (c) 2017-2019, The Linux Foundation. All rights reserved.
=======
 * Copyright (c) 2017-2020, The Linux Foundation. All rights reserved.
 * Copyright (c) 2023 Qualcomm Innovation Center, Inc. All rights reserved.
>>>>>>> 5ef7ecbc
 */

#include <linux/module.h>
#include "cam_csiphy_core.h"
#include "cam_csiphy_dev.h"
#include "cam_csiphy_soc.h"
#include "cam_common_util.h"
#include "cam_packet_util.h"

#include <dt-bindings/msm/msm-camera.h>

#include <soc/qcom/scm.h>
#include <cam_mem_mgr.h>
#include <cam_cpas_api.h>

#define SCM_SVC_CAMERASS 0x18
#define SECURE_SYSCALL_ID 0x6
#define SECURE_SYSCALL_ID_2 0x7

#define LANE_MASK_2PH 0x1F
#define LANE_MASK_3PH 0x7

static int csiphy_dump;
module_param(csiphy_dump, int, 0644);

static int cam_csiphy_notify_secure_mode(struct csiphy_device *csiphy_dev,
	bool protect, int32_t offset)
{
	struct scm_desc desc = {0};

	if (offset >= CSIPHY_MAX_INSTANCES) {
		CAM_ERR(CAM_CSIPHY, "Invalid CSIPHY offset");
		return -EINVAL;
	}

	desc.arginfo = SCM_ARGS(2, SCM_VAL, SCM_VAL);
	desc.args[0] = protect;
	desc.args[1] = csiphy_dev->csiphy_cpas_cp_reg_mask[offset];

	if (scm_call2(SCM_SIP_FNID(SCM_SVC_CAMERASS, SECURE_SYSCALL_ID_2),
		&desc)) {
		CAM_ERR(CAM_CSIPHY, "scm call to hypervisor failed");
		return -EINVAL;
	}

	return 0;
}

int32_t cam_csiphy_get_instance_offset(
	struct csiphy_device *csiphy_dev,
	int32_t dev_handle)
{
	int32_t i;

	if (csiphy_dev->acquire_count >
		CSIPHY_MAX_INSTANCES) {
		CAM_ERR(CAM_CSIPHY, "Invalid acquire count");
		return -EINVAL;
	}

	for (i = 0; i < csiphy_dev->acquire_count; i++) {
		if (dev_handle ==
			csiphy_dev->bridge_intf.device_hdl[i])
			break;
	}

	return i;
}

void cam_csiphy_query_cap(struct csiphy_device *csiphy_dev,
	struct cam_csiphy_query_cap *csiphy_cap)
{
	struct cam_hw_soc_info *soc_info = &csiphy_dev->soc_info;

	csiphy_cap->slot_info = soc_info->index;
	csiphy_cap->version = csiphy_dev->hw_version;
	csiphy_cap->clk_lane = csiphy_dev->clk_lane;
}

void cam_csiphy_reset(struct csiphy_device *csiphy_dev)
{
	int32_t  i;
	void __iomem *base = NULL;
	uint32_t size =
		csiphy_dev->ctrl_reg->csiphy_reg.csiphy_reset_array_size;
	struct cam_hw_soc_info *soc_info = &csiphy_dev->soc_info;

	base = soc_info->reg_map[0].mem_base;

	for (i = 0; i < size; i++) {
		cam_io_w_mb(
			csiphy_dev->ctrl_reg->csiphy_reset_reg[i].reg_data,
			base +
			csiphy_dev->ctrl_reg->csiphy_reset_reg[i].reg_addr);

		usleep_range(csiphy_dev->ctrl_reg->csiphy_reset_reg[i].delay
			* 1000,	csiphy_dev->ctrl_reg->csiphy_reset_reg[i].delay
			* 1000 + 10);
	}
}

int32_t cam_csiphy_update_secure_info(
	struct csiphy_device *csiphy_dev,
	struct cam_csiphy_info  *cam_cmd_csiphy_info,
	struct cam_config_dev_cmd *cfg_dev)
{
	uint32_t clock_lane, adj_lane_mask, temp;
	int32_t offset;

	if (csiphy_dev->acquire_count >=
		CSIPHY_MAX_INSTANCES) {
		CAM_ERR(CAM_CSIPHY, "Invalid acquire count");
		return -EINVAL;
	}

	offset = cam_csiphy_get_instance_offset(csiphy_dev,
		cfg_dev->dev_handle);
	if (offset < 0 || offset >= CSIPHY_MAX_INSTANCES) {
		CAM_ERR(CAM_CSIPHY, "Invalid offset");
		return -EINVAL;
	}

	if (cam_cmd_csiphy_info->combo_mode)
		clock_lane =
			csiphy_dev->ctrl_reg->csiphy_reg.csiphy_2ph_combo_ck_ln;
	else
		clock_lane =
			csiphy_dev->ctrl_reg->csiphy_reg.csiphy_2ph_clock_lane;

	adj_lane_mask = cam_cmd_csiphy_info->lane_mask & LANE_MASK_2PH &
		~clock_lane;
	temp = adj_lane_mask & (clock_lane - 1);
	adj_lane_mask =
		((adj_lane_mask & (~(clock_lane - 1))) >> 1) | temp;

	if (cam_cmd_csiphy_info->csiphy_3phase)
		adj_lane_mask = cam_cmd_csiphy_info->lane_mask & LANE_MASK_3PH;

	csiphy_dev->csiphy_info.secure_mode[offset] = 1;

	csiphy_dev->csiphy_cpas_cp_reg_mask[offset] =
		adj_lane_mask << (csiphy_dev->soc_info.index *
		(CAM_CSIPHY_MAX_DPHY_LANES + CAM_CSIPHY_MAX_CPHY_LANES) +
		(!cam_cmd_csiphy_info->csiphy_3phase) *
		(CAM_CSIPHY_MAX_CPHY_LANES));

	return 0;
}

int32_t cam_cmd_buf_parser(struct csiphy_device *csiphy_dev,
	struct cam_config_dev_cmd *cfg_dev)
{
	int32_t                 rc = 0;
	uintptr_t                generic_ptr;
	uintptr_t                generic_pkt_ptr;
	struct cam_packet       *csl_packet = NULL;
	struct cam_cmd_buf_desc *cmd_desc = NULL;
	uint32_t                *cmd_buf = NULL;
	struct cam_csiphy_info  *cam_cmd_csiphy_info = NULL;
	size_t                  len;
	size_t                  remain_len;

	if (!cfg_dev || !csiphy_dev) {
		CAM_ERR(CAM_CSIPHY, "Invalid Args");
		return -EINVAL;
	}

	rc = cam_mem_get_cpu_buf((int32_t) cfg_dev->packet_handle,
		&generic_pkt_ptr, &len);
	if (rc < 0) {
		CAM_ERR(CAM_CSIPHY, "Failed to get packet Mem address: %d", rc);
		return rc;
	}

	remain_len = len;
	if ((sizeof(struct cam_packet) > len) ||
		((size_t)cfg_dev->offset >= len - sizeof(struct cam_packet))) {
		CAM_ERR(CAM_CSIPHY,
			"Inval cam_packet strut size: %zu, len_of_buff: %zu",
			 sizeof(struct cam_packet), len);
		rc = -EINVAL;
		return rc;
	}

	remain_len -= (size_t)cfg_dev->offset;
	csl_packet = (struct cam_packet *)
		(generic_pkt_ptr + (uint32_t)cfg_dev->offset);

	if (cam_packet_util_validate_packet(csl_packet,
		remain_len)) {
		CAM_ERR(CAM_CSIPHY, "Invalid packet params");
		rc = -EINVAL;
		return rc;
	}

	cmd_desc = (struct cam_cmd_buf_desc *)
		((uint32_t *)&csl_packet->payload +
		csl_packet->cmd_buf_offset / 4);

	rc = cam_mem_get_cpu_buf(cmd_desc->mem_handle,
		&generic_ptr, &len);
	if (rc < 0) {
		CAM_ERR(CAM_CSIPHY,
			"Failed to get cmd buf Mem address : %d", rc);
		return rc;
	}

	if ((len < sizeof(struct cam_csiphy_info)) ||
		(cmd_desc->offset > (len - sizeof(struct cam_csiphy_info)))) {
		CAM_ERR(CAM_CSIPHY,
			"Not enough buffer provided for cam_cisphy_info");
		rc = -EINVAL;
		return rc;
	}

	cmd_buf = (uint32_t *)generic_ptr;
	cmd_buf += cmd_desc->offset / 4;
	cam_cmd_csiphy_info = (struct cam_csiphy_info *)cmd_buf;

	csiphy_dev->config_count++;
	csiphy_dev->csiphy_info.lane_cnt += cam_cmd_csiphy_info->lane_cnt;
	csiphy_dev->csiphy_info.lane_mask |= cam_cmd_csiphy_info->lane_mask;
	csiphy_dev->csiphy_info.csiphy_3phase =
		cam_cmd_csiphy_info->csiphy_3phase;
	csiphy_dev->csiphy_info.combo_mode |= cam_cmd_csiphy_info->combo_mode;
	if (cam_cmd_csiphy_info->combo_mode == 1) {
		csiphy_dev->csiphy_info.settle_time_combo_sensor =
			cam_cmd_csiphy_info->settle_time;
		csiphy_dev->csiphy_info.data_rate_combo_sensor =
			cam_cmd_csiphy_info->data_rate;
	} else {
		csiphy_dev->csiphy_info.settle_time =
			cam_cmd_csiphy_info->settle_time;
		csiphy_dev->csiphy_info.data_rate =
			cam_cmd_csiphy_info->data_rate;
	}


	if (cam_cmd_csiphy_info->secure_mode == 1)
		cam_csiphy_update_secure_info(csiphy_dev,
<<<<<<< HEAD
			cam_cmd_csiphy_info, cfg_dev);

=======
			index);

	csiphy_dev->config_count++;

	CAM_DBG(CAM_CSIPHY,
		"phy version:%d, phy_idx: %d",
		csiphy_dev->hw_version,
		csiphy_dev->soc_info.index);
	CAM_DBG(CAM_CSIPHY,
		"phy_idx: %d, 3phase:%d, combo mode:%d, secure mode:%d",
		csiphy_dev->soc_info.index,
		csiphy_dev->csiphy_info[index].csiphy_3phase,
		csiphy_dev->combo_mode,
		cam_cmd_csiphy_info->secure_mode);
	CAM_DBG(CAM_CSIPHY,
		"lane_cnt: 0x%x, lane_assign: 0x%x, lane_enable: 0x%x",
		csiphy_dev->csiphy_info[index].lane_cnt,
		csiphy_dev->csiphy_info[index].lane_assign,
		csiphy_dev->csiphy_info[index].lane_enable);

	CAM_DBG(CAM_CSIPHY,
		"settle time:%llu, datarate:%llu, mipi flags: 0x%x",
		csiphy_dev->csiphy_info[index].settle_time,
		csiphy_dev->csiphy_info[index].data_rate,
		csiphy_dev->csiphy_info[index].mipi_flags);

	cam_mem_put_cpu_buf(cmd_desc->mem_handle);
	cam_mem_put_cpu_buf(cfg_dev->packet_handle);
	return rc;

reset_settings:
	csiphy_dev->csiphy_info[index].lane_cnt = 0;
	csiphy_dev->csiphy_info[index].lane_assign = 0;
	csiphy_dev->csiphy_info[index].lane_enable = 0;
	csiphy_dev->csiphy_info[index].settle_time = 0;
	csiphy_dev->csiphy_info[index].data_rate = 0;
	csiphy_dev->csiphy_info[index].mipi_flags = 0;
	csiphy_dev->csiphy_info[index].secure_mode = 0;
	csiphy_dev->csiphy_info[index].hdl_data.device_hdl = -1;
	cam_mem_put_cpu_buf(cfg_dev->packet_handle);
	cam_mem_put_cpu_buf(cmd_desc->mem_handle);
>>>>>>> 5ef7ecbc
	return rc;
}

void cam_csiphy_cphy_irq_config(struct csiphy_device *csiphy_dev)
{
	int32_t i;
	void __iomem *csiphybase =
		csiphy_dev->soc_info.reg_map[0].mem_base;

	for (i = 0; i < csiphy_dev->num_irq_registers; i++)
		cam_io_w_mb(
			csiphy_dev->ctrl_reg->csiphy_irq_reg[i].reg_data,
			csiphybase +
			csiphy_dev->ctrl_reg->csiphy_irq_reg[i].reg_addr);
}

void cam_csiphy_cphy_data_rate_config(struct csiphy_device *csiphy_device)
{
	int i = 0, j = 0;
	uint64_t phy_data_rate = 0;
	void __iomem *csiphybase = NULL;
	ssize_t num_table_entries = 0;
	struct data_rate_settings_t *settings_table = NULL;

	if ((csiphy_device == NULL) ||
		(csiphy_device->ctrl_reg == NULL) ||
		(csiphy_device->ctrl_reg->data_rates_settings_table == NULL)) {
		CAM_DBG(CAM_CSIPHY,
			"Data rate specific register table not found");
		return;
	}

	phy_data_rate = csiphy_device->csiphy_info.data_rate;
	csiphybase =
		csiphy_device->soc_info.reg_map[0].mem_base;
	settings_table =
		csiphy_device->ctrl_reg->data_rates_settings_table;
	num_table_entries =
		settings_table->num_data_rate_settings;

	CAM_DBG(CAM_CSIPHY, "required data rate : %llu", phy_data_rate);
	for (i = 0; i < num_table_entries; i++) {
		struct data_rate_reg_info_t *drate_settings =
			settings_table->data_rate_settings;
		uint64_t bandwidth =
			drate_settings[i].bandwidth;
		ssize_t  num_reg_entries =
		drate_settings[i].data_rate_reg_array_size;

		if (phy_data_rate > bandwidth) {
			CAM_DBG(CAM_CSIPHY,
					"Skipping table [%d] %llu required: %llu",
					i, bandwidth, phy_data_rate);
			continue;
		}

		CAM_DBG(CAM_CSIPHY,
			"table[%d] BW : %llu Selected", i, bandwidth);
		for (j = 0; j < num_reg_entries; j++) {
			uint32_t reg_addr =
			drate_settings[i].csiphy_data_rate_regs[j].reg_addr;

			uint32_t reg_data =
			drate_settings[i].csiphy_data_rate_regs[j].reg_data;

			CAM_DBG(CAM_CSIPHY,
				"writing reg : %x val : %x",
						reg_addr, reg_data);
			cam_io_w_mb(reg_data,
				csiphybase + reg_addr);
		}
		break;
	}
}

void cam_csiphy_cphy_irq_disable(struct csiphy_device *csiphy_dev)
{
	int32_t i;
	void __iomem *csiphybase =
		csiphy_dev->soc_info.reg_map[0].mem_base;

	for (i = 0; i < csiphy_dev->num_irq_registers; i++)
		cam_io_w_mb(0x0, csiphybase +
			csiphy_dev->ctrl_reg->csiphy_irq_reg[i].reg_addr);
}

irqreturn_t cam_csiphy_irq(int irq_num, void *data)
{
	uint32_t irq;
	uint8_t i;
	struct csiphy_device *csiphy_dev =
		(struct csiphy_device *)data;
	struct cam_hw_soc_info *soc_info = NULL;
	struct csiphy_reg_parms_t *csiphy_reg = NULL;
	void __iomem *base = NULL;

	if (!csiphy_dev) {
		CAM_ERR(CAM_CSIPHY, "Invalid Args");
		return IRQ_NONE;
	}

	soc_info = &csiphy_dev->soc_info;
	base =  csiphy_dev->soc_info.reg_map[0].mem_base;
	csiphy_reg = &csiphy_dev->ctrl_reg->csiphy_reg;

	for (i = 0; i < csiphy_dev->num_irq_registers; i++) {
		irq = cam_io_r(base +
			csiphy_reg->mipi_csiphy_interrupt_status0_addr +
			(0x4 * i));
		cam_io_w_mb(irq, base +
			csiphy_reg->mipi_csiphy_interrupt_clear0_addr +
			(0x4 * i));
		CAM_ERR_RATE_LIMIT(CAM_CSIPHY,
			"CSIPHY%d_IRQ_STATUS_ADDR%d = 0x%x",
			soc_info->index, i, irq);
		cam_io_w_mb(0x0, base +
			csiphy_reg->mipi_csiphy_interrupt_clear0_addr +
			(0x4 * i));
	}
	cam_io_w_mb(0x1, base + csiphy_reg->mipi_csiphy_glbl_irq_cmd_addr);
	cam_io_w_mb(0x0, base + csiphy_reg->mipi_csiphy_glbl_irq_cmd_addr);

	return IRQ_HANDLED;
}

int32_t cam_csiphy_config_dev(struct csiphy_device *csiphy_dev)
{
	int32_t      rc = 0;
	uint32_t     lane_enable = 0, mask = 1, size = 0;
	uint16_t     lane_mask = 0, i = 0, cfg_size = 0, temp = 0;
	uint8_t      lane_cnt, lane_pos = 0;
	uint16_t     settle_cnt = 0;
	uint64_t     intermediate_var;
	void __iomem *csiphybase;
	struct csiphy_reg_t *csiphy_common_reg = NULL;
	struct csiphy_reg_t (*reg_array)[MAX_SETTINGS_PER_LANE];

	lane_cnt = csiphy_dev->csiphy_info.lane_cnt;
	csiphybase = csiphy_dev->soc_info.reg_map[0].mem_base;

	if (!csiphybase) {
		CAM_ERR(CAM_CSIPHY, "csiphybase NULL");
		return -EINVAL;
	}

	if (!csiphy_dev->csiphy_info.csiphy_3phase) {
		if (csiphy_dev->csiphy_info.combo_mode == 1)
			reg_array =
				csiphy_dev->ctrl_reg->csiphy_2ph_combo_mode_reg;
		else
			reg_array =
				csiphy_dev->ctrl_reg->csiphy_2ph_reg;
		csiphy_dev->num_irq_registers = 11;
		cfg_size =
		csiphy_dev->ctrl_reg->csiphy_reg.csiphy_2ph_config_array_size;

		lane_mask = csiphy_dev->csiphy_info.lane_mask & LANE_MASK_2PH;
		for (i = 0; i < MAX_DPHY_DATA_LN; i++) {
			if (mask == 0x2) {
				if (lane_mask & mask)
					lane_enable |= 0x80;
				i--;
			} else if (lane_mask & mask) {
				lane_enable |= 0x1 << (i<<1);
			}
			mask <<= 1;
		}
	} else {
		if (csiphy_dev->csiphy_info.combo_mode == 1) {
			if (csiphy_dev->ctrl_reg->csiphy_2ph_3ph_mode_reg)
				reg_array =
				csiphy_dev->ctrl_reg->csiphy_2ph_3ph_mode_reg;
			else {
				reg_array =
					csiphy_dev->ctrl_reg->csiphy_3ph_reg;
				CAM_ERR(CAM_CSIPHY,
					"Unsupported configuration, Falling back to CPHY mode");
			}
		} else
			reg_array =
				csiphy_dev->ctrl_reg->csiphy_3ph_reg;
		csiphy_dev->num_irq_registers = 11;
		cfg_size =
		csiphy_dev->ctrl_reg->csiphy_reg.csiphy_3ph_config_array_size;

		lane_mask = csiphy_dev->csiphy_info.lane_mask & LANE_MASK_3PH;
		mask = lane_mask;
		while (mask != 0) {
			temp = (i << 1)+1;
			lane_enable |= ((mask & 0x1) << temp);
			mask >>= 1;
			i++;
		}
	}

	size = csiphy_dev->ctrl_reg->csiphy_reg.csiphy_common_array_size;

	for (i = 0; i < size; i++) {
		csiphy_common_reg = &csiphy_dev->ctrl_reg->csiphy_common_reg[i];
		switch (csiphy_common_reg->csiphy_param_type) {
		case CSIPHY_LANE_ENABLE:
			cam_io_w_mb(lane_enable,
				csiphybase + csiphy_common_reg->reg_addr);
			usleep_range(csiphy_common_reg->delay * 1000,
				csiphy_common_reg->delay * 1000 + 10);
			break;
		case CSIPHY_DEFAULT_PARAMS:
			cam_io_w_mb(csiphy_common_reg->reg_data,
				csiphybase + csiphy_common_reg->reg_addr);
			usleep_range(csiphy_common_reg->delay * 1000,
				csiphy_common_reg->delay * 1000 + 10);
			break;
		case CSIPHY_2PH_REGS:
			if (!csiphy_dev->csiphy_info.csiphy_3phase) {
				cam_io_w_mb(csiphy_common_reg->reg_data,
					csiphybase +
					csiphy_common_reg->reg_addr);
				usleep_range(csiphy_common_reg->delay * 1000,
					csiphy_common_reg->delay * 1000 + 10);
			}
			break;
		case CSIPHY_3PH_REGS:
			if (csiphy_dev->csiphy_info.csiphy_3phase) {
				cam_io_w_mb(csiphy_common_reg->reg_data,
					csiphybase +
					csiphy_common_reg->reg_addr);
				usleep_range(csiphy_common_reg->delay * 1000,
					csiphy_common_reg->delay * 1000 + 10);
			}
			break;
		default:
			break;
		}
	}

	while (lane_mask) {
		if (!(lane_mask & 0x1)) {
			lane_pos++;
			lane_mask >>= 1;
			continue;
		}

		intermediate_var = csiphy_dev->csiphy_info.settle_time;
		do_div(intermediate_var, 200000000);
		settle_cnt = intermediate_var;
		if (csiphy_dev->csiphy_info.combo_mode == 1 &&
			(lane_pos >= 3)) {
			intermediate_var =
			csiphy_dev->csiphy_info.settle_time_combo_sensor;
			do_div(intermediate_var, 200000000);
			settle_cnt = intermediate_var;
		}
		for (i = 0; i < cfg_size; i++) {
			switch (reg_array[lane_pos][i].csiphy_param_type) {
			case CSIPHY_LANE_ENABLE:
				cam_io_w_mb(lane_enable,
					csiphybase +
					reg_array[lane_pos][i].reg_addr);
			break;
			case CSIPHY_DEFAULT_PARAMS:
				cam_io_w_mb(reg_array[lane_pos][i].reg_data,
					csiphybase +
					reg_array[lane_pos][i].reg_addr);
			break;
			case CSIPHY_SETTLE_CNT_LOWER_BYTE:
				cam_io_w_mb(settle_cnt & 0xFF,
					csiphybase +
					reg_array[lane_pos][i].reg_addr);
			break;
			case CSIPHY_SETTLE_CNT_HIGHER_BYTE:
				cam_io_w_mb((settle_cnt >> 8) & 0xFF,
					csiphybase +
					reg_array[lane_pos][i].reg_addr);
			break;
			default:
				CAM_DBG(CAM_CSIPHY, "Do Nothing");
			break;
			}
			if (reg_array[lane_pos][i].delay > 0) {
				usleep_range(reg_array[lane_pos][i].delay*1000,
					reg_array[lane_pos][i].delay*1000 + 10);
			}
		}
		lane_mask >>= 1;
		lane_pos++;
	}

	if (csiphy_dev->csiphy_info.csiphy_3phase)
		cam_csiphy_cphy_data_rate_config(csiphy_dev);

	cam_csiphy_cphy_irq_config(csiphy_dev);

	return rc;
}

void cam_csiphy_shutdown(struct csiphy_device *csiphy_dev)
{
	struct cam_hw_soc_info *soc_info;
	int32_t i = 0;

	if (csiphy_dev->csiphy_state == CAM_CSIPHY_INIT)
		return;

	if (csiphy_dev->csiphy_state == CAM_CSIPHY_START) {
		soc_info = &csiphy_dev->soc_info;

		for (i = 0; i < csiphy_dev->acquire_count; i++) {
			if (csiphy_dev->csiphy_info.secure_mode[i])
				cam_csiphy_notify_secure_mode(
					csiphy_dev,
					CAM_SECURE_MODE_NON_SECURE, i);

			csiphy_dev->csiphy_info.secure_mode[i] =
				CAM_SECURE_MODE_NON_SECURE;

			csiphy_dev->csiphy_cpas_cp_reg_mask[i] = 0;
		}

		cam_csiphy_reset(csiphy_dev);
		cam_soc_util_disable_platform_resource(soc_info, true, true);

		cam_cpas_stop(csiphy_dev->cpas_handle);
		csiphy_dev->csiphy_state = CAM_CSIPHY_ACQUIRE;
	}

	if (csiphy_dev->csiphy_state == CAM_CSIPHY_ACQUIRE) {
		if (csiphy_dev->bridge_intf.device_hdl[0] != -1)
			cam_destroy_device_hdl(
				csiphy_dev->bridge_intf.device_hdl[0]);
		if (csiphy_dev->bridge_intf.device_hdl[1] != -1)
			cam_destroy_device_hdl(
				csiphy_dev->bridge_intf.device_hdl[1]);
		csiphy_dev->bridge_intf.device_hdl[0] = -1;
		csiphy_dev->bridge_intf.device_hdl[1] = -1;
		csiphy_dev->bridge_intf.link_hdl[0] = -1;
		csiphy_dev->bridge_intf.link_hdl[1] = -1;
		csiphy_dev->bridge_intf.session_hdl[0] = -1;
		csiphy_dev->bridge_intf.session_hdl[1] = -1;
	}

	csiphy_dev->ref_count = 0;
	csiphy_dev->is_acquired_dev_combo_mode = 0;
	csiphy_dev->acquire_count = 0;
	csiphy_dev->start_dev_count = 0;
	csiphy_dev->csiphy_state = CAM_CSIPHY_INIT;
}

static int32_t cam_csiphy_external_cmd(struct csiphy_device *csiphy_dev,
	struct cam_config_dev_cmd *p_submit_cmd)
{
	struct cam_csiphy_info cam_cmd_csiphy_info;
	int32_t rc = 0;

	if (copy_from_user(&cam_cmd_csiphy_info,
		u64_to_user_ptr(p_submit_cmd->packet_handle),
		sizeof(struct cam_csiphy_info))) {
		CAM_ERR(CAM_CSIPHY, "failed to copy cam_csiphy_info\n");
		rc = -EFAULT;
	} else {
		csiphy_dev->csiphy_info.lane_cnt =
			cam_cmd_csiphy_info.lane_cnt;
		csiphy_dev->csiphy_info.lane_cnt =
			cam_cmd_csiphy_info.lane_cnt;
		csiphy_dev->csiphy_info.lane_mask =
			cam_cmd_csiphy_info.lane_mask;
		csiphy_dev->csiphy_info.csiphy_3phase =
			cam_cmd_csiphy_info.csiphy_3phase;
		csiphy_dev->csiphy_info.combo_mode =
			cam_cmd_csiphy_info.combo_mode;
		csiphy_dev->csiphy_info.settle_time =
			cam_cmd_csiphy_info.settle_time;
		csiphy_dev->csiphy_info.data_rate =
			cam_cmd_csiphy_info.data_rate;
		CAM_DBG(CAM_CSIPHY,
			"%s CONFIG_DEV_EXT settle_time= %lld lane_cnt=%d lane_mask=0x%x",
			__func__,
			csiphy_dev->csiphy_info.settle_time,
			csiphy_dev->csiphy_info.lane_cnt,
			csiphy_dev->csiphy_info.lane_mask);
	}

	return rc;
}

int32_t cam_csiphy_core_cfg(void *phy_dev,
			void *arg)
{
	struct csiphy_device *csiphy_dev =
		(struct csiphy_device *)phy_dev;
	struct intf_params   *bridge_intf = NULL;
	struct cam_control   *cmd = (struct cam_control *)arg;
	int32_t              rc = 0;

	if (!csiphy_dev || !cmd) {
		CAM_ERR(CAM_CSIPHY, "Invalid input args");
		return -EINVAL;
	}

	if (cmd->handle_type != CAM_HANDLE_USER_POINTER) {
		CAM_ERR(CAM_CSIPHY, "Invalid handle type: %d",
			cmd->handle_type);
		return -EINVAL;
	}

	CAM_DBG(CAM_CSIPHY, "Opcode received: %d", cmd->op_code);
	mutex_lock(&csiphy_dev->mutex);
	switch (cmd->op_code) {
	case CAM_ACQUIRE_DEV: {
		struct cam_sensor_acquire_dev csiphy_acq_dev;
		struct cam_csiphy_acquire_dev_info csiphy_acq_params;

		struct cam_create_dev_hdl bridge_params;

		if (csiphy_dev->csiphy_state == CAM_CSIPHY_START) {
			CAM_ERR(CAM_CSIPHY,
				"Not in right state to acquire : %d",
				csiphy_dev->csiphy_state);
			rc = -EINVAL;
			goto release_mutex;
		}

		rc = copy_from_user(&csiphy_acq_dev,
			u64_to_user_ptr(cmd->handle),
			sizeof(csiphy_acq_dev));
		if (rc < 0) {
			CAM_ERR(CAM_CSIPHY, "Failed copying from User");
			goto release_mutex;
		}

		csiphy_acq_params.combo_mode = 0;

		if (copy_from_user(&csiphy_acq_params,
			u64_to_user_ptr(csiphy_acq_dev.info_handle),
			sizeof(csiphy_acq_params))) {
			CAM_ERR(CAM_CSIPHY,
				"Failed copying from User");
			goto release_mutex;
		}

		if (csiphy_dev->acquire_count == 2) {
			CAM_ERR(CAM_CSIPHY,
					"CSIPHY device do not allow more than 2 acquires");
			rc = -EINVAL;
			goto release_mutex;
		}

		if ((csiphy_acq_params.combo_mode == 1) &&
			(csiphy_dev->is_acquired_dev_combo_mode == 1)) {
			CAM_ERR(CAM_CSIPHY,
				"Multiple Combo Acq are not allowed: cm: %d, acm: %d",
				csiphy_acq_params.combo_mode,
				csiphy_dev->is_acquired_dev_combo_mode);
			rc = -EINVAL;
			goto release_mutex;
		}

		if ((csiphy_acq_params.combo_mode != 1) &&
			(csiphy_dev->is_acquired_dev_combo_mode != 1) &&
			(csiphy_dev->acquire_count == 1)) {
			CAM_ERR(CAM_CSIPHY,
				"Multiple Acquires are not allowed cm: %d acm: %d",
				csiphy_acq_params.combo_mode,
				csiphy_dev->is_acquired_dev_combo_mode);
			rc = -EINVAL;
			goto release_mutex;
		}

		bridge_params.ops = NULL;
		bridge_params.session_hdl = csiphy_acq_dev.session_handle;
		bridge_params.v4l2_sub_dev_flag = 0;
		bridge_params.media_entity_flag = 0;
		bridge_params.priv = csiphy_dev;

		if (csiphy_acq_params.combo_mode >= 2) {
			CAM_ERR(CAM_CSIPHY, "Invalid combo_mode %d",
				csiphy_acq_params.combo_mode);
			rc = -EINVAL;
			goto release_mutex;
		}

		csiphy_acq_dev.device_handle =
			cam_create_device_hdl(&bridge_params);
		bridge_intf = &csiphy_dev->bridge_intf;
		bridge_intf->device_hdl[csiphy_acq_params.combo_mode]
			= csiphy_acq_dev.device_handle;
		bridge_intf->session_hdl[csiphy_acq_params.combo_mode] =
			csiphy_acq_dev.session_handle;

		if (copy_to_user(u64_to_user_ptr(cmd->handle),
				&csiphy_acq_dev,
				sizeof(struct cam_sensor_acquire_dev))) {
			CAM_ERR(CAM_CSIPHY, "Failed copying from User");
			rc = -EINVAL;
			goto release_mutex;
		}
		if (csiphy_acq_params.combo_mode == 1)
			csiphy_dev->is_acquired_dev_combo_mode = 1;

		csiphy_dev->acquire_count++;
		csiphy_dev->csiphy_state = CAM_CSIPHY_ACQUIRE;
	}
		break;
	case CAM_QUERY_CAP: {
		struct cam_csiphy_query_cap csiphy_cap = {0};

		cam_csiphy_query_cap(csiphy_dev, &csiphy_cap);
		if (copy_to_user(u64_to_user_ptr(cmd->handle),
			&csiphy_cap, sizeof(struct cam_csiphy_query_cap))) {
			CAM_ERR(CAM_CSIPHY, "Failed copying from User");
			rc = -EINVAL;
			goto release_mutex;
		}
	}
		break;
	case CAM_STOP_DEV: {
		int32_t offset, rc = 0;
		struct cam_start_stop_dev_cmd config;

		rc = copy_from_user(&config, (void __user *)cmd->handle,
					sizeof(config));
		if (rc < 0) {
			CAM_ERR(CAM_CSIPHY, "Failed copying from User");
			goto release_mutex;
		}

		if ((csiphy_dev->csiphy_state != CAM_CSIPHY_START) ||
			!csiphy_dev->start_dev_count) {
			CAM_ERR(CAM_CSIPHY, "Not in right state to stop : %d",
				csiphy_dev->csiphy_state);
			goto release_mutex;
		}

		offset = cam_csiphy_get_instance_offset(csiphy_dev,
			config.dev_handle);
		if (offset < 0 || offset >= CSIPHY_MAX_INSTANCES) {
			CAM_ERR(CAM_CSIPHY, "Invalid offset");
			goto release_mutex;
		}

		if (--csiphy_dev->start_dev_count) {
			CAM_DBG(CAM_CSIPHY, "Stop Dev ref Cnt: %d",
				csiphy_dev->start_dev_count);
			if (csiphy_dev->csiphy_info.secure_mode[offset])
				cam_csiphy_notify_secure_mode(
					csiphy_dev,
					CAM_SECURE_MODE_NON_SECURE, offset);

			csiphy_dev->csiphy_info.secure_mode[offset] =
				CAM_SECURE_MODE_NON_SECURE;
			csiphy_dev->csiphy_cpas_cp_reg_mask[offset] = 0;

			goto release_mutex;
		}

		if (csiphy_dev->csiphy_info.secure_mode[offset])
			cam_csiphy_notify_secure_mode(
				csiphy_dev,
				CAM_SECURE_MODE_NON_SECURE, offset);

		csiphy_dev->csiphy_info.secure_mode[offset] =
			CAM_SECURE_MODE_NON_SECURE;

		csiphy_dev->csiphy_cpas_cp_reg_mask[offset] = 0x0;

		rc = cam_csiphy_disable_hw(csiphy_dev);
		if (rc < 0)
			CAM_ERR(CAM_CSIPHY, "Failed in csiphy release");

		rc = cam_cpas_stop(csiphy_dev->cpas_handle);
		if (rc < 0)
			CAM_ERR(CAM_CSIPHY, "de-voting CPAS: %d", rc);

		csiphy_dev->csiphy_state = CAM_CSIPHY_ACQUIRE;
	}
		break;
	case CAM_RELEASE_DEV: {
		struct cam_release_dev_cmd release;

		if (!csiphy_dev->acquire_count) {
			CAM_ERR(CAM_CSIPHY, "No valid devices to release");
			rc = -EINVAL;
			goto release_mutex;
		}

		if (copy_from_user(&release,
			u64_to_user_ptr(cmd->handle),
			sizeof(release))) {
			rc = -EFAULT;
			goto release_mutex;
		}

		rc = cam_destroy_device_hdl(release.dev_handle);
		if (rc < 0)
			CAM_ERR(CAM_CSIPHY, "destroying the device hdl");
		if (release.dev_handle ==
			csiphy_dev->bridge_intf.device_hdl[0]) {
			csiphy_dev->bridge_intf.device_hdl[0] = -1;
			csiphy_dev->bridge_intf.link_hdl[0] = -1;
			csiphy_dev->bridge_intf.session_hdl[0] = -1;
		} else {
			csiphy_dev->bridge_intf.device_hdl[1] = -1;
			csiphy_dev->bridge_intf.link_hdl[1] = -1;
			csiphy_dev->bridge_intf.session_hdl[1] = -1;
			csiphy_dev->is_acquired_dev_combo_mode = 0;
		}

		csiphy_dev->config_count--;
		csiphy_dev->acquire_count--;

		if (csiphy_dev->acquire_count == 0)
			csiphy_dev->csiphy_state = CAM_CSIPHY_INIT;

		if (csiphy_dev->config_count == 0) {
			CAM_DBG(CAM_CSIPHY, "reset csiphy_info");
			csiphy_dev->csiphy_info.lane_mask = 0;
			csiphy_dev->csiphy_info.lane_cnt = 0;
			csiphy_dev->csiphy_info.combo_mode = 0;
		}
	}
		break;
	case CAM_CONFIG_DEV: {
		struct cam_config_dev_cmd config;

		if (copy_from_user(&config,
			u64_to_user_ptr(cmd->handle),
					sizeof(config))) {
			rc = -EFAULT;
		} else {
			rc = cam_cmd_buf_parser(csiphy_dev, &config);
			if (rc < 0) {
				CAM_ERR(CAM_CSIPHY, "Fail in cmd buf parser");
				goto release_mutex;
			}
		}
		break;
	}
	case CAM_START_DEV: {
		struct cam_ahb_vote ahb_vote;
		struct cam_axi_vote axi_vote = {0};
		struct cam_start_stop_dev_cmd config;
		int32_t offset;

		rc = copy_from_user(&config, (void __user *)cmd->handle,
			sizeof(config));
		if (rc < 0) {
			CAM_ERR(CAM_CSIPHY, "Failed copying from User");
			goto release_mutex;
		}

		if (csiphy_dev->csiphy_state == CAM_CSIPHY_START) {
			csiphy_dev->start_dev_count++;
			goto release_mutex;
		}

		offset = cam_csiphy_get_instance_offset(csiphy_dev,
			config.dev_handle);
		if (offset < 0 || offset >= CSIPHY_MAX_INSTANCES) {
			CAM_ERR(CAM_CSIPHY, "Invalid offset");
			goto release_mutex;
		}

		ahb_vote.type = CAM_VOTE_ABSOLUTE;
		ahb_vote.vote.level = CAM_LOWSVS_VOTE;
		axi_vote.num_paths = 1;
		axi_vote.axi_path[0].path_data_type = CAM_AXI_PATH_DATA_ALL;
		axi_vote.axi_path[0].transac_type = CAM_AXI_TRANSACTION_WRITE;
		axi_vote.axi_path[0].camnoc_bw = CAM_CPAS_DEFAULT_AXI_BW;
		axi_vote.axi_path[0].mnoc_ab_bw = CAM_CPAS_DEFAULT_AXI_BW;
		axi_vote.axi_path[0].mnoc_ib_bw = CAM_CPAS_DEFAULT_AXI_BW;

		rc = cam_cpas_start(csiphy_dev->cpas_handle,
			&ahb_vote, &axi_vote);
		if (rc < 0) {
			CAM_ERR(CAM_CSIPHY, "voting CPAS: %d", rc);
			if (rc == -EALREADY)
				cam_cpas_stop(csiphy_dev->cpas_handle);
			goto release_mutex;
		}

		if (csiphy_dev->csiphy_info.secure_mode[offset] == 1) {
			if (cam_cpas_is_feature_supported(
					CAM_CPAS_SECURE_CAMERA_ENABLE) != 1) {
				CAM_ERR(CAM_CSIPHY,
					"sec_cam: camera fuse bit not set");
				cam_cpas_stop(csiphy_dev->cpas_handle);
				rc = -1;
				goto release_mutex;
			}

			rc = cam_csiphy_notify_secure_mode(
				csiphy_dev,
				CAM_SECURE_MODE_SECURE, offset);
			if (rc < 0) {
				csiphy_dev->csiphy_info.secure_mode[offset] =
					CAM_SECURE_MODE_NON_SECURE;
				cam_cpas_stop(csiphy_dev->cpas_handle);
				goto release_mutex;
			}
		}

		rc = cam_csiphy_enable_hw(csiphy_dev);
		if (rc != 0) {
			CAM_ERR(CAM_CSIPHY, "cam_csiphy_enable_hw failed");
			cam_cpas_stop(csiphy_dev->cpas_handle);
			goto release_mutex;
		}
		rc = cam_csiphy_config_dev(csiphy_dev);
		if (csiphy_dump == 1)
			cam_csiphy_mem_dmp(&csiphy_dev->soc_info);

		if (rc < 0) {
			CAM_ERR(CAM_CSIPHY, "cam_csiphy_config_dev failed");
			cam_csiphy_disable_hw(csiphy_dev);
			cam_cpas_stop(csiphy_dev->cpas_handle);
			goto release_mutex;
		}
		csiphy_dev->start_dev_count++;
		csiphy_dev->csiphy_state = CAM_CSIPHY_START;
	}
		break;
	case CAM_CONFIG_DEV_EXTERNAL: {
		struct cam_config_dev_cmd submit_cmd;

		if (copy_from_user(&submit_cmd,
			u64_to_user_ptr(cmd->handle),
			sizeof(struct cam_config_dev_cmd))) {
			CAM_ERR(CAM_CSIPHY, "failed copy config ext\n");
			rc = -EFAULT;
		} else {
			rc = cam_csiphy_external_cmd(csiphy_dev, &submit_cmd);
		}
		break;
	}
	default:
		CAM_ERR(CAM_CSIPHY, "Invalid Opcode: %d", cmd->op_code);
		rc = -EINVAL;
		goto release_mutex;
	}

release_mutex:
	mutex_unlock(&csiphy_dev->mutex);

	return rc;
}<|MERGE_RESOLUTION|>--- conflicted
+++ resolved
@@ -1,1038 +1,1517 @@
 // SPDX-License-Identifier: GPL-2.0-only
 /*
-<<<<<<< HEAD
- * Copyright (c) 2017-2019, The Linux Foundation. All rights reserved.
-=======
  * Copyright (c) 2017-2020, The Linux Foundation. All rights reserved.
- * Copyright (c) 2023 Qualcomm Innovation Center, Inc. All rights reserved.
->>>>>>> 5ef7ecbc
+ * Copyright (c) 2022-2023 Qualcomm Innovation Center, Inc. All rights reserved.
  */
 
 #include <linux/module.h>
-#include "cam_csiphy_core.h"
-#include "cam_csiphy_dev.h"
-#include "cam_csiphy_soc.h"
+#include <linux/crc32.h>
+#include <media/cam_sensor.h>
+
+#include "cam_eeprom_core.h"
+#include "cam_eeprom_soc.h"
+#include "cam_debug_util.h"
 #include "cam_common_util.h"
 #include "cam_packet_util.h"
 
-#include <dt-bindings/msm/msm-camera.h>
-
-#include <soc/qcom/scm.h>
-#include <cam_mem_mgr.h>
-#include <cam_cpas_api.h>
-
-#define SCM_SVC_CAMERASS 0x18
-#define SECURE_SYSCALL_ID 0x6
-#define SECURE_SYSCALL_ID_2 0x7
-
-#define LANE_MASK_2PH 0x1F
-#define LANE_MASK_3PH 0x7
-
-static int csiphy_dump;
-module_param(csiphy_dump, int, 0644);
-
-static int cam_csiphy_notify_secure_mode(struct csiphy_device *csiphy_dev,
-	bool protect, int32_t offset)
-{
-	struct scm_desc desc = {0};
-
-	if (offset >= CSIPHY_MAX_INSTANCES) {
-		CAM_ERR(CAM_CSIPHY, "Invalid CSIPHY offset");
+#define MAX_READ_SIZE  0x7FFFF
+
+/**
+ * cam_eeprom_read_memory() - read map data into buffer
+ * @e_ctrl:     eeprom control struct
+ * @block:      block to be read
+ *
+ * This function iterates through blocks stored in block->map, reads each
+ * region and concatenate them into the pre-allocated block->mapdata
+ */
+static int cam_eeprom_read_memory(struct cam_eeprom_ctrl_t *e_ctrl,
+	struct cam_eeprom_memory_block_t *block)
+{
+	int                                rc = 0;
+	int                                j;
+	struct cam_sensor_i2c_reg_setting  i2c_reg_settings = {0};
+	struct cam_sensor_i2c_reg_array    i2c_reg_array = {0};
+	struct cam_eeprom_memory_map_t    *emap = block->map;
+	struct cam_eeprom_soc_private     *eb_info = NULL;
+	uint8_t                           *memptr = block->mapdata;
+
+	if (!e_ctrl) {
+		CAM_ERR(CAM_EEPROM, "e_ctrl is NULL");
 		return -EINVAL;
 	}
 
-	desc.arginfo = SCM_ARGS(2, SCM_VAL, SCM_VAL);
-	desc.args[0] = protect;
-	desc.args[1] = csiphy_dev->csiphy_cpas_cp_reg_mask[offset];
-
-	if (scm_call2(SCM_SIP_FNID(SCM_SVC_CAMERASS, SECURE_SYSCALL_ID_2),
-		&desc)) {
-		CAM_ERR(CAM_CSIPHY, "scm call to hypervisor failed");
+	eb_info = (struct cam_eeprom_soc_private *)e_ctrl->soc_info.soc_private;
+
+	for (j = 0; j < block->num_map; j++) {
+		CAM_DBG(CAM_EEPROM, "slave-addr = 0x%X", emap[j].saddr);
+		if (emap[j].saddr) {
+			eb_info->i2c_info.slave_addr = emap[j].saddr;
+			rc = cam_eeprom_update_i2c_info(e_ctrl,
+				&eb_info->i2c_info);
+			if (rc) {
+				CAM_ERR(CAM_EEPROM,
+					"failed: to update i2c info rc %d",
+					rc);
+				return rc;
+			}
+		}
+
+		if (emap[j].page.valid_size) {
+			i2c_reg_settings.addr_type = emap[j].page.addr_type;
+			i2c_reg_settings.data_type = emap[j].page.data_type;
+			i2c_reg_settings.size = 1;
+			i2c_reg_array.reg_addr = emap[j].page.addr;
+			i2c_reg_array.reg_data = emap[j].page.data;
+			i2c_reg_array.delay = emap[j].page.delay;
+			i2c_reg_settings.reg_setting = &i2c_reg_array;
+			rc = camera_io_dev_write(&e_ctrl->io_master_info,
+				&i2c_reg_settings);
+			if (rc) {
+				CAM_ERR(CAM_EEPROM, "page write failed rc %d",
+					rc);
+				return rc;
+			}
+		}
+
+		if (emap[j].pageen.valid_size) {
+			i2c_reg_settings.addr_type = emap[j].pageen.addr_type;
+			i2c_reg_settings.data_type = emap[j].pageen.data_type;
+			i2c_reg_settings.size = 1;
+			i2c_reg_array.reg_addr = emap[j].pageen.addr;
+			i2c_reg_array.reg_data = emap[j].pageen.data;
+			i2c_reg_array.delay = emap[j].pageen.delay;
+			i2c_reg_settings.reg_setting = &i2c_reg_array;
+			rc = camera_io_dev_write(&e_ctrl->io_master_info,
+				&i2c_reg_settings);
+			if (rc) {
+				CAM_ERR(CAM_EEPROM, "page enable failed rc %d",
+					rc);
+				return rc;
+			}
+		}
+
+		if (emap[j].poll.valid_size) {
+			rc = camera_io_dev_poll(&e_ctrl->io_master_info,
+				emap[j].poll.addr, emap[j].poll.data,
+				0, emap[j].poll.addr_type,
+				emap[j].poll.data_type,
+				emap[j].poll.delay);
+			if (rc) {
+				CAM_ERR(CAM_EEPROM, "poll failed rc %d",
+					rc);
+				return rc;
+			}
+		}
+
+		if (emap[j].mem.valid_size) {
+			rc = camera_io_dev_read_seq(&e_ctrl->io_master_info,
+				emap[j].mem.addr, memptr,
+				emap[j].mem.addr_type,
+				emap[j].mem.data_type,
+				emap[j].mem.valid_size);
+			if (rc) {
+				CAM_ERR(CAM_EEPROM, "read failed rc %d",
+					rc);
+				return rc;
+			}
+			memptr += emap[j].mem.valid_size;
+		}
+
+		if (emap[j].pageen.valid_size) {
+			i2c_reg_settings.addr_type = emap[j].pageen.addr_type;
+			i2c_reg_settings.data_type = emap[j].pageen.data_type;
+			i2c_reg_settings.size = 1;
+			i2c_reg_array.reg_addr = emap[j].pageen.addr;
+			i2c_reg_array.reg_data = 0;
+			i2c_reg_array.delay = emap[j].pageen.delay;
+			i2c_reg_settings.reg_setting = &i2c_reg_array;
+			rc = camera_io_dev_write(&e_ctrl->io_master_info,
+				&i2c_reg_settings);
+			if (rc) {
+				CAM_ERR(CAM_EEPROM,
+					"page disable failed rc %d",
+					rc);
+				return rc;
+			}
+		}
+	}
+	return rc;
+}
+
+/**
+ * cam_eeprom_power_up - Power up eeprom hardware
+ * @e_ctrl:     ctrl structure
+ * @power_info: power up/down info for eeprom
+ *
+ * Returns success or failure
+ */
+static int cam_eeprom_power_up(struct cam_eeprom_ctrl_t *e_ctrl,
+	struct cam_sensor_power_ctrl_t *power_info)
+{
+	int32_t                 rc = 0;
+	struct cam_hw_soc_info *soc_info =
+		&e_ctrl->soc_info;
+
+	/* Parse and fill vreg params for power up settings */
+	rc = msm_camera_fill_vreg_params(
+		&e_ctrl->soc_info,
+		power_info->power_setting,
+		power_info->power_setting_size);
+	if (rc) {
+		CAM_ERR(CAM_EEPROM,
+			"failed to fill power up vreg params rc:%d", rc);
+		return rc;
+	}
+
+	/* Parse and fill vreg params for power down settings*/
+	rc = msm_camera_fill_vreg_params(
+		&e_ctrl->soc_info,
+		power_info->power_down_setting,
+		power_info->power_down_setting_size);
+	if (rc) {
+		CAM_ERR(CAM_EEPROM,
+			"failed to fill power down vreg params  rc:%d", rc);
+		return rc;
+	}
+
+	power_info->dev = soc_info->dev;
+
+	rc = cam_sensor_core_power_up(power_info, soc_info);
+	if (rc) {
+		CAM_ERR(CAM_EEPROM, "failed in eeprom power up rc %d", rc);
+		return rc;
+	}
+
+	if (e_ctrl->io_master_info.master_type == CCI_MASTER) {
+		rc = camera_io_init(&(e_ctrl->io_master_info));
+		if (rc) {
+			CAM_ERR(CAM_EEPROM, "cci_init failed");
+			return -EINVAL;
+		}
+	}
+	return rc;
+}
+
+/**
+ * cam_eeprom_power_down - Power down eeprom hardware
+ * @e_ctrl:    ctrl structure
+ *
+ * Returns success or failure
+ */
+static int cam_eeprom_power_down(struct cam_eeprom_ctrl_t *e_ctrl)
+{
+	struct cam_sensor_power_ctrl_t *power_info;
+	struct cam_hw_soc_info         *soc_info;
+	struct cam_eeprom_soc_private  *soc_private;
+	int                             rc = 0;
+
+	if (!e_ctrl) {
+		CAM_ERR(CAM_EEPROM, "failed: e_ctrl %pK", e_ctrl);
 		return -EINVAL;
 	}
 
+	soc_private =
+		(struct cam_eeprom_soc_private *)e_ctrl->soc_info.soc_private;
+	power_info = &soc_private->power_info;
+	soc_info = &e_ctrl->soc_info;
+
+	if (!power_info) {
+		CAM_ERR(CAM_EEPROM, "failed: power_info %pK", power_info);
+		return -EINVAL;
+	}
+	rc = cam_sensor_util_power_down(power_info, soc_info);
+	if (rc) {
+		CAM_ERR(CAM_EEPROM, "power down the core is failed:%d", rc);
+		return rc;
+	}
+
+	if (e_ctrl->io_master_info.master_type == CCI_MASTER)
+		camera_io_release(&(e_ctrl->io_master_info));
+
+	return rc;
+}
+
+/**
+ * cam_eeprom_match_id - match eeprom id
+ * @e_ctrl:     ctrl structure
+ *
+ * Returns success or failure
+ */
+static int cam_eeprom_match_id(struct cam_eeprom_ctrl_t *e_ctrl)
+{
+	int                      rc;
+	struct camera_io_master *client = &e_ctrl->io_master_info;
+	uint8_t                  id[2];
+
+	rc = cam_spi_query_id(client, 0, CAMERA_SENSOR_I2C_TYPE_WORD,
+		&id[0], 2);
+	if (rc)
+		return rc;
+	CAM_DBG(CAM_EEPROM, "read 0x%x 0x%x, check 0x%x 0x%x",
+		id[0], id[1], client->spi_client->mfr_id0,
+		client->spi_client->device_id0);
+	if (id[0] != client->spi_client->mfr_id0
+		|| id[1] != client->spi_client->device_id0)
+		return -ENODEV;
 	return 0;
 }
 
-int32_t cam_csiphy_get_instance_offset(
-	struct csiphy_device *csiphy_dev,
-	int32_t dev_handle)
-{
-	int32_t i;
-
-	if (csiphy_dev->acquire_count >
-		CSIPHY_MAX_INSTANCES) {
-		CAM_ERR(CAM_CSIPHY, "Invalid acquire count");
+/**
+ * cam_eeprom_parse_read_memory_map - Parse memory map
+ * @of_node:    device node
+ * @e_ctrl:     ctrl structure
+ *
+ * Returns success or failure
+ */
+int32_t cam_eeprom_parse_read_memory_map(struct device_node *of_node,
+	struct cam_eeprom_ctrl_t *e_ctrl)
+{
+	int32_t                         rc = 0;
+	struct cam_eeprom_soc_private  *soc_private;
+	struct cam_sensor_power_ctrl_t *power_info;
+
+	if (!e_ctrl) {
+		CAM_ERR(CAM_EEPROM, "failed: e_ctrl is NULL");
 		return -EINVAL;
 	}
 
-	for (i = 0; i < csiphy_dev->acquire_count; i++) {
-		if (dev_handle ==
-			csiphy_dev->bridge_intf.device_hdl[i])
-			break;
-	}
-
-	return i;
-}
-
-void cam_csiphy_query_cap(struct csiphy_device *csiphy_dev,
-	struct cam_csiphy_query_cap *csiphy_cap)
-{
-	struct cam_hw_soc_info *soc_info = &csiphy_dev->soc_info;
-
-	csiphy_cap->slot_info = soc_info->index;
-	csiphy_cap->version = csiphy_dev->hw_version;
-	csiphy_cap->clk_lane = csiphy_dev->clk_lane;
-}
-
-void cam_csiphy_reset(struct csiphy_device *csiphy_dev)
-{
-	int32_t  i;
-	void __iomem *base = NULL;
-	uint32_t size =
-		csiphy_dev->ctrl_reg->csiphy_reg.csiphy_reset_array_size;
-	struct cam_hw_soc_info *soc_info = &csiphy_dev->soc_info;
-
-	base = soc_info->reg_map[0].mem_base;
-
-	for (i = 0; i < size; i++) {
-		cam_io_w_mb(
-			csiphy_dev->ctrl_reg->csiphy_reset_reg[i].reg_data,
-			base +
-			csiphy_dev->ctrl_reg->csiphy_reset_reg[i].reg_addr);
-
-		usleep_range(csiphy_dev->ctrl_reg->csiphy_reset_reg[i].delay
-			* 1000,	csiphy_dev->ctrl_reg->csiphy_reset_reg[i].delay
-			* 1000 + 10);
-	}
-}
-
-int32_t cam_csiphy_update_secure_info(
-	struct csiphy_device *csiphy_dev,
-	struct cam_csiphy_info  *cam_cmd_csiphy_info,
-	struct cam_config_dev_cmd *cfg_dev)
-{
-	uint32_t clock_lane, adj_lane_mask, temp;
-	int32_t offset;
-
-	if (csiphy_dev->acquire_count >=
-		CSIPHY_MAX_INSTANCES) {
-		CAM_ERR(CAM_CSIPHY, "Invalid acquire count");
+	soc_private =
+		(struct cam_eeprom_soc_private *)e_ctrl->soc_info.soc_private;
+	power_info = &soc_private->power_info;
+
+	rc = cam_eeprom_parse_dt_memory_map(of_node, &e_ctrl->cal_data);
+	if (rc) {
+		CAM_ERR(CAM_EEPROM, "failed: eeprom dt parse rc %d", rc);
+		return rc;
+	}
+	rc = cam_eeprom_power_up(e_ctrl, power_info);
+	if (rc) {
+		CAM_ERR(CAM_EEPROM, "failed: eeprom power up rc %d", rc);
+		goto data_mem_free;
+	}
+
+	e_ctrl->cam_eeprom_state = CAM_EEPROM_CONFIG;
+	if (e_ctrl->eeprom_device_type == MSM_CAMERA_SPI_DEVICE) {
+		rc = cam_eeprom_match_id(e_ctrl);
+		if (rc) {
+			CAM_DBG(CAM_EEPROM, "eeprom not matching %d", rc);
+			goto power_down;
+		}
+	}
+	rc = cam_eeprom_read_memory(e_ctrl, &e_ctrl->cal_data);
+	if (rc) {
+		CAM_ERR(CAM_EEPROM, "read_eeprom_memory failed");
+		goto power_down;
+	}
+
+	rc = cam_eeprom_power_down(e_ctrl);
+	if (rc)
+		CAM_ERR(CAM_EEPROM, "failed: eeprom power down rc %d", rc);
+
+	e_ctrl->cam_eeprom_state = CAM_EEPROM_ACQUIRE;
+	return rc;
+power_down:
+	cam_eeprom_power_down(e_ctrl);
+data_mem_free:
+	vfree(e_ctrl->cal_data.mapdata);
+	vfree(e_ctrl->cal_data.map);
+	e_ctrl->cal_data.num_data = 0;
+	e_ctrl->cal_data.num_map = 0;
+	e_ctrl->cam_eeprom_state = CAM_EEPROM_ACQUIRE;
+	return rc;
+}
+
+/**
+ * cam_eeprom_get_dev_handle - get device handle
+ * @e_ctrl:     ctrl structure
+ * @arg:        Camera control command argument
+ *
+ * Returns success or failure
+ */
+static int32_t cam_eeprom_get_dev_handle(struct cam_eeprom_ctrl_t *e_ctrl,
+	void *arg)
+{
+	struct cam_sensor_acquire_dev    eeprom_acq_dev;
+	struct cam_create_dev_hdl        bridge_params;
+	struct cam_control              *cmd = (struct cam_control *)arg;
+
+	if (e_ctrl->bridge_intf.device_hdl != -1) {
+		CAM_ERR(CAM_EEPROM, "Device is already acquired");
+		return -EFAULT;
+	}
+	if (copy_from_user(&eeprom_acq_dev,
+		u64_to_user_ptr(cmd->handle),
+		sizeof(eeprom_acq_dev))) {
+		CAM_ERR(CAM_EEPROM,
+			"EEPROM:ACQUIRE_DEV: copy from user failed");
+		return -EFAULT;
+	}
+
+	bridge_params.session_hdl = eeprom_acq_dev.session_handle;
+	bridge_params.ops = &e_ctrl->bridge_intf.ops;
+	bridge_params.v4l2_sub_dev_flag = 0;
+	bridge_params.media_entity_flag = 0;
+	bridge_params.priv = e_ctrl;
+
+	eeprom_acq_dev.device_handle =
+		cam_create_device_hdl(&bridge_params);
+	e_ctrl->bridge_intf.device_hdl = eeprom_acq_dev.device_handle;
+	e_ctrl->bridge_intf.session_hdl = eeprom_acq_dev.session_handle;
+
+	CAM_DBG(CAM_EEPROM, "Device Handle: %d", eeprom_acq_dev.device_handle);
+	if (copy_to_user(u64_to_user_ptr(cmd->handle),
+		&eeprom_acq_dev, sizeof(struct cam_sensor_acquire_dev))) {
+		CAM_ERR(CAM_EEPROM, "EEPROM:ACQUIRE_DEV: copy to user failed");
+		return -EFAULT;
+	}
+	return 0;
+}
+
+/**
+ * cam_eeprom_update_slaveInfo - Update slave info
+ * @e_ctrl:     ctrl structure
+ * @cmd_buf:    command buffer
+ *
+ * Returns success or failure
+ */
+static int32_t cam_eeprom_update_slaveInfo(struct cam_eeprom_ctrl_t *e_ctrl,
+	void *cmd_buf)
+{
+	int32_t                         rc = 0;
+	struct cam_eeprom_soc_private  *soc_private;
+	struct cam_cmd_i2c_info        *cmd_i2c_info = NULL;
+
+	soc_private =
+		(struct cam_eeprom_soc_private *)e_ctrl->soc_info.soc_private;
+	cmd_i2c_info = (struct cam_cmd_i2c_info *)cmd_buf;
+	soc_private->i2c_info.slave_addr = cmd_i2c_info->slave_addr;
+	soc_private->i2c_info.i2c_freq_mode = cmd_i2c_info->i2c_freq_mode;
+
+	rc = cam_eeprom_update_i2c_info(e_ctrl,
+		&soc_private->i2c_info);
+	CAM_DBG(CAM_EEPROM, "Slave addr: 0x%x Freq Mode: %d",
+		soc_private->i2c_info.slave_addr,
+		soc_private->i2c_info.i2c_freq_mode);
+
+	return rc;
+}
+
+/**
+ * cam_eeprom_parse_memory_map - Parse memory map info
+ * @data:             memory block data
+ * @cmd_buf:          command buffer
+ * @cmd_length:       command buffer length
+ * @num_map:          memory map size
+ * @cmd_length_bytes: command length processed in this function
+ *
+ * Returns success or failure
+ */
+static int32_t cam_eeprom_parse_memory_map(
+	struct cam_eeprom_memory_block_t *data,
+	void *cmd_buf, int cmd_length, uint32_t *cmd_length_bytes,
+	int *num_map, size_t remain_buf_len)
+{
+	int32_t                            rc = 0;
+	int32_t                            cnt = 0;
+	int32_t                            processed_size = 0;
+	uint8_t                            generic_op_code;
+	struct cam_eeprom_memory_map_t    *map = data->map;
+	struct common_header              *cmm_hdr =
+		(struct common_header *)cmd_buf;
+	uint16_t                           cmd_length_in_bytes = 0;
+	struct cam_cmd_i2c_random_wr      *i2c_random_wr = NULL;
+	struct cam_cmd_i2c_continuous_rd  *i2c_cont_rd = NULL;
+	struct cam_cmd_conditional_wait   *i2c_poll = NULL;
+	struct cam_cmd_unconditional_wait *i2c_uncond_wait = NULL;
+	size_t                             validate_size = 0;
+
+	generic_op_code = cmm_hdr->fifth_byte;
+
+	if (cmm_hdr->cmd_type == CAMERA_SENSOR_CMD_TYPE_I2C_RNDM_WR)
+		validate_size = sizeof(struct cam_cmd_i2c_random_wr);
+	else if (cmm_hdr->cmd_type == CAMERA_SENSOR_CMD_TYPE_I2C_CONT_RD)
+		validate_size = sizeof(struct cam_cmd_i2c_continuous_rd);
+	else if (cmm_hdr->cmd_type == CAMERA_SENSOR_CMD_TYPE_WAIT)
+		validate_size = sizeof(struct cam_cmd_unconditional_wait);
+
+	if (remain_buf_len < validate_size ||
+	    *num_map >= (MSM_EEPROM_MAX_MEM_MAP_CNT *
+		MSM_EEPROM_MEMORY_MAP_MAX_SIZE)) {
+		CAM_ERR(CAM_EEPROM, "not enough buffer");
 		return -EINVAL;
 	}
-
-	offset = cam_csiphy_get_instance_offset(csiphy_dev,
-		cfg_dev->dev_handle);
-	if (offset < 0 || offset >= CSIPHY_MAX_INSTANCES) {
-		CAM_ERR(CAM_CSIPHY, "Invalid offset");
+	switch (cmm_hdr->cmd_type) {
+	case CAMERA_SENSOR_CMD_TYPE_I2C_RNDM_WR:
+		i2c_random_wr = (struct cam_cmd_i2c_random_wr *)cmd_buf;
+
+		if (i2c_random_wr->header.count == 0 ||
+		    i2c_random_wr->header.count >= MSM_EEPROM_MAX_MEM_MAP_CNT ||
+		    (size_t)*num_map >= ((MSM_EEPROM_MAX_MEM_MAP_CNT *
+				MSM_EEPROM_MEMORY_MAP_MAX_SIZE) -
+				i2c_random_wr->header.count)) {
+			CAM_ERR(CAM_EEPROM, "OOB Error");
+			return -EINVAL;
+		}
+		cmd_length_in_bytes   = sizeof(struct cam_cmd_i2c_random_wr) +
+			((i2c_random_wr->header.count - 1) *
+			sizeof(struct i2c_random_wr_payload));
+
+		if (cmd_length_in_bytes > remain_buf_len) {
+			CAM_ERR(CAM_EEPROM, "Not enough buffer remaining");
+			return -EINVAL;
+		}
+		for (cnt = 0; cnt < (i2c_random_wr->header.count);
+			cnt++) {
+			map[*num_map + cnt].page.addr =
+				i2c_random_wr->random_wr_payload[cnt].reg_addr;
+			map[*num_map + cnt].page.addr_type =
+				i2c_random_wr->header.addr_type;
+			map[*num_map + cnt].page.data =
+				i2c_random_wr->random_wr_payload[cnt].reg_data;
+			map[*num_map + cnt].page.data_type =
+				i2c_random_wr->header.data_type;
+			map[*num_map + cnt].page.valid_size = 1;
+		}
+
+		*num_map += (i2c_random_wr->header.count - 1);
+		cmd_buf += cmd_length_in_bytes / sizeof(int32_t);
+		processed_size +=
+			cmd_length_in_bytes;
+		break;
+	case CAMERA_SENSOR_CMD_TYPE_I2C_CONT_RD:
+		i2c_cont_rd = (struct cam_cmd_i2c_continuous_rd *)cmd_buf;
+		cmd_length_in_bytes = sizeof(struct cam_cmd_i2c_continuous_rd);
+
+		if (i2c_cont_rd->header.count >= U32_MAX - data->num_data) {
+			CAM_ERR(CAM_EEPROM,
+				"int overflow on eeprom memory block");
+			return -EINVAL;
+		}
+		map[*num_map].mem.addr = i2c_cont_rd->reg_addr;
+		map[*num_map].mem.addr_type = i2c_cont_rd->header.addr_type;
+		map[*num_map].mem.data_type = i2c_cont_rd->header.data_type;
+		map[*num_map].mem.valid_size =
+			i2c_cont_rd->header.count;
+		cmd_buf += cmd_length_in_bytes / sizeof(int32_t);
+		processed_size +=
+			cmd_length_in_bytes;
+		data->num_data += map[*num_map].mem.valid_size;
+		break;
+	case CAMERA_SENSOR_CMD_TYPE_WAIT:
+		if (generic_op_code ==
+			CAMERA_SENSOR_WAIT_OP_HW_UCND ||
+			generic_op_code ==
+			CAMERA_SENSOR_WAIT_OP_SW_UCND) {
+			i2c_uncond_wait =
+				(struct cam_cmd_unconditional_wait *)cmd_buf;
+			cmd_length_in_bytes =
+				sizeof(struct cam_cmd_unconditional_wait);
+
+			if (*num_map < 1) {
+				CAM_ERR(CAM_EEPROM,
+					"invalid map number, num_map=%d",
+					*num_map);
+				return -EINVAL;
+			}
+
+			/*
+			 * Though delay is added all of them, but delay will
+			 * be applicable to only one of them as only one of
+			 * them will have valid_size set to >= 1.
+			 */
+			map[*num_map - 1].mem.delay = i2c_uncond_wait->delay;
+			map[*num_map - 1].page.delay = i2c_uncond_wait->delay;
+			map[*num_map - 1].pageen.delay = i2c_uncond_wait->delay;
+		} else if (generic_op_code ==
+			CAMERA_SENSOR_WAIT_OP_COND) {
+			i2c_poll = (struct cam_cmd_conditional_wait *)cmd_buf;
+			cmd_length_in_bytes =
+				sizeof(struct cam_cmd_conditional_wait);
+
+			map[*num_map].poll.addr = i2c_poll->reg_addr;
+			map[*num_map].poll.addr_type = i2c_poll->addr_type;
+			map[*num_map].poll.data = i2c_poll->reg_data;
+			map[*num_map].poll.data_type = i2c_poll->data_type;
+			map[*num_map].poll.delay = i2c_poll->timeout;
+			map[*num_map].poll.valid_size = 1;
+		}
+		cmd_buf += cmd_length_in_bytes / sizeof(int32_t);
+		processed_size +=
+			cmd_length_in_bytes;
+		break;
+	default:
+		break;
+	}
+
+	*cmd_length_bytes = processed_size;
+	return rc;
+}
+
+static struct i2c_settings_list*
+	cam_eeprom_get_i2c_ptr(struct i2c_settings_array *i2c_reg_settings,
+		uint32_t size)
+{
+	struct i2c_settings_list *tmp;
+
+	tmp = kzalloc(sizeof(struct i2c_settings_list), GFP_KERNEL);
+
+	if (tmp != NULL)
+		list_add_tail(&(tmp->list),
+			&(i2c_reg_settings->list_head));
+	else
+		return NULL;
+
+	tmp->seq_settings.reg_data =
+		kcalloc(size, sizeof(uint8_t), GFP_KERNEL);
+	if (tmp->seq_settings.reg_data == NULL) {
+		list_del(&(tmp->list));
+		kfree(tmp);
+		tmp = NULL;
+		return NULL;
+	}
+	tmp->seq_settings.size = size;
+
+	return tmp;
+}
+
+static int32_t cam_eeprom_handle_continuous_write(
+	struct cam_eeprom_ctrl_t *e_ctrl,
+	struct cam_cmd_i2c_continuous_wr *cam_cmd_i2c_continuous_wr,
+	struct i2c_settings_array *i2c_reg_settings,
+	uint32_t *cmd_length_in_bytes, int32_t *offset,
+	struct list_head **list)
+{
+	struct i2c_settings_list *i2c_list;
+	int32_t rc = 0, cnt = 0;
+
+
+	CAM_DBG(CAM_EEPROM, "Total Size: %d",
+		cam_cmd_i2c_continuous_wr->header.count);
+
+	i2c_list = cam_eeprom_get_i2c_ptr(i2c_reg_settings,
+		cam_cmd_i2c_continuous_wr->header.count);
+	if (i2c_list == NULL ||
+		i2c_list->seq_settings.reg_data == NULL) {
+		CAM_ERR(CAM_SENSOR, "Failed in allocating i2c_list");
+		return -ENOMEM;
+	}
+
+	*cmd_length_in_bytes = (sizeof(struct i2c_rdwr_header) +
+		sizeof(cam_cmd_i2c_continuous_wr->reg_addr) +
+		sizeof(struct cam_cmd_read) *
+		(cam_cmd_i2c_continuous_wr->header.count));
+	if (cam_cmd_i2c_continuous_wr->header.op_code ==
+		CAMERA_SENSOR_I2C_OP_CONT_WR_BRST)
+		i2c_list->op_code = CAM_SENSOR_I2C_WRITE_BURST;
+	else if (cam_cmd_i2c_continuous_wr->header.op_code ==
+		CAMERA_SENSOR_I2C_OP_CONT_WR_SEQN)
+		i2c_list->op_code = CAM_SENSOR_I2C_WRITE_SEQ;
+	else {
+		rc = -EINVAL;
+		goto deallocate_i2c_list;
+	}
+
+	i2c_list->seq_settings.addr_type =
+		cam_cmd_i2c_continuous_wr->header.addr_type;
+
+	CAM_ERR(CAM_EEPROM, "Write Address: 0x%x",
+		cam_cmd_i2c_continuous_wr->reg_addr);
+	if (i2c_list->op_code == CAM_SENSOR_I2C_WRITE_SEQ) {
+		i2c_list->op_code = CAM_SENSOR_I2C_WRITE_RANDOM;
+		e_ctrl->eebin_info.start_address =
+			cam_cmd_i2c_continuous_wr->reg_addr;
+		e_ctrl->eebin_info.size =
+			cam_cmd_i2c_continuous_wr->header.count;
+		CAM_DBG(CAM_EEPROM, "Header Count: %d",
+			cam_cmd_i2c_continuous_wr->header.count);
+		e_ctrl->eebin_info.is_valid = 1;
+
+		i2c_list->seq_settings.reg_addr =
+			cam_cmd_i2c_continuous_wr->reg_addr;
+	} else
+		CAM_ERR(CAM_EEPROM, "Burst Mode Not Supported\n");
+
+	(*offset) += cnt;
+	*list = &(i2c_list->list);
+	return rc;
+deallocate_i2c_list:
+	kfree(i2c_list);
+	return rc;
+}
+
+static int32_t cam_eeprom_handle_delay(
+	uint32_t **cmd_buf,
+	uint16_t generic_op_code,
+	struct i2c_settings_array *i2c_reg_settings,
+	uint32_t offset, uint32_t *byte_cnt,
+	struct list_head *list_ptr,
+	size_t remain_buf_len)
+{
+	int32_t rc = 0;
+	struct i2c_settings_list *i2c_list = NULL;
+	struct cam_cmd_unconditional_wait *cmd_uncond_wait =
+		(struct cam_cmd_unconditional_wait *) *cmd_buf;
+
+	if (remain_buf_len < (sizeof(struct cam_cmd_unconditional_wait))) {
+		CAM_ERR(CAM_EEPROM, "Not Enough buffer");
 		return -EINVAL;
 	}
 
-	if (cam_cmd_csiphy_info->combo_mode)
-		clock_lane =
-			csiphy_dev->ctrl_reg->csiphy_reg.csiphy_2ph_combo_ck_ln;
-	else
-		clock_lane =
-			csiphy_dev->ctrl_reg->csiphy_reg.csiphy_2ph_clock_lane;
-
-	adj_lane_mask = cam_cmd_csiphy_info->lane_mask & LANE_MASK_2PH &
-		~clock_lane;
-	temp = adj_lane_mask & (clock_lane - 1);
-	adj_lane_mask =
-		((adj_lane_mask & (~(clock_lane - 1))) >> 1) | temp;
-
-	if (cam_cmd_csiphy_info->csiphy_3phase)
-		adj_lane_mask = cam_cmd_csiphy_info->lane_mask & LANE_MASK_3PH;
-
-	csiphy_dev->csiphy_info.secure_mode[offset] = 1;
-
-	csiphy_dev->csiphy_cpas_cp_reg_mask[offset] =
-		adj_lane_mask << (csiphy_dev->soc_info.index *
-		(CAM_CSIPHY_MAX_DPHY_LANES + CAM_CSIPHY_MAX_CPHY_LANES) +
-		(!cam_cmd_csiphy_info->csiphy_3phase) *
-		(CAM_CSIPHY_MAX_CPHY_LANES));
-
-	return 0;
-}
-
-int32_t cam_cmd_buf_parser(struct csiphy_device *csiphy_dev,
-	struct cam_config_dev_cmd *cfg_dev)
-{
-	int32_t                 rc = 0;
-	uintptr_t                generic_ptr;
-	uintptr_t                generic_pkt_ptr;
-	struct cam_packet       *csl_packet = NULL;
-	struct cam_cmd_buf_desc *cmd_desc = NULL;
-	uint32_t                *cmd_buf = NULL;
-	struct cam_csiphy_info  *cam_cmd_csiphy_info = NULL;
-	size_t                  len;
-	size_t                  remain_len;
-
-	if (!cfg_dev || !csiphy_dev) {
-		CAM_ERR(CAM_CSIPHY, "Invalid Args");
+	if (list_ptr == NULL) {
+		CAM_ERR(CAM_SENSOR, "Invalid list ptr");
 		return -EINVAL;
 	}
 
-	rc = cam_mem_get_cpu_buf((int32_t) cfg_dev->packet_handle,
-		&generic_pkt_ptr, &len);
-	if (rc < 0) {
-		CAM_ERR(CAM_CSIPHY, "Failed to get packet Mem address: %d", rc);
+	if (offset > 0) {
+		i2c_list =
+			list_entry(list_ptr, struct i2c_settings_list, list);
+		if (generic_op_code ==
+			CAMERA_SENSOR_WAIT_OP_HW_UCND)
+			i2c_list->i2c_settings.reg_setting[offset - 1].delay =
+				cmd_uncond_wait->delay;
+		else
+			i2c_list->i2c_settings.delay =
+				cmd_uncond_wait->delay;
+		(*cmd_buf) +=
+			sizeof(
+			struct cam_cmd_unconditional_wait) / sizeof(uint32_t);
+		(*byte_cnt) +=
+			sizeof(
+			struct cam_cmd_unconditional_wait);
+	} else {
+		CAM_ERR(CAM_SENSOR, "Delay Rxed before any buffer: %d", offset);
+		return -EINVAL;
+	}
+
+	return rc;
+}
+
+/**
+ * cam_eeprom_parse_write_memory_packet - Write eeprom packet
+ * @csl_packet:   csl packet received
+ * @e_ctrl:       ctrl structure
+ *
+ * Returns success or failure
+ */
+static int32_t cam_eeprom_parse_write_memory_packet(
+	struct cam_packet *csl_packet,
+	struct cam_eeprom_ctrl_t *e_ctrl)
+{
+	struct cam_cmd_buf_desc        *cmd_desc = NULL;
+	uint32_t                       *offset = NULL;
+	int32_t                         i, rc = 0;
+	uint32_t                       *cmd_buf = NULL;
+	uintptr_t                       generic_pkt_addr;
+	size_t                          pkt_len = 0;
+	size_t                          remain_len = 0;
+	uint32_t                        total_cmd_buf_in_bytes = 0;
+	uint32_t                        processed_cmd_buf_in_bytes = 0;
+	struct common_header           *cmm_hdr = NULL;
+	uint32_t                        cmd_length_in_bytes = 0;
+	struct cam_cmd_i2c_info        *i2c_info = NULL;
+
+
+	offset = (uint32_t *)&csl_packet->payload;
+	offset += (csl_packet->cmd_buf_offset / sizeof(uint32_t));
+	cmd_desc = (struct cam_cmd_buf_desc *)(offset);
+
+	CAM_DBG(CAM_EEPROM, "Number of Command Buffers: %d",
+		csl_packet->num_cmd_buf);
+	for (i = 0; i < csl_packet->num_cmd_buf; i++) {
+		struct list_head               *list = NULL;
+		uint16_t                       generic_op_code;
+		uint32_t                       off = 0;
+		int                            master;
+		struct cam_sensor_cci_client   *cci;
+
+		total_cmd_buf_in_bytes = cmd_desc[i].length;
+		processed_cmd_buf_in_bytes = 0;
+
+		if (!total_cmd_buf_in_bytes)
+			continue;
+
+		rc = cam_mem_get_cpu_buf(cmd_desc[i].mem_handle,
+			&generic_pkt_addr, &pkt_len);
+		if (rc) {
+			CAM_ERR(CAM_EEPROM, "Failed to get cpu buf");
+			return rc;
+		}
+
+		cmd_buf = (uint32_t *)generic_pkt_addr;
+		if (!cmd_buf) {
+			CAM_ERR(CAM_EEPROM, "invalid cmd buf");
+			rc = -EINVAL;
+			goto end;
+		}
+
+		if ((pkt_len < sizeof(struct common_header) ||
+			(cmd_desc[i].offset) > (pkt_len -
+			sizeof(struct common_header)))) {
+			CAM_ERR(CAM_EEPROM, "Not enough buffer");
+			rc = -EINVAL;
+			goto end;
+		}
+
+		remain_len = pkt_len - cmd_desc[i].offset;
+		cmd_buf += cmd_desc[i].offset / sizeof(uint32_t);
+
+		if (total_cmd_buf_in_bytes > remain_len) {
+			CAM_ERR(CAM_EEPROM, "Not enough buffer for command");
+			rc = -EINVAL;
+			goto end;
+		}
+
+		master = e_ctrl->io_master_info.master_type;
+		cci = e_ctrl->io_master_info.cci_client;
+		while (processed_cmd_buf_in_bytes < total_cmd_buf_in_bytes) {
+			if ((remain_len - processed_cmd_buf_in_bytes) <
+				sizeof(struct common_header)) {
+				CAM_ERR(CAM_EEPROM, "Not Enough buffer");
+				rc = -EINVAL;
+				goto end;
+			}
+			cmm_hdr = (struct common_header *)cmd_buf;
+			generic_op_code = cmm_hdr->fifth_byte;
+
+			switch (cmm_hdr->cmd_type) {
+			case CAMERA_SENSOR_CMD_TYPE_I2C_INFO:
+				i2c_info = (struct cam_cmd_i2c_info *)cmd_buf;
+				if ((remain_len - processed_cmd_buf_in_bytes) <
+					sizeof(struct cam_cmd_i2c_info)) {
+					CAM_ERR(CAM_EEPROM, "Not enough buf");
+					rc = -EINVAL;
+					goto end;
+				}
+				if (master == CCI_MASTER) {
+					cci->cci_i2c_master =
+						e_ctrl->cci_i2c_master;
+					cci->i2c_freq_mode =
+						i2c_info->i2c_freq_mode;
+					cci->sid =
+						i2c_info->slave_addr >> 1;
+					CAM_DBG(CAM_EEPROM,
+						"Slave addr: 0x%x Freq Mode: %d",
+						i2c_info->slave_addr,
+						i2c_info->i2c_freq_mode);
+				} else if (master == I2C_MASTER) {
+					e_ctrl->io_master_info.client->addr =
+						i2c_info->slave_addr;
+					CAM_DBG(CAM_EEPROM,
+						"Slave addr: 0x%x",
+						i2c_info->slave_addr);
+				} else if (master == SPI_MASTER) {
+					CAM_ERR(CAM_EEPROM,
+						"No Need of Slave Info");
+				} else {
+					CAM_ERR(CAM_EEPROM,
+						"Invalid Master type: %d",
+						master);
+					rc = -EINVAL;
+					goto end;
+				}
+				cmd_length_in_bytes =
+					sizeof(struct cam_cmd_i2c_info);
+				processed_cmd_buf_in_bytes +=
+					cmd_length_in_bytes;
+				cmd_buf += cmd_length_in_bytes/4;
+				break;
+			case CAMERA_SENSOR_CMD_TYPE_I2C_CONT_WR: {
+				struct cam_cmd_i2c_continuous_wr
+					*cam_cmd_i2c_continuous_wr =
+					(struct cam_cmd_i2c_continuous_wr *)
+					cmd_buf;
+				if ((remain_len - processed_cmd_buf_in_bytes) <
+				sizeof(struct cam_cmd_i2c_continuous_wr)) {
+					CAM_ERR(CAM_EEPROM, "Not enough buf");
+					rc = -EINVAL;
+					goto end;
+				}
+
+				CAM_DBG(CAM_EEPROM,
+					"CAMERA_SENSOR_CMD_TYPE_I2C_CONT_WR");
+				rc = cam_eeprom_handle_continuous_write(
+					e_ctrl,
+					cam_cmd_i2c_continuous_wr,
+					&(e_ctrl->wr_settings),
+					&cmd_length_in_bytes, &off, &list);
+				if (rc < 0) {
+					CAM_ERR(CAM_SENSOR,
+					"Failed in continuous write %d", rc);
+					goto end;
+				}
+
+				processed_cmd_buf_in_bytes +=
+					cmd_length_in_bytes;
+				cmd_buf += cmd_length_in_bytes /
+					sizeof(uint32_t);
+				break;
+			}
+			case CAMERA_SENSOR_CMD_TYPE_WAIT: {
+				CAM_DBG(CAM_EEPROM,
+					"CAMERA_SENSOR_CMD_TYPE_WAIT");
+				if (generic_op_code ==
+					CAMERA_SENSOR_WAIT_OP_HW_UCND ||
+					generic_op_code ==
+						CAMERA_SENSOR_WAIT_OP_SW_UCND) {
+
+					rc = cam_eeprom_handle_delay(
+						&cmd_buf, generic_op_code,
+						&(e_ctrl->wr_settings), off,
+						&cmd_length_in_bytes,
+						list, (remain_len -
+						processed_cmd_buf_in_bytes));
+					if (rc < 0) {
+						CAM_ERR(CAM_EEPROM,
+							"delay hdl failed: %d",
+							rc);
+						goto end;
+					}
+					processed_cmd_buf_in_bytes +=
+						cmd_length_in_bytes;
+					cmd_buf += cmd_length_in_bytes /
+					sizeof(uint32_t);
+				} else {
+					CAM_ERR(CAM_EEPROM,
+						"Wrong Wait Command: %d",
+						generic_op_code);
+					rc = -EINVAL;
+					goto end;
+				}
+				break;
+			}
+			default:
+				CAM_ERR(CAM_EEPROM,
+					"Invalid Cmd_type rxed: %d\n",
+					cmm_hdr->cmd_type);
+				rc = -EINVAL;
+				break;
+			}
+		}
+		cam_mem_put_cpu_buf(cmd_desc[i].mem_handle);
+	}
+	return rc;
+
+end:
+	cam_mem_put_cpu_buf(cmd_desc[i].mem_handle);
+	return rc;
+}
+
+/**
+ * cam_eeprom_init_pkt_parser - Parse eeprom packet
+ * @e_ctrl:       ctrl structure
+ * @csl_packet:	  csl packet received
+ *
+ * Returns success or failure
+ */
+static int32_t cam_eeprom_init_pkt_parser(struct cam_eeprom_ctrl_t *e_ctrl,
+	struct cam_packet *csl_packet)
+{
+	int32_t                         rc = 0;
+	int                             i = 0;
+	struct cam_cmd_buf_desc        *cmd_desc = NULL;
+	uint32_t                       *offset = NULL;
+	uint32_t                       *cmd_buf = NULL;
+	uintptr_t                        generic_pkt_addr;
+	size_t                          pkt_len = 0;
+	size_t                          remain_len = 0;
+	uint32_t                        total_cmd_buf_in_bytes = 0;
+	uint32_t                        processed_cmd_buf_in_bytes = 0;
+	struct common_header           *cmm_hdr = NULL;
+	uint32_t                        cmd_length_in_bytes = 0;
+	struct cam_cmd_i2c_info        *i2c_info = NULL;
+	int                             num_map = -1;
+	struct cam_eeprom_memory_map_t *map = NULL;
+	struct cam_eeprom_soc_private  *soc_private =
+		(struct cam_eeprom_soc_private *)e_ctrl->soc_info.soc_private;
+	struct cam_sensor_power_ctrl_t *power_info = &soc_private->power_info;
+
+	e_ctrl->cal_data.map = vzalloc((MSM_EEPROM_MEMORY_MAP_MAX_SIZE *
+		MSM_EEPROM_MAX_MEM_MAP_CNT) *
+		(sizeof(struct cam_eeprom_memory_map_t)));
+	if (!e_ctrl->cal_data.map) {
+		rc = -ENOMEM;
+		CAM_ERR(CAM_EEPROM, "failed");
 		return rc;
 	}
-
-	remain_len = len;
-	if ((sizeof(struct cam_packet) > len) ||
-		((size_t)cfg_dev->offset >= len - sizeof(struct cam_packet))) {
-		CAM_ERR(CAM_CSIPHY,
+	map = e_ctrl->cal_data.map;
+
+	offset = (uint32_t *)&csl_packet->payload;
+	offset += (csl_packet->cmd_buf_offset / sizeof(uint32_t));
+	cmd_desc = (struct cam_cmd_buf_desc *)(offset);
+
+	/* Loop through multiple command buffers */
+	for (i = 0; i < csl_packet->num_cmd_buf; i++) {
+		total_cmd_buf_in_bytes = cmd_desc[i].length;
+		processed_cmd_buf_in_bytes = 0;
+		if (!total_cmd_buf_in_bytes)
+			continue;
+		rc = cam_mem_get_cpu_buf(cmd_desc[i].mem_handle,
+			&generic_pkt_addr, &pkt_len);
+		if (rc) {
+			CAM_ERR(CAM_EEPROM, "Failed to get cpu buf");
+			return rc;
+		}
+		cmd_buf = (uint32_t *)generic_pkt_addr;
+		if (!cmd_buf) {
+			CAM_ERR(CAM_EEPROM, "invalid cmd buf");
+			rc = -EINVAL;
+			goto end;
+		}
+
+		if ((pkt_len < sizeof(struct common_header)) ||
+			(cmd_desc[i].offset > (pkt_len -
+			sizeof(struct common_header)))) {
+			CAM_ERR(CAM_EEPROM, "Not enough buffer");
+			rc = -EINVAL;
+			goto end;
+		}
+		remain_len = pkt_len - cmd_desc[i].offset;
+		cmd_buf += cmd_desc[i].offset / sizeof(uint32_t);
+
+		if (total_cmd_buf_in_bytes > remain_len) {
+			CAM_ERR(CAM_EEPROM, "Not enough buffer for command");
+			rc = -EINVAL;
+			goto end;
+		}
+		/* Loop through multiple cmd formats in one cmd buffer */
+		while (processed_cmd_buf_in_bytes < total_cmd_buf_in_bytes) {
+			if ((remain_len - processed_cmd_buf_in_bytes) <
+				sizeof(struct common_header)) {
+				CAM_ERR(CAM_EEPROM, "Not enough buf");
+				rc = -EINVAL;
+				goto end;
+			}
+			cmm_hdr = (struct common_header *)cmd_buf;
+			switch (cmm_hdr->cmd_type) {
+			case CAMERA_SENSOR_CMD_TYPE_I2C_INFO:
+				i2c_info = (struct cam_cmd_i2c_info *)cmd_buf;
+				if ((remain_len - processed_cmd_buf_in_bytes) <
+					sizeof(struct cam_cmd_i2c_info)) {
+					CAM_ERR(CAM_EEPROM, "Not enough buf");
+					rc = -EINVAL;
+					goto end;
+				}
+				/* Configure the following map slave address */
+				map[num_map + 1].saddr = i2c_info->slave_addr;
+				rc = cam_eeprom_update_slaveInfo(e_ctrl,
+					cmd_buf);
+				cmd_length_in_bytes =
+					sizeof(struct cam_cmd_i2c_info);
+				processed_cmd_buf_in_bytes +=
+					cmd_length_in_bytes;
+				cmd_buf += cmd_length_in_bytes/
+					sizeof(uint32_t);
+				break;
+			case CAMERA_SENSOR_CMD_TYPE_PWR_UP:
+			case CAMERA_SENSOR_CMD_TYPE_PWR_DOWN:
+				cmd_length_in_bytes = total_cmd_buf_in_bytes;
+				rc = cam_sensor_update_power_settings(cmd_buf,
+					cmd_length_in_bytes, power_info,
+					(remain_len -
+					processed_cmd_buf_in_bytes));
+				processed_cmd_buf_in_bytes +=
+					cmd_length_in_bytes;
+				cmd_buf += cmd_length_in_bytes/
+					sizeof(uint32_t);
+				if (rc) {
+					CAM_ERR(CAM_EEPROM, "Failed");
+					goto end;
+				}
+				break;
+			case CAMERA_SENSOR_CMD_TYPE_I2C_RNDM_WR:
+			case CAMERA_SENSOR_CMD_TYPE_I2C_CONT_RD:
+			case CAMERA_SENSOR_CMD_TYPE_WAIT:
+				num_map++;
+				rc = cam_eeprom_parse_memory_map(
+					&e_ctrl->cal_data, cmd_buf,
+					total_cmd_buf_in_bytes,
+					&cmd_length_in_bytes, &num_map,
+					(remain_len -
+					processed_cmd_buf_in_bytes));
+				processed_cmd_buf_in_bytes +=
+					cmd_length_in_bytes;
+				cmd_buf += cmd_length_in_bytes/sizeof(uint32_t);
+				break;
+			default:
+				CAM_ERR(CAM_EEPROM, "Invalid cmd_type 0x%x",
+					cmm_hdr->cmd_type);
+				rc = -EINVAL;
+				goto end;
+			}
+		}
+		e_ctrl->cal_data.num_map = num_map + 1;
+		cam_mem_put_cpu_buf(cmd_desc[i].mem_handle);
+	}
+	return rc;
+
+end:
+	cam_mem_put_cpu_buf(cmd_desc[i].mem_handle);
+	return rc;
+}
+
+/**
+ * cam_eeprom_get_cal_data - parse the userspace IO config and
+ *                                        copy read data to share with userspace
+ * @e_ctrl:     ctrl structure
+ * @csl_packet: csl packet received
+ *
+ * Returns success or failure
+ */
+static int32_t cam_eeprom_get_cal_data(struct cam_eeprom_ctrl_t *e_ctrl,
+	struct cam_packet *csl_packet)
+{
+	struct cam_buf_io_cfg *io_cfg;
+	uint32_t              i = 0;
+	int                   rc = 0;
+	uintptr_t              buf_addr;
+	size_t                buf_size;
+	uint8_t               *read_buffer;
+	size_t                remain_len = 0;
+
+	io_cfg = (struct cam_buf_io_cfg *) ((uint8_t *)
+		&csl_packet->payload +
+		csl_packet->io_configs_offset);
+
+	CAM_DBG(CAM_EEPROM, "number of IO configs: %d:",
+		csl_packet->num_io_configs);
+
+	for (i = 0; i < csl_packet->num_io_configs; i++) {
+		CAM_DBG(CAM_EEPROM, "Direction: %d:", io_cfg->direction);
+		if (io_cfg->direction == CAM_BUF_OUTPUT) {
+			rc = cam_mem_get_cpu_buf(io_cfg->mem_handle[0],
+				&buf_addr, &buf_size);
+			if (rc) {
+				CAM_ERR(CAM_EEPROM, "Fail in get buffer: %d",
+					rc);
+				return rc;
+			}
+			if (buf_size <= io_cfg->offsets[0]) {
+				CAM_ERR(CAM_EEPROM, "Not enough buffer");
+				rc = -EINVAL;
+				return rc;
+			}
+
+			remain_len = buf_size - io_cfg->offsets[0];
+			CAM_DBG(CAM_EEPROM, "buf_addr : %pK, buf_size : %zu\n",
+				(void *)buf_addr, buf_size);
+
+			read_buffer = (uint8_t *)buf_addr;
+			if (!read_buffer) {
+				CAM_ERR(CAM_EEPROM,
+					"invalid buffer to copy data");
+				rc = -EINVAL;
+				return rc;
+			}
+			read_buffer += io_cfg->offsets[0];
+
+			if (remain_len < e_ctrl->cal_data.num_data) {
+				CAM_ERR(CAM_EEPROM,
+					"failed to copy, Invalid size");
+				rc = -EINVAL;
+				return rc;
+			}
+
+			CAM_DBG(CAM_EEPROM, "copy the data, len:%d",
+				e_ctrl->cal_data.num_data);
+			memcpy(read_buffer, e_ctrl->cal_data.mapdata,
+					e_ctrl->cal_data.num_data);
+			cam_mem_put_cpu_buf(io_cfg->mem_handle[0]);
+		} else {
+			CAM_ERR(CAM_EEPROM, "Invalid direction");
+			rc = -EINVAL;
+		}
+	}
+
+	return rc;
+}
+
+static int32_t delete_eeprom_request(struct i2c_settings_array *i2c_array)
+{
+	struct i2c_settings_list *i2c_list = NULL, *i2c_next = NULL;
+	int32_t rc = 0;
+
+	if (i2c_array == NULL) {
+		CAM_ERR(CAM_SENSOR, "FATAL:: Invalid argument");
+		return -EINVAL;
+	}
+
+	list_for_each_entry_safe(i2c_list, i2c_next,
+		&(i2c_array->list_head), list) {
+		kfree(i2c_list->seq_settings.reg_data);
+		list_del(&(i2c_list->list));
+		kfree(i2c_list);
+	}
+	INIT_LIST_HEAD(&(i2c_array->list_head));
+	i2c_array->is_settings_valid = 0;
+
+	return rc;
+}
+
+/**
+ * cam_eeprom_write - Write Packet
+ * @e_ctrl:     ctrl structure
+ *
+ * Returns success or failure
+ */
+static int32_t cam_eeprom_write(struct cam_eeprom_ctrl_t *e_ctrl)
+{
+	int32_t rc = 0;
+	struct i2c_settings_array *i2c_set = NULL;
+	struct i2c_settings_list *i2c_list = NULL;
+
+	i2c_set = &e_ctrl->wr_settings;
+
+	if (i2c_set->is_settings_valid == 1) {
+		list_for_each_entry(i2c_list,
+			&(i2c_set->list_head), list) {
+			rc = camera_io_dev_write_continuous(
+				&e_ctrl->io_master_info,
+				&i2c_list->i2c_settings, 1);
+		if (rc < 0) {
+			CAM_ERR(CAM_EEPROM,
+				"Error in EEPROM write");
+			goto del_req;
+		}
+		}
+	}
+
+del_req:
+	delete_eeprom_request(i2c_set);
+	return rc;
+}
+
+/**
+ * cam_eeprom_pkt_parse - Parse csl packet
+ * @e_ctrl:     ctrl structure
+ * @arg:        Camera control command argument
+ *
+ * Returns success or failure
+ */
+static int32_t cam_eeprom_pkt_parse(struct cam_eeprom_ctrl_t *e_ctrl, void *arg)
+{
+	int32_t                         rc = 0;
+	struct cam_control             *ioctl_ctrl = NULL;
+	struct cam_config_dev_cmd       dev_config;
+	uintptr_t                        generic_pkt_addr;
+	size_t                          pkt_len;
+	size_t                          remain_len = 0;
+	struct cam_packet              *csl_packet = NULL;
+	struct cam_eeprom_soc_private  *soc_private =
+		(struct cam_eeprom_soc_private *)e_ctrl->soc_info.soc_private;
+	struct cam_sensor_power_ctrl_t *power_info = &soc_private->power_info;
+
+	ioctl_ctrl = (struct cam_control *)arg;
+
+	if (copy_from_user(&dev_config,
+		u64_to_user_ptr(ioctl_ctrl->handle),
+		sizeof(dev_config)))
+		return -EFAULT;
+	rc = cam_mem_get_cpu_buf(dev_config.packet_handle,
+		&generic_pkt_addr, &pkt_len);
+	if (rc) {
+		CAM_ERR(CAM_EEPROM,
+			"error in converting command Handle Error: %d", rc);
+		return rc;
+	}
+
+	remain_len = pkt_len;
+	if ((sizeof(struct cam_packet) > pkt_len) ||
+		((size_t)dev_config.offset >= pkt_len -
+		sizeof(struct cam_packet))) {
+		CAM_ERR(CAM_EEPROM,
 			"Inval cam_packet strut size: %zu, len_of_buff: %zu",
-			 sizeof(struct cam_packet), len);
+			 sizeof(struct cam_packet), pkt_len);
 		rc = -EINVAL;
 		return rc;
 	}
 
-	remain_len -= (size_t)cfg_dev->offset;
+	remain_len -= (size_t)dev_config.offset;
 	csl_packet = (struct cam_packet *)
-		(generic_pkt_ptr + (uint32_t)cfg_dev->offset);
+		(generic_pkt_addr + (uint32_t)dev_config.offset);
 
 	if (cam_packet_util_validate_packet(csl_packet,
 		remain_len)) {
-		CAM_ERR(CAM_CSIPHY, "Invalid packet params");
+		CAM_ERR(CAM_EEPROM, "Invalid packet params");
 		rc = -EINVAL;
 		return rc;
 	}
 
-	cmd_desc = (struct cam_cmd_buf_desc *)
-		((uint32_t *)&csl_packet->payload +
-		csl_packet->cmd_buf_offset / 4);
-
-	rc = cam_mem_get_cpu_buf(cmd_desc->mem_handle,
-		&generic_ptr, &len);
-	if (rc < 0) {
-		CAM_ERR(CAM_CSIPHY,
-			"Failed to get cmd buf Mem address : %d", rc);
-		return rc;
-	}
-
-	if ((len < sizeof(struct cam_csiphy_info)) ||
-		(cmd_desc->offset > (len - sizeof(struct cam_csiphy_info)))) {
-		CAM_ERR(CAM_CSIPHY,
-			"Not enough buffer provided for cam_cisphy_info");
+	switch (csl_packet->header.op_code & 0xFFFFFF) {
+	case CAM_EEPROM_PACKET_OPCODE_INIT:
+		if (e_ctrl->userspace_probe == false) {
+			rc = cam_eeprom_parse_read_memory_map(
+					e_ctrl->soc_info.dev->of_node, e_ctrl);
+			if (rc < 0) {
+				CAM_ERR(CAM_EEPROM, "Failed: rc : %d", rc);
+				return rc;
+			}
+			rc = cam_eeprom_get_cal_data(e_ctrl, csl_packet);
+			vfree(e_ctrl->cal_data.mapdata);
+			vfree(e_ctrl->cal_data.map);
+			e_ctrl->cal_data.num_data = 0;
+			e_ctrl->cal_data.num_map = 0;
+			CAM_DBG(CAM_EEPROM,
+				"Returning the data using kernel probe");
+			break;
+		}
+		rc = cam_eeprom_init_pkt_parser(e_ctrl, csl_packet);
+		if (rc) {
+			CAM_ERR(CAM_EEPROM,
+				"Failed in parsing the pkt");
+			return rc;
+		}
+
+		e_ctrl->cal_data.mapdata =
+			vzalloc(e_ctrl->cal_data.num_data);
+		if (!e_ctrl->cal_data.mapdata) {
+			rc = -ENOMEM;
+			CAM_ERR(CAM_EEPROM, "failed");
+			goto error;
+		}
+
+		if (e_ctrl->eeprom_device_type == MSM_CAMERA_SPI_DEVICE) {
+			rc = cam_eeprom_match_id(e_ctrl);
+			if (rc) {
+				CAM_DBG(CAM_EEPROM,
+					"eeprom not matching %d", rc);
+				goto memdata_free;
+			}
+		}
+
+		rc = cam_eeprom_power_up(e_ctrl,
+			&soc_private->power_info);
+		if (rc) {
+			CAM_ERR(CAM_EEPROM, "failed rc %d", rc);
+			goto memdata_free;
+		}
+
+		e_ctrl->cam_eeprom_state = CAM_EEPROM_CONFIG;
+		rc = cam_eeprom_read_memory(e_ctrl, &e_ctrl->cal_data);
+		if (rc) {
+			CAM_ERR(CAM_EEPROM,
+				"read_eeprom_memory failed");
+			goto power_down;
+		}
+
+		rc = cam_eeprom_get_cal_data(e_ctrl, csl_packet);
+		rc = cam_eeprom_power_down(e_ctrl);
+		e_ctrl->cam_eeprom_state = CAM_EEPROM_ACQUIRE;
+		vfree(e_ctrl->cal_data.mapdata);
+		vfree(e_ctrl->cal_data.map);
+		kfree(power_info->power_setting);
+		kfree(power_info->power_down_setting);
+		power_info->power_setting = NULL;
+		power_info->power_down_setting = NULL;
+		power_info->power_setting_size = 0;
+		power_info->power_down_setting_size = 0;
+		e_ctrl->cal_data.num_data = 0;
+		e_ctrl->cal_data.num_map = 0;
+		break;
+	case CAM_EEPROM_WRITE: {
+		struct i2c_settings_array *i2c_reg_settings =
+			&e_ctrl->wr_settings;
+
+		i2c_reg_settings->is_settings_valid = 1;
+		rc = cam_eeprom_parse_write_memory_packet(
+			csl_packet, e_ctrl);
+		if (rc < 0) {
+			CAM_ERR(CAM_EEPROM, "Failed: rc : %d", rc);
+			return rc;
+		}
+
+		rc = cam_eeprom_power_up(e_ctrl,
+			&soc_private->power_info);
+		if (rc) {
+			CAM_ERR(CAM_EEPROM, "failed power up rc %d", rc);
+			goto memdata_free;
+		}
+
+		usleep_range(10*1000, 11*1000);
+		CAM_DBG(CAM_EEPROM,
+			"Calling Erase : %d start Address: 0x%x size: %d",
+			rc, e_ctrl->eebin_info.start_address,
+			e_ctrl->eebin_info.size);
+
+		rc = camera_io_dev_erase(&e_ctrl->io_master_info,
+			e_ctrl->eebin_info.start_address,
+			e_ctrl->eebin_info.size);
+		if (rc < 0) {
+			CAM_ERR(CAM_EEPROM, "Failed in erase : %d", rc);
+			return rc;
+		}
+
+		/* Buffer time margin */
+		usleep_range(10*1000, 11*1000);
+
+		rc = cam_eeprom_write(e_ctrl);
+		if (rc < 0) {
+			CAM_ERR(CAM_EEPROM, "Failed: rc : %d", rc);
+			return rc;
+		}
+
+		rc = cam_eeprom_power_down(e_ctrl);
+		if (rc) {
+			CAM_ERR(CAM_EEPROM, "failed power down rc %d", rc);
+			goto memdata_free;
+		}
+
+		break;
+	}
+	default:
+		CAM_ERR(CAM_EEPROM, "Invalid op-code 0x%x",
+			csl_packet->header.op_code & 0xFFFFFF);
 		rc = -EINVAL;
-		return rc;
-	}
-
-	cmd_buf = (uint32_t *)generic_ptr;
-	cmd_buf += cmd_desc->offset / 4;
-	cam_cmd_csiphy_info = (struct cam_csiphy_info *)cmd_buf;
-
-	csiphy_dev->config_count++;
-	csiphy_dev->csiphy_info.lane_cnt += cam_cmd_csiphy_info->lane_cnt;
-	csiphy_dev->csiphy_info.lane_mask |= cam_cmd_csiphy_info->lane_mask;
-	csiphy_dev->csiphy_info.csiphy_3phase =
-		cam_cmd_csiphy_info->csiphy_3phase;
-	csiphy_dev->csiphy_info.combo_mode |= cam_cmd_csiphy_info->combo_mode;
-	if (cam_cmd_csiphy_info->combo_mode == 1) {
-		csiphy_dev->csiphy_info.settle_time_combo_sensor =
-			cam_cmd_csiphy_info->settle_time;
-		csiphy_dev->csiphy_info.data_rate_combo_sensor =
-			cam_cmd_csiphy_info->data_rate;
-	} else {
-		csiphy_dev->csiphy_info.settle_time =
-			cam_cmd_csiphy_info->settle_time;
-		csiphy_dev->csiphy_info.data_rate =
-			cam_cmd_csiphy_info->data_rate;
-	}
-
-
-	if (cam_cmd_csiphy_info->secure_mode == 1)
-		cam_csiphy_update_secure_info(csiphy_dev,
-<<<<<<< HEAD
-			cam_cmd_csiphy_info, cfg_dev);
-
-=======
-			index);
-
-	csiphy_dev->config_count++;
-
-	CAM_DBG(CAM_CSIPHY,
-		"phy version:%d, phy_idx: %d",
-		csiphy_dev->hw_version,
-		csiphy_dev->soc_info.index);
-	CAM_DBG(CAM_CSIPHY,
-		"phy_idx: %d, 3phase:%d, combo mode:%d, secure mode:%d",
-		csiphy_dev->soc_info.index,
-		csiphy_dev->csiphy_info[index].csiphy_3phase,
-		csiphy_dev->combo_mode,
-		cam_cmd_csiphy_info->secure_mode);
-	CAM_DBG(CAM_CSIPHY,
-		"lane_cnt: 0x%x, lane_assign: 0x%x, lane_enable: 0x%x",
-		csiphy_dev->csiphy_info[index].lane_cnt,
-		csiphy_dev->csiphy_info[index].lane_assign,
-		csiphy_dev->csiphy_info[index].lane_enable);
-
-	CAM_DBG(CAM_CSIPHY,
-		"settle time:%llu, datarate:%llu, mipi flags: 0x%x",
-		csiphy_dev->csiphy_info[index].settle_time,
-		csiphy_dev->csiphy_info[index].data_rate,
-		csiphy_dev->csiphy_info[index].mipi_flags);
-
-	cam_mem_put_cpu_buf(cmd_desc->mem_handle);
-	cam_mem_put_cpu_buf(cfg_dev->packet_handle);
-	return rc;
-
-reset_settings:
-	csiphy_dev->csiphy_info[index].lane_cnt = 0;
-	csiphy_dev->csiphy_info[index].lane_assign = 0;
-	csiphy_dev->csiphy_info[index].lane_enable = 0;
-	csiphy_dev->csiphy_info[index].settle_time = 0;
-	csiphy_dev->csiphy_info[index].data_rate = 0;
-	csiphy_dev->csiphy_info[index].mipi_flags = 0;
-	csiphy_dev->csiphy_info[index].secure_mode = 0;
-	csiphy_dev->csiphy_info[index].hdl_data.device_hdl = -1;
-	cam_mem_put_cpu_buf(cfg_dev->packet_handle);
-	cam_mem_put_cpu_buf(cmd_desc->mem_handle);
->>>>>>> 5ef7ecbc
-	return rc;
-}
-
-void cam_csiphy_cphy_irq_config(struct csiphy_device *csiphy_dev)
-{
-	int32_t i;
-	void __iomem *csiphybase =
-		csiphy_dev->soc_info.reg_map[0].mem_base;
-
-	for (i = 0; i < csiphy_dev->num_irq_registers; i++)
-		cam_io_w_mb(
-			csiphy_dev->ctrl_reg->csiphy_irq_reg[i].reg_data,
-			csiphybase +
-			csiphy_dev->ctrl_reg->csiphy_irq_reg[i].reg_addr);
-}
-
-void cam_csiphy_cphy_data_rate_config(struct csiphy_device *csiphy_device)
-{
-	int i = 0, j = 0;
-	uint64_t phy_data_rate = 0;
-	void __iomem *csiphybase = NULL;
-	ssize_t num_table_entries = 0;
-	struct data_rate_settings_t *settings_table = NULL;
-
-	if ((csiphy_device == NULL) ||
-		(csiphy_device->ctrl_reg == NULL) ||
-		(csiphy_device->ctrl_reg->data_rates_settings_table == NULL)) {
-		CAM_DBG(CAM_CSIPHY,
-			"Data rate specific register table not found");
+		break;
+	}
+
+	cam_mem_put_cpu_buf(dev_config.packet_handle);
+	return rc;
+power_down:
+	cam_eeprom_power_down(e_ctrl);
+memdata_free:
+	vfree(e_ctrl->cal_data.mapdata);
+error:
+	kfree(power_info->power_setting);
+	kfree(power_info->power_down_setting);
+	power_info->power_setting = NULL;
+	power_info->power_down_setting = NULL;
+	vfree(e_ctrl->cal_data.map);
+	e_ctrl->cal_data.num_data = 0;
+	e_ctrl->cal_data.num_map = 0;
+	e_ctrl->cam_eeprom_state = CAM_EEPROM_ACQUIRE;
+	return rc;
+}
+
+void cam_eeprom_shutdown(struct cam_eeprom_ctrl_t *e_ctrl)
+{
+	int rc;
+	struct cam_eeprom_soc_private  *soc_private =
+		(struct cam_eeprom_soc_private *)e_ctrl->soc_info.soc_private;
+	struct cam_sensor_power_ctrl_t *power_info = &soc_private->power_info;
+
+	if (e_ctrl->cam_eeprom_state == CAM_EEPROM_INIT)
 		return;
-	}
-
-	phy_data_rate = csiphy_device->csiphy_info.data_rate;
-	csiphybase =
-		csiphy_device->soc_info.reg_map[0].mem_base;
-	settings_table =
-		csiphy_device->ctrl_reg->data_rates_settings_table;
-	num_table_entries =
-		settings_table->num_data_rate_settings;
-
-	CAM_DBG(CAM_CSIPHY, "required data rate : %llu", phy_data_rate);
-	for (i = 0; i < num_table_entries; i++) {
-		struct data_rate_reg_info_t *drate_settings =
-			settings_table->data_rate_settings;
-		uint64_t bandwidth =
-			drate_settings[i].bandwidth;
-		ssize_t  num_reg_entries =
-		drate_settings[i].data_rate_reg_array_size;
-
-		if (phy_data_rate > bandwidth) {
-			CAM_DBG(CAM_CSIPHY,
-					"Skipping table [%d] %llu required: %llu",
-					i, bandwidth, phy_data_rate);
-			continue;
-		}
-
-		CAM_DBG(CAM_CSIPHY,
-			"table[%d] BW : %llu Selected", i, bandwidth);
-		for (j = 0; j < num_reg_entries; j++) {
-			uint32_t reg_addr =
-			drate_settings[i].csiphy_data_rate_regs[j].reg_addr;
-
-			uint32_t reg_data =
-			drate_settings[i].csiphy_data_rate_regs[j].reg_data;
-
-			CAM_DBG(CAM_CSIPHY,
-				"writing reg : %x val : %x",
-						reg_addr, reg_data);
-			cam_io_w_mb(reg_data,
-				csiphybase + reg_addr);
-		}
-		break;
-	}
-}
-
-void cam_csiphy_cphy_irq_disable(struct csiphy_device *csiphy_dev)
-{
-	int32_t i;
-	void __iomem *csiphybase =
-		csiphy_dev->soc_info.reg_map[0].mem_base;
-
-	for (i = 0; i < csiphy_dev->num_irq_registers; i++)
-		cam_io_w_mb(0x0, csiphybase +
-			csiphy_dev->ctrl_reg->csiphy_irq_reg[i].reg_addr);
-}
-
-irqreturn_t cam_csiphy_irq(int irq_num, void *data)
-{
-	uint32_t irq;
-	uint8_t i;
-	struct csiphy_device *csiphy_dev =
-		(struct csiphy_device *)data;
-	struct cam_hw_soc_info *soc_info = NULL;
-	struct csiphy_reg_parms_t *csiphy_reg = NULL;
-	void __iomem *base = NULL;
-
-	if (!csiphy_dev) {
-		CAM_ERR(CAM_CSIPHY, "Invalid Args");
-		return IRQ_NONE;
-	}
-
-	soc_info = &csiphy_dev->soc_info;
-	base =  csiphy_dev->soc_info.reg_map[0].mem_base;
-	csiphy_reg = &csiphy_dev->ctrl_reg->csiphy_reg;
-
-	for (i = 0; i < csiphy_dev->num_irq_registers; i++) {
-		irq = cam_io_r(base +
-			csiphy_reg->mipi_csiphy_interrupt_status0_addr +
-			(0x4 * i));
-		cam_io_w_mb(irq, base +
-			csiphy_reg->mipi_csiphy_interrupt_clear0_addr +
-			(0x4 * i));
-		CAM_ERR_RATE_LIMIT(CAM_CSIPHY,
-			"CSIPHY%d_IRQ_STATUS_ADDR%d = 0x%x",
-			soc_info->index, i, irq);
-		cam_io_w_mb(0x0, base +
-			csiphy_reg->mipi_csiphy_interrupt_clear0_addr +
-			(0x4 * i));
-	}
-	cam_io_w_mb(0x1, base + csiphy_reg->mipi_csiphy_glbl_irq_cmd_addr);
-	cam_io_w_mb(0x0, base + csiphy_reg->mipi_csiphy_glbl_irq_cmd_addr);
-
-	return IRQ_HANDLED;
-}
-
-int32_t cam_csiphy_config_dev(struct csiphy_device *csiphy_dev)
-{
-	int32_t      rc = 0;
-	uint32_t     lane_enable = 0, mask = 1, size = 0;
-	uint16_t     lane_mask = 0, i = 0, cfg_size = 0, temp = 0;
-	uint8_t      lane_cnt, lane_pos = 0;
-	uint16_t     settle_cnt = 0;
-	uint64_t     intermediate_var;
-	void __iomem *csiphybase;
-	struct csiphy_reg_t *csiphy_common_reg = NULL;
-	struct csiphy_reg_t (*reg_array)[MAX_SETTINGS_PER_LANE];
-
-	lane_cnt = csiphy_dev->csiphy_info.lane_cnt;
-	csiphybase = csiphy_dev->soc_info.reg_map[0].mem_base;
-
-	if (!csiphybase) {
-		CAM_ERR(CAM_CSIPHY, "csiphybase NULL");
+
+	if (e_ctrl->cam_eeprom_state == CAM_EEPROM_CONFIG) {
+		rc = cam_eeprom_power_down(e_ctrl);
+		if (rc < 0)
+			CAM_ERR(CAM_EEPROM, "EEPROM Power down failed");
+		e_ctrl->cam_eeprom_state = CAM_EEPROM_ACQUIRE;
+	}
+
+	if (e_ctrl->cam_eeprom_state == CAM_EEPROM_ACQUIRE) {
+		rc = cam_destroy_device_hdl(e_ctrl->bridge_intf.device_hdl);
+		if (rc < 0)
+			CAM_ERR(CAM_EEPROM, "destroying the device hdl");
+
+		e_ctrl->bridge_intf.device_hdl = -1;
+		e_ctrl->bridge_intf.link_hdl = -1;
+		e_ctrl->bridge_intf.session_hdl = -1;
+
+		kfree(power_info->power_setting);
+		kfree(power_info->power_down_setting);
+		power_info->power_setting = NULL;
+		power_info->power_down_setting = NULL;
+		power_info->power_setting_size = 0;
+		power_info->power_down_setting_size = 0;
+	}
+
+	e_ctrl->cam_eeprom_state = CAM_EEPROM_INIT;
+}
+
+/**
+ * cam_eeprom_driver_cmd - Handle eeprom cmds
+ * @e_ctrl:     ctrl structure
+ * @arg:        Camera control command argument
+ *
+ * Returns success or failure
+ */
+int32_t cam_eeprom_driver_cmd(struct cam_eeprom_ctrl_t *e_ctrl, void *arg)
+{
+	int                            rc = 0;
+	struct cam_eeprom_query_cap_t  eeprom_cap = {0};
+	struct cam_control            *cmd = (struct cam_control *)arg;
+
+	if (!e_ctrl || !cmd) {
+		CAM_ERR(CAM_EEPROM, "Invalid Arguments");
 		return -EINVAL;
 	}
 
-	if (!csiphy_dev->csiphy_info.csiphy_3phase) {
-		if (csiphy_dev->csiphy_info.combo_mode == 1)
-			reg_array =
-				csiphy_dev->ctrl_reg->csiphy_2ph_combo_mode_reg;
-		else
-			reg_array =
-				csiphy_dev->ctrl_reg->csiphy_2ph_reg;
-		csiphy_dev->num_irq_registers = 11;
-		cfg_size =
-		csiphy_dev->ctrl_reg->csiphy_reg.csiphy_2ph_config_array_size;
-
-		lane_mask = csiphy_dev->csiphy_info.lane_mask & LANE_MASK_2PH;
-		for (i = 0; i < MAX_DPHY_DATA_LN; i++) {
-			if (mask == 0x2) {
-				if (lane_mask & mask)
-					lane_enable |= 0x80;
-				i--;
-			} else if (lane_mask & mask) {
-				lane_enable |= 0x1 << (i<<1);
-			}
-			mask <<= 1;
-		}
-	} else {
-		if (csiphy_dev->csiphy_info.combo_mode == 1) {
-			if (csiphy_dev->ctrl_reg->csiphy_2ph_3ph_mode_reg)
-				reg_array =
-				csiphy_dev->ctrl_reg->csiphy_2ph_3ph_mode_reg;
-			else {
-				reg_array =
-					csiphy_dev->ctrl_reg->csiphy_3ph_reg;
-				CAM_ERR(CAM_CSIPHY,
-					"Unsupported configuration, Falling back to CPHY mode");
-			}
-		} else
-			reg_array =
-				csiphy_dev->ctrl_reg->csiphy_3ph_reg;
-		csiphy_dev->num_irq_registers = 11;
-		cfg_size =
-		csiphy_dev->ctrl_reg->csiphy_reg.csiphy_3ph_config_array_size;
-
-		lane_mask = csiphy_dev->csiphy_info.lane_mask & LANE_MASK_3PH;
-		mask = lane_mask;
-		while (mask != 0) {
-			temp = (i << 1)+1;
-			lane_enable |= ((mask & 0x1) << temp);
-			mask >>= 1;
-			i++;
-		}
-	}
-
-	size = csiphy_dev->ctrl_reg->csiphy_reg.csiphy_common_array_size;
-
-	for (i = 0; i < size; i++) {
-		csiphy_common_reg = &csiphy_dev->ctrl_reg->csiphy_common_reg[i];
-		switch (csiphy_common_reg->csiphy_param_type) {
-		case CSIPHY_LANE_ENABLE:
-			cam_io_w_mb(lane_enable,
-				csiphybase + csiphy_common_reg->reg_addr);
-			usleep_range(csiphy_common_reg->delay * 1000,
-				csiphy_common_reg->delay * 1000 + 10);
-			break;
-		case CSIPHY_DEFAULT_PARAMS:
-			cam_io_w_mb(csiphy_common_reg->reg_data,
-				csiphybase + csiphy_common_reg->reg_addr);
-			usleep_range(csiphy_common_reg->delay * 1000,
-				csiphy_common_reg->delay * 1000 + 10);
-			break;
-		case CSIPHY_2PH_REGS:
-			if (!csiphy_dev->csiphy_info.csiphy_3phase) {
-				cam_io_w_mb(csiphy_common_reg->reg_data,
-					csiphybase +
-					csiphy_common_reg->reg_addr);
-				usleep_range(csiphy_common_reg->delay * 1000,
-					csiphy_common_reg->delay * 1000 + 10);
-			}
-			break;
-		case CSIPHY_3PH_REGS:
-			if (csiphy_dev->csiphy_info.csiphy_3phase) {
-				cam_io_w_mb(csiphy_common_reg->reg_data,
-					csiphybase +
-					csiphy_common_reg->reg_addr);
-				usleep_range(csiphy_common_reg->delay * 1000,
-					csiphy_common_reg->delay * 1000 + 10);
-			}
-			break;
-		default:
-			break;
-		}
-	}
-
-	while (lane_mask) {
-		if (!(lane_mask & 0x1)) {
-			lane_pos++;
-			lane_mask >>= 1;
-			continue;
-		}
-
-		intermediate_var = csiphy_dev->csiphy_info.settle_time;
-		do_div(intermediate_var, 200000000);
-		settle_cnt = intermediate_var;
-		if (csiphy_dev->csiphy_info.combo_mode == 1 &&
-			(lane_pos >= 3)) {
-			intermediate_var =
-			csiphy_dev->csiphy_info.settle_time_combo_sensor;
-			do_div(intermediate_var, 200000000);
-			settle_cnt = intermediate_var;
-		}
-		for (i = 0; i < cfg_size; i++) {
-			switch (reg_array[lane_pos][i].csiphy_param_type) {
-			case CSIPHY_LANE_ENABLE:
-				cam_io_w_mb(lane_enable,
-					csiphybase +
-					reg_array[lane_pos][i].reg_addr);
-			break;
-			case CSIPHY_DEFAULT_PARAMS:
-				cam_io_w_mb(reg_array[lane_pos][i].reg_data,
-					csiphybase +
-					reg_array[lane_pos][i].reg_addr);
-			break;
-			case CSIPHY_SETTLE_CNT_LOWER_BYTE:
-				cam_io_w_mb(settle_cnt & 0xFF,
-					csiphybase +
-					reg_array[lane_pos][i].reg_addr);
-			break;
-			case CSIPHY_SETTLE_CNT_HIGHER_BYTE:
-				cam_io_w_mb((settle_cnt >> 8) & 0xFF,
-					csiphybase +
-					reg_array[lane_pos][i].reg_addr);
-			break;
-			default:
-				CAM_DBG(CAM_CSIPHY, "Do Nothing");
-			break;
-			}
-			if (reg_array[lane_pos][i].delay > 0) {
-				usleep_range(reg_array[lane_pos][i].delay*1000,
-					reg_array[lane_pos][i].delay*1000 + 10);
-			}
-		}
-		lane_mask >>= 1;
-		lane_pos++;
-	}
-
-	if (csiphy_dev->csiphy_info.csiphy_3phase)
-		cam_csiphy_cphy_data_rate_config(csiphy_dev);
-
-	cam_csiphy_cphy_irq_config(csiphy_dev);
-
-	return rc;
-}
-
-void cam_csiphy_shutdown(struct csiphy_device *csiphy_dev)
-{
-	struct cam_hw_soc_info *soc_info;
-	int32_t i = 0;
-
-	if (csiphy_dev->csiphy_state == CAM_CSIPHY_INIT)
-		return;
-
-	if (csiphy_dev->csiphy_state == CAM_CSIPHY_START) {
-		soc_info = &csiphy_dev->soc_info;
-
-		for (i = 0; i < csiphy_dev->acquire_count; i++) {
-			if (csiphy_dev->csiphy_info.secure_mode[i])
-				cam_csiphy_notify_secure_mode(
-					csiphy_dev,
-					CAM_SECURE_MODE_NON_SECURE, i);
-
-			csiphy_dev->csiphy_info.secure_mode[i] =
-				CAM_SECURE_MODE_NON_SECURE;
-
-			csiphy_dev->csiphy_cpas_cp_reg_mask[i] = 0;
-		}
-
-		cam_csiphy_reset(csiphy_dev);
-		cam_soc_util_disable_platform_resource(soc_info, true, true);
-
-		cam_cpas_stop(csiphy_dev->cpas_handle);
-		csiphy_dev->csiphy_state = CAM_CSIPHY_ACQUIRE;
-	}
-
-	if (csiphy_dev->csiphy_state == CAM_CSIPHY_ACQUIRE) {
-		if (csiphy_dev->bridge_intf.device_hdl[0] != -1)
-			cam_destroy_device_hdl(
-				csiphy_dev->bridge_intf.device_hdl[0]);
-		if (csiphy_dev->bridge_intf.device_hdl[1] != -1)
-			cam_destroy_device_hdl(
-				csiphy_dev->bridge_intf.device_hdl[1]);
-		csiphy_dev->bridge_intf.device_hdl[0] = -1;
-		csiphy_dev->bridge_intf.device_hdl[1] = -1;
-		csiphy_dev->bridge_intf.link_hdl[0] = -1;
-		csiphy_dev->bridge_intf.link_hdl[1] = -1;
-		csiphy_dev->bridge_intf.session_hdl[0] = -1;
-		csiphy_dev->bridge_intf.session_hdl[1] = -1;
-	}
-
-	csiphy_dev->ref_count = 0;
-	csiphy_dev->is_acquired_dev_combo_mode = 0;
-	csiphy_dev->acquire_count = 0;
-	csiphy_dev->start_dev_count = 0;
-	csiphy_dev->csiphy_state = CAM_CSIPHY_INIT;
-}
-
-static int32_t cam_csiphy_external_cmd(struct csiphy_device *csiphy_dev,
-	struct cam_config_dev_cmd *p_submit_cmd)
-{
-	struct cam_csiphy_info cam_cmd_csiphy_info;
-	int32_t rc = 0;
-
-	if (copy_from_user(&cam_cmd_csiphy_info,
-		u64_to_user_ptr(p_submit_cmd->packet_handle),
-		sizeof(struct cam_csiphy_info))) {
-		CAM_ERR(CAM_CSIPHY, "failed to copy cam_csiphy_info\n");
-		rc = -EFAULT;
-	} else {
-		csiphy_dev->csiphy_info.lane_cnt =
-			cam_cmd_csiphy_info.lane_cnt;
-		csiphy_dev->csiphy_info.lane_cnt =
-			cam_cmd_csiphy_info.lane_cnt;
-		csiphy_dev->csiphy_info.lane_mask =
-			cam_cmd_csiphy_info.lane_mask;
-		csiphy_dev->csiphy_info.csiphy_3phase =
-			cam_cmd_csiphy_info.csiphy_3phase;
-		csiphy_dev->csiphy_info.combo_mode =
-			cam_cmd_csiphy_info.combo_mode;
-		csiphy_dev->csiphy_info.settle_time =
-			cam_cmd_csiphy_info.settle_time;
-		csiphy_dev->csiphy_info.data_rate =
-			cam_cmd_csiphy_info.data_rate;
-		CAM_DBG(CAM_CSIPHY,
-			"%s CONFIG_DEV_EXT settle_time= %lld lane_cnt=%d lane_mask=0x%x",
-			__func__,
-			csiphy_dev->csiphy_info.settle_time,
-			csiphy_dev->csiphy_info.lane_cnt,
-			csiphy_dev->csiphy_info.lane_mask);
-	}
-
-	return rc;
-}
-
-int32_t cam_csiphy_core_cfg(void *phy_dev,
-			void *arg)
-{
-	struct csiphy_device *csiphy_dev =
-		(struct csiphy_device *)phy_dev;
-	struct intf_params   *bridge_intf = NULL;
-	struct cam_control   *cmd = (struct cam_control *)arg;
-	int32_t              rc = 0;
-
-	if (!csiphy_dev || !cmd) {
-		CAM_ERR(CAM_CSIPHY, "Invalid input args");
-		return -EINVAL;
-	}
-
 	if (cmd->handle_type != CAM_HANDLE_USER_POINTER) {
-		CAM_ERR(CAM_CSIPHY, "Invalid handle type: %d",
+		CAM_ERR(CAM_EEPROM, "Invalid handle type: %d",
 			cmd->handle_type);
 		return -EINVAL;
 	}
 
-	CAM_DBG(CAM_CSIPHY, "Opcode received: %d", cmd->op_code);
-	mutex_lock(&csiphy_dev->mutex);
+	mutex_lock(&(e_ctrl->eeprom_mutex));
 	switch (cmd->op_code) {
-	case CAM_ACQUIRE_DEV: {
-		struct cam_sensor_acquire_dev csiphy_acq_dev;
-		struct cam_csiphy_acquire_dev_info csiphy_acq_params;
-
-		struct cam_create_dev_hdl bridge_params;
-
-		if (csiphy_dev->csiphy_state == CAM_CSIPHY_START) {
-			CAM_ERR(CAM_CSIPHY,
-				"Not in right state to acquire : %d",
-				csiphy_dev->csiphy_state);
+	case CAM_QUERY_CAP:
+		eeprom_cap.slot_info = e_ctrl->soc_info.index;
+		if (e_ctrl->userspace_probe == false)
+			eeprom_cap.eeprom_kernel_probe = true;
+		else
+			eeprom_cap.eeprom_kernel_probe = false;
+
+		eeprom_cap.is_multimodule_mode =
+			e_ctrl->is_multimodule_mode;
+
+		if (copy_to_user(u64_to_user_ptr(cmd->handle),
+			&eeprom_cap,
+			sizeof(struct cam_eeprom_query_cap_t))) {
+			CAM_ERR(CAM_EEPROM, "Failed Copy to User");
+			rc = -EFAULT;
+			goto release_mutex;
+		}
+		CAM_DBG(CAM_EEPROM, "eeprom_cap: ID: %d", eeprom_cap.slot_info);
+		break;
+	case CAM_ACQUIRE_DEV:
+		rc = cam_eeprom_get_dev_handle(e_ctrl, arg);
+		if (rc) {
+			CAM_ERR(CAM_EEPROM, "Failed to acquire dev");
+			goto release_mutex;
+		}
+		e_ctrl->cam_eeprom_state = CAM_EEPROM_ACQUIRE;
+		break;
+	case CAM_RELEASE_DEV:
+		if (e_ctrl->cam_eeprom_state != CAM_EEPROM_ACQUIRE) {
+			rc = -EINVAL;
+			CAM_WARN(CAM_EEPROM,
+			"Not in right state to release : %d",
+			e_ctrl->cam_eeprom_state);
+			goto release_mutex;
+		}
+
+		if (e_ctrl->bridge_intf.device_hdl == -1) {
+			CAM_ERR(CAM_EEPROM,
+				"Invalid Handles: link hdl: %d device hdl: %d",
+				e_ctrl->bridge_intf.device_hdl,
+				e_ctrl->bridge_intf.link_hdl);
 			rc = -EINVAL;
 			goto release_mutex;
 		}
-
-		rc = copy_from_user(&csiphy_acq_dev,
-			u64_to_user_ptr(cmd->handle),
-			sizeof(csiphy_acq_dev));
-		if (rc < 0) {
-			CAM_ERR(CAM_CSIPHY, "Failed copying from User");
+		rc = cam_destroy_device_hdl(e_ctrl->bridge_intf.device_hdl);
+		if (rc < 0)
+			CAM_ERR(CAM_EEPROM,
+				"failed in destroying the device hdl");
+		e_ctrl->bridge_intf.device_hdl = -1;
+		e_ctrl->bridge_intf.link_hdl = -1;
+		e_ctrl->bridge_intf.session_hdl = -1;
+		e_ctrl->cam_eeprom_state = CAM_EEPROM_INIT;
+		break;
+	case CAM_CONFIG_DEV:
+		rc = cam_eeprom_pkt_parse(e_ctrl, arg);
+		if (rc) {
+			CAM_ERR(CAM_EEPROM, "Failed in eeprom pkt Parsing");
 			goto release_mutex;
 		}
-
-		csiphy_acq_params.combo_mode = 0;
-
-		if (copy_from_user(&csiphy_acq_params,
-			u64_to_user_ptr(csiphy_acq_dev.info_handle),
-			sizeof(csiphy_acq_params))) {
-			CAM_ERR(CAM_CSIPHY,
-				"Failed copying from User");
-			goto release_mutex;
-		}
-
-		if (csiphy_dev->acquire_count == 2) {
-			CAM_ERR(CAM_CSIPHY,
-					"CSIPHY device do not allow more than 2 acquires");
-			rc = -EINVAL;
-			goto release_mutex;
-		}
-
-		if ((csiphy_acq_params.combo_mode == 1) &&
-			(csiphy_dev->is_acquired_dev_combo_mode == 1)) {
-			CAM_ERR(CAM_CSIPHY,
-				"Multiple Combo Acq are not allowed: cm: %d, acm: %d",
-				csiphy_acq_params.combo_mode,
-				csiphy_dev->is_acquired_dev_combo_mode);
-			rc = -EINVAL;
-			goto release_mutex;
-		}
-
-		if ((csiphy_acq_params.combo_mode != 1) &&
-			(csiphy_dev->is_acquired_dev_combo_mode != 1) &&
-			(csiphy_dev->acquire_count == 1)) {
-			CAM_ERR(CAM_CSIPHY,
-				"Multiple Acquires are not allowed cm: %d acm: %d",
-				csiphy_acq_params.combo_mode,
-				csiphy_dev->is_acquired_dev_combo_mode);
-			rc = -EINVAL;
-			goto release_mutex;
-		}
-
-		bridge_params.ops = NULL;
-		bridge_params.session_hdl = csiphy_acq_dev.session_handle;
-		bridge_params.v4l2_sub_dev_flag = 0;
-		bridge_params.media_entity_flag = 0;
-		bridge_params.priv = csiphy_dev;
-
-		if (csiphy_acq_params.combo_mode >= 2) {
-			CAM_ERR(CAM_CSIPHY, "Invalid combo_mode %d",
-				csiphy_acq_params.combo_mode);
-			rc = -EINVAL;
-			goto release_mutex;
-		}
-
-		csiphy_acq_dev.device_handle =
-			cam_create_device_hdl(&bridge_params);
-		bridge_intf = &csiphy_dev->bridge_intf;
-		bridge_intf->device_hdl[csiphy_acq_params.combo_mode]
-			= csiphy_acq_dev.device_handle;
-		bridge_intf->session_hdl[csiphy_acq_params.combo_mode] =
-			csiphy_acq_dev.session_handle;
-
-		if (copy_to_user(u64_to_user_ptr(cmd->handle),
-				&csiphy_acq_dev,
-				sizeof(struct cam_sensor_acquire_dev))) {
-			CAM_ERR(CAM_CSIPHY, "Failed copying from User");
-			rc = -EINVAL;
-			goto release_mutex;
-		}
-		if (csiphy_acq_params.combo_mode == 1)
-			csiphy_dev->is_acquired_dev_combo_mode = 1;
-
-		csiphy_dev->acquire_count++;
-		csiphy_dev->csiphy_state = CAM_CSIPHY_ACQUIRE;
-	}
 		break;
-	case CAM_QUERY_CAP: {
-		struct cam_csiphy_query_cap csiphy_cap = {0};
-
-		cam_csiphy_query_cap(csiphy_dev, &csiphy_cap);
-		if (copy_to_user(u64_to_user_ptr(cmd->handle),
-			&csiphy_cap, sizeof(struct cam_csiphy_query_cap))) {
-			CAM_ERR(CAM_CSIPHY, "Failed copying from User");
-			rc = -EINVAL;
-			goto release_mutex;
-		}
-	}
+	default:
+		CAM_DBG(CAM_EEPROM, "invalid opcode");
 		break;
-	case CAM_STOP_DEV: {
-		int32_t offset, rc = 0;
-		struct cam_start_stop_dev_cmd config;
-
-		rc = copy_from_user(&config, (void __user *)cmd->handle,
-					sizeof(config));
-		if (rc < 0) {
-			CAM_ERR(CAM_CSIPHY, "Failed copying from User");
-			goto release_mutex;
-		}
-
-		if ((csiphy_dev->csiphy_state != CAM_CSIPHY_START) ||
-			!csiphy_dev->start_dev_count) {
-			CAM_ERR(CAM_CSIPHY, "Not in right state to stop : %d",
-				csiphy_dev->csiphy_state);
-			goto release_mutex;
-		}
-
-		offset = cam_csiphy_get_instance_offset(csiphy_dev,
-			config.dev_handle);
-		if (offset < 0 || offset >= CSIPHY_MAX_INSTANCES) {
-			CAM_ERR(CAM_CSIPHY, "Invalid offset");
-			goto release_mutex;
-		}
-
-		if (--csiphy_dev->start_dev_count) {
-			CAM_DBG(CAM_CSIPHY, "Stop Dev ref Cnt: %d",
-				csiphy_dev->start_dev_count);
-			if (csiphy_dev->csiphy_info.secure_mode[offset])
-				cam_csiphy_notify_secure_mode(
-					csiphy_dev,
-					CAM_SECURE_MODE_NON_SECURE, offset);
-
-			csiphy_dev->csiphy_info.secure_mode[offset] =
-				CAM_SECURE_MODE_NON_SECURE;
-			csiphy_dev->csiphy_cpas_cp_reg_mask[offset] = 0;
-
-			goto release_mutex;
-		}
-
-		if (csiphy_dev->csiphy_info.secure_mode[offset])
-			cam_csiphy_notify_secure_mode(
-				csiphy_dev,
-				CAM_SECURE_MODE_NON_SECURE, offset);
-
-		csiphy_dev->csiphy_info.secure_mode[offset] =
-			CAM_SECURE_MODE_NON_SECURE;
-
-		csiphy_dev->csiphy_cpas_cp_reg_mask[offset] = 0x0;
-
-		rc = cam_csiphy_disable_hw(csiphy_dev);
-		if (rc < 0)
-			CAM_ERR(CAM_CSIPHY, "Failed in csiphy release");
-
-		rc = cam_cpas_stop(csiphy_dev->cpas_handle);
-		if (rc < 0)
-			CAM_ERR(CAM_CSIPHY, "de-voting CPAS: %d", rc);
-
-		csiphy_dev->csiphy_state = CAM_CSIPHY_ACQUIRE;
-	}
-		break;
-	case CAM_RELEASE_DEV: {
-		struct cam_release_dev_cmd release;
-
-		if (!csiphy_dev->acquire_count) {
-			CAM_ERR(CAM_CSIPHY, "No valid devices to release");
-			rc = -EINVAL;
-			goto release_mutex;
-		}
-
-		if (copy_from_user(&release,
-			u64_to_user_ptr(cmd->handle),
-			sizeof(release))) {
-			rc = -EFAULT;
-			goto release_mutex;
-		}
-
-		rc = cam_destroy_device_hdl(release.dev_handle);
-		if (rc < 0)
-			CAM_ERR(CAM_CSIPHY, "destroying the device hdl");
-		if (release.dev_handle ==
-			csiphy_dev->bridge_intf.device_hdl[0]) {
-			csiphy_dev->bridge_intf.device_hdl[0] = -1;
-			csiphy_dev->bridge_intf.link_hdl[0] = -1;
-			csiphy_dev->bridge_intf.session_hdl[0] = -1;
-		} else {
-			csiphy_dev->bridge_intf.device_hdl[1] = -1;
-			csiphy_dev->bridge_intf.link_hdl[1] = -1;
-			csiphy_dev->bridge_intf.session_hdl[1] = -1;
-			csiphy_dev->is_acquired_dev_combo_mode = 0;
-		}
-
-		csiphy_dev->config_count--;
-		csiphy_dev->acquire_count--;
-
-		if (csiphy_dev->acquire_count == 0)
-			csiphy_dev->csiphy_state = CAM_CSIPHY_INIT;
-
-		if (csiphy_dev->config_count == 0) {
-			CAM_DBG(CAM_CSIPHY, "reset csiphy_info");
-			csiphy_dev->csiphy_info.lane_mask = 0;
-			csiphy_dev->csiphy_info.lane_cnt = 0;
-			csiphy_dev->csiphy_info.combo_mode = 0;
-		}
-	}
-		break;
-	case CAM_CONFIG_DEV: {
-		struct cam_config_dev_cmd config;
-
-		if (copy_from_user(&config,
-			u64_to_user_ptr(cmd->handle),
-					sizeof(config))) {
-			rc = -EFAULT;
-		} else {
-			rc = cam_cmd_buf_parser(csiphy_dev, &config);
-			if (rc < 0) {
-				CAM_ERR(CAM_CSIPHY, "Fail in cmd buf parser");
-				goto release_mutex;
-			}
-		}
-		break;
-	}
-	case CAM_START_DEV: {
-		struct cam_ahb_vote ahb_vote;
-		struct cam_axi_vote axi_vote = {0};
-		struct cam_start_stop_dev_cmd config;
-		int32_t offset;
-
-		rc = copy_from_user(&config, (void __user *)cmd->handle,
-			sizeof(config));
-		if (rc < 0) {
-			CAM_ERR(CAM_CSIPHY, "Failed copying from User");
-			goto release_mutex;
-		}
-
-		if (csiphy_dev->csiphy_state == CAM_CSIPHY_START) {
-			csiphy_dev->start_dev_count++;
-			goto release_mutex;
-		}
-
-		offset = cam_csiphy_get_instance_offset(csiphy_dev,
-			config.dev_handle);
-		if (offset < 0 || offset >= CSIPHY_MAX_INSTANCES) {
-			CAM_ERR(CAM_CSIPHY, "Invalid offset");
-			goto release_mutex;
-		}
-
-		ahb_vote.type = CAM_VOTE_ABSOLUTE;
-		ahb_vote.vote.level = CAM_LOWSVS_VOTE;
-		axi_vote.num_paths = 1;
-		axi_vote.axi_path[0].path_data_type = CAM_AXI_PATH_DATA_ALL;
-		axi_vote.axi_path[0].transac_type = CAM_AXI_TRANSACTION_WRITE;
-		axi_vote.axi_path[0].camnoc_bw = CAM_CPAS_DEFAULT_AXI_BW;
-		axi_vote.axi_path[0].mnoc_ab_bw = CAM_CPAS_DEFAULT_AXI_BW;
-		axi_vote.axi_path[0].mnoc_ib_bw = CAM_CPAS_DEFAULT_AXI_BW;
-
-		rc = cam_cpas_start(csiphy_dev->cpas_handle,
-			&ahb_vote, &axi_vote);
-		if (rc < 0) {
-			CAM_ERR(CAM_CSIPHY, "voting CPAS: %d", rc);
-			if (rc == -EALREADY)
-				cam_cpas_stop(csiphy_dev->cpas_handle);
-			goto release_mutex;
-		}
-
-		if (csiphy_dev->csiphy_info.secure_mode[offset] == 1) {
-			if (cam_cpas_is_feature_supported(
-					CAM_CPAS_SECURE_CAMERA_ENABLE) != 1) {
-				CAM_ERR(CAM_CSIPHY,
-					"sec_cam: camera fuse bit not set");
-				cam_cpas_stop(csiphy_dev->cpas_handle);
-				rc = -1;
-				goto release_mutex;
-			}
-
-			rc = cam_csiphy_notify_secure_mode(
-				csiphy_dev,
-				CAM_SECURE_MODE_SECURE, offset);
-			if (rc < 0) {
-				csiphy_dev->csiphy_info.secure_mode[offset] =
-					CAM_SECURE_MODE_NON_SECURE;
-				cam_cpas_stop(csiphy_dev->cpas_handle);
-				goto release_mutex;
-			}
-		}
-
-		rc = cam_csiphy_enable_hw(csiphy_dev);
-		if (rc != 0) {
-			CAM_ERR(CAM_CSIPHY, "cam_csiphy_enable_hw failed");
-			cam_cpas_stop(csiphy_dev->cpas_handle);
-			goto release_mutex;
-		}
-		rc = cam_csiphy_config_dev(csiphy_dev);
-		if (csiphy_dump == 1)
-			cam_csiphy_mem_dmp(&csiphy_dev->soc_info);
-
-		if (rc < 0) {
-			CAM_ERR(CAM_CSIPHY, "cam_csiphy_config_dev failed");
-			cam_csiphy_disable_hw(csiphy_dev);
-			cam_cpas_stop(csiphy_dev->cpas_handle);
-			goto release_mutex;
-		}
-		csiphy_dev->start_dev_count++;
-		csiphy_dev->csiphy_state = CAM_CSIPHY_START;
-	}
-		break;
-	case CAM_CONFIG_DEV_EXTERNAL: {
-		struct cam_config_dev_cmd submit_cmd;
-
-		if (copy_from_user(&submit_cmd,
-			u64_to_user_ptr(cmd->handle),
-			sizeof(struct cam_config_dev_cmd))) {
-			CAM_ERR(CAM_CSIPHY, "failed copy config ext\n");
-			rc = -EFAULT;
-		} else {
-			rc = cam_csiphy_external_cmd(csiphy_dev, &submit_cmd);
-		}
-		break;
-	}
-	default:
-		CAM_ERR(CAM_CSIPHY, "Invalid Opcode: %d", cmd->op_code);
-		rc = -EINVAL;
-		goto release_mutex;
 	}
 
 release_mutex:
-	mutex_unlock(&csiphy_dev->mutex);
+	mutex_unlock(&(e_ctrl->eeprom_mutex));
 
 	return rc;
 }