// SPDX-License-Identifier: GPL-2.0-only
/*
<<<<<<< HEAD
 * Copyright (c) 2016-2019, The Linux Foundation. All rights reserved.
=======
 * Copyright (c) 2016-2020, The Linux Foundation. All rights reserved.
 * Copyright (c) 2022-2023 Qualcomm Innovation Center, Inc. All rights reserved.
>>>>>>> 5ef7ecbc
 */

#include <linux/module.h>
#include <linux/of_platform.h>
#include <linux/slab.h>
#include <linux/mutex.h>
#include "cam_req_mgr_interface.h"
#include "cam_req_mgr_util.h"
#include "cam_req_mgr_core.h"
#include "cam_req_mgr_workq.h"
#include "cam_req_mgr_debug.h"
#include "cam_trace.h"
#include "cam_debug_util.h"
#include "cam_req_mgr_dev.h"

static struct cam_req_mgr_core_device *g_crm_core_dev;
static struct cam_req_mgr_core_link g_links[MAXIMUM_LINKS_PER_SESSION];

void cam_req_mgr_core_link_reset(struct cam_req_mgr_core_link *link)
{
	link->link_hdl = 0;
	link->num_devs = 0;
	link->max_delay = CAM_PIPELINE_DELAY_0;
	link->workq = NULL;
	link->pd_mask = 0;
	link->l_dev = NULL;
	link->req.in_q = NULL;
	link->req.l_tbl = NULL;
	link->req.num_tbl = 0;
	link->watchdog = NULL;
	link->state = CAM_CRM_LINK_STATE_AVAILABLE;
	link->parent = NULL;
	link->subscribe_event = 0;
	link->trigger_mask = 0;
	link->sync_link = 0;
	link->sync_link_sof_skip = false;
	link->open_req_cnt = 0;
	link->last_flush_id = 0;
	link->initial_sync_req = -1;
	link->in_msync_mode = false;
	link->retry_cnt = 0;
	link->is_shutdown = false;
	link->initial_skip = true;
	link->sof_timestamp = 0;
	link->prev_sof_timestamp = 0;
	link->last_applied_jiffies = 0;
}

void cam_req_mgr_handle_core_shutdown(void)
{
	struct cam_req_mgr_core_session *session;
	struct cam_req_mgr_core_session *tsession;
	struct cam_req_mgr_session_info ses_info;

	if (!list_empty(&g_crm_core_dev->session_head)) {
		list_for_each_entry_safe(session, tsession,
			&g_crm_core_dev->session_head, entry) {
			ses_info.session_hdl =
				session->session_hdl;
			cam_req_mgr_destroy_session(&ses_info, true);
		}
	}
}

static int __cam_req_mgr_setup_payload(struct cam_req_mgr_core_workq *workq)
{
	int32_t                  i = 0;
	int                      rc = 0;
	struct crm_task_payload *task_data = NULL;

	task_data = kcalloc(
		workq->task.num_task, sizeof(*task_data),
		GFP_KERNEL);
	if (!task_data) {
		rc = -ENOMEM;
	} else {
		for (i = 0; i < workq->task.num_task; i++)
			workq->task.pool[i].payload = &task_data[i];
	}

	return rc;
}

/**
 * __cam_req_mgr_find_pd_tbl()
 *
 * @brief    : Find pipeline delay based table pointer which matches delay
 * @tbl      : Pointer to list of request table
 * @delay    : Pipeline delay value to be searched for comparison
 *
 * @return   : pointer to request table for matching pipeline delay table.
 *
 */
static struct cam_req_mgr_req_tbl *__cam_req_mgr_find_pd_tbl(
	struct cam_req_mgr_req_tbl *tbl, int32_t delay)
{
	if (!tbl)
		return NULL;

	do {
		if (delay != tbl->pd)
			tbl = tbl->next;
		else
			return tbl;
	} while (tbl != NULL);

	return NULL;
}

/**
 * __cam_req_mgr_inc_idx()
 *
 * @brief    : Increment val passed by step size and rollover after max_val
 * @val      : value to be incremented
 * @step     : amount/step by which val is incremented
 * @max_val  : max val after which idx will roll over
 *
 */
static void __cam_req_mgr_inc_idx(int32_t *val, int32_t step, int32_t max_val)
{
	*val = (*val + step) % max_val;
}

/**
 * __cam_req_mgr_dec_idx()
 *
 * @brief    : Decrement val passed by step size and rollover after max_val
 * @val      : value to be decremented
 * @step     : amount/step by which val is decremented
 * @max_val  : after zero value will roll over to max val
 *
 */
static void __cam_req_mgr_dec_idx(int32_t *val, int32_t step, int32_t max_val)
{
	*val = *val - step;
	if (*val < 0)
		*val = max_val + (*val);
}

/**
 * __cam_req_mgr_inject_delay()
 *
 * @brief    : Check if any pd device is injecting delay
 * @tbl      : cam_req_mgr_req_tbl
 * @curr_idx : slot idx
 *
 * @return   : 0 for success, negative for failure
 */
static int __cam_req_mgr_inject_delay(
	struct cam_req_mgr_req_tbl  *tbl,
	int32_t curr_idx)
{
	struct cam_req_mgr_tbl_slot *slot = NULL;
	int rc = 0;

	while (tbl) {
		slot = &tbl->slot[curr_idx];
		if (slot->inject_delay > 0) {
			slot->inject_delay--;
			CAM_DBG(CAM_CRM,
				"Delay injected by pd %d device",
				tbl->pd);
			rc = -EAGAIN;
		}
		__cam_req_mgr_dec_idx(&curr_idx, tbl->pd_delta,
			tbl->num_slots);
		tbl = tbl->next;
	}
	return rc;
}

/**
 * __cam_req_mgr_find_dev_name()
 *
 * @brief      : Find the dev name whose req is not ready
 * @link       : link info
 * @req_id     : req_id which is not ready
 * @pd         : pipeline delay
 * @masked_val : masked value holds the bit for all devices
 *               that don't have the req_id ready for a given
 *               pipeline delay
 * @pd         : pipeline delay
 *
 */
static void __cam_req_mgr_find_dev_name(
	struct cam_req_mgr_core_link *link,
	int64_t req_id, uint32_t pd, uint32_t masked_val)
{
	int i = 0;
	struct cam_req_mgr_connected_device *dev = NULL;

	for (i = 0; i < link->num_devs; i++) {
		dev = &link->l_dev[i];
		if (dev->dev_info.p_delay == pd) {
			if (masked_val & (1 << dev->dev_bit))
				continue;

			CAM_INFO(CAM_CRM,
				"Skip Frame: req: %lld not ready on link: 0x%x for pd: %d dev: %s open_req count: %d",
				req_id, link->link_hdl, pd, dev->dev_info.name,
				link->open_req_cnt);
		}
	}
}

/**
 * __cam_req_mgr_notify_error_on_link()
 *
 * @brief : Notify userspace on exceeding max retry
 *          attempts to apply same req
 * @link  : link on which the req could not be applied
 *
 */
static int __cam_req_mgr_notify_error_on_link(
	struct cam_req_mgr_core_link    *link,
	struct cam_req_mgr_connected_device *dev)
{
	struct cam_req_mgr_core_session *session = NULL;
	struct cam_req_mgr_message       msg;
	int rc = 0, pd;

	session = (struct cam_req_mgr_core_session *)link->parent;

	pd = dev->dev_info.p_delay;
	if (pd >= CAM_PIPELINE_DELAY_MAX) {
		CAM_ERR(CAM_CRM, "pd : %d is more than expected", pd);
		return -EINVAL;
	}

	CAM_ERR(CAM_CRM,
		"Notifying userspace to trigger recovery on link 0x%x for session %d",
		link->link_hdl, session->session_hdl);

	memset(&msg, 0, sizeof(msg));

	msg.session_hdl = session->session_hdl;
	msg.u.err_msg.error_type = CAM_REQ_MGR_ERROR_TYPE_RECOVERY;
	msg.u.err_msg.request_id =
		link->req.apply_data[pd].req_id;
	msg.u.err_msg.link_hdl   = link->link_hdl;

	CAM_DBG(CAM_CRM, "Failed for device: %s while applying request: %lld",
		dev->dev_info.name, link->req.apply_data[pd].req_id);

	rc = cam_req_mgr_notify_message(&msg,
		V4L_EVENT_CAM_REQ_MGR_ERROR,
		V4L_EVENT_CAM_REQ_MGR_EVENT);

	if (rc)
		CAM_ERR(CAM_CRM,
			"Error in notifying recovery for session %d link 0x%x rc %d",
			session->session_hdl, link->link_hdl, rc);

	return rc;
}

/**
 * __cam_req_mgr_traverse()
 *
 * @brief    : Traverse through pd tables, it will internally cover all linked
 *             pd tables. Each pd table visited will check if idx passed to its
 *             in ready state. If ready means all devices linked to the pd table
 *             have this request id packet ready. Then it calls subsequent pd
 *             tbl with new idx. New idx value takes into account the delta
 *             between current pd table and next one.
 * @traverse_data: contains all the info to traverse through pd tables
 *
 * @return: 0 for success, negative for failure
 *
 */
static int __cam_req_mgr_traverse(struct cam_req_mgr_traverse *traverse_data)
{
	int                          rc = 0;
	int32_t                      next_idx = traverse_data->idx;
	int32_t                      curr_idx = traverse_data->idx;
	struct cam_req_mgr_req_tbl  *tbl;
	struct cam_req_mgr_apply    *apply_data;
	struct cam_req_mgr_tbl_slot *slot = NULL;

	if (!traverse_data->tbl || !traverse_data->apply_data) {
		CAM_ERR(CAM_CRM, "NULL pointer %pK %pK",
			traverse_data->tbl, traverse_data->apply_data);
		traverse_data->result = 0;
		return -EINVAL;
	}

	tbl = traverse_data->tbl;
	apply_data = traverse_data->apply_data;
	slot = &tbl->slot[curr_idx];
	CAM_DBG(CAM_CRM,
		"Enter pd %d idx %d state %d skip %d status %d skip_idx %d",
		tbl->pd, curr_idx, tbl->slot[curr_idx].state,
		tbl->skip_traverse, traverse_data->in_q->slot[curr_idx].status,
		traverse_data->in_q->slot[curr_idx].skip_idx);

	/* Check if req is ready or in skip mode or pd tbl is in skip mode */
	if (tbl->slot[curr_idx].state == CRM_REQ_STATE_READY ||
		traverse_data->in_q->slot[curr_idx].skip_idx == 1 ||
		tbl->skip_traverse > 0) {
		if (tbl->next) {
			__cam_req_mgr_dec_idx(&next_idx, tbl->pd_delta,
				tbl->num_slots);
			traverse_data->idx = next_idx;
			traverse_data->tbl = tbl->next;
			rc = __cam_req_mgr_traverse(traverse_data);
		}
		if (rc >= 0) {
			SET_SUCCESS_BIT(traverse_data->result, tbl->pd);

			if (traverse_data->validate_only == false) {
				apply_data[tbl->pd].pd = tbl->pd;
				apply_data[tbl->pd].req_id =
					CRM_GET_REQ_ID(
					traverse_data->in_q, curr_idx);
				apply_data[tbl->pd].idx = curr_idx;

				CAM_DBG(CAM_CRM, "req_id: %lld with pd of %d",
				apply_data[tbl->pd].req_id,
				apply_data[tbl->pd].pd);
				/*
				 * If traverse is successful decrement
				 * traverse skip
				 */
				if (tbl->skip_traverse > 0) {
					apply_data[tbl->pd].req_id = -1;
					tbl->skip_traverse--;
				}
			}
		} else {
			/* linked pd table is not ready for this traverse yet */
			return rc;
		}
	} else {
		/* This pd table is not ready to proceed with asked idx */
		traverse_data->result_data.req_id =
			CRM_GET_REQ_ID(traverse_data->in_q, curr_idx);
		traverse_data->result_data.pd = tbl->pd;
		traverse_data->result_data.masked_value =
			(tbl->dev_mask & slot->req_ready_map);
		SET_FAILURE_BIT(traverse_data->result, tbl->pd);
		return -EAGAIN;
	}

	return 0;
}

/**
 * __cam_req_mgr_in_q_skip_idx()
 *
 * @brief    : Decrement val passed by step size and rollover after max_val
 * @in_q     : input queue pointer
 * @idx      : Sets skip_idx bit of the particular slot to true so when traverse
 *             happens for this idx, no req will be submitted for devices
 *             handling this idx.
 *
 */
static void __cam_req_mgr_in_q_skip_idx(struct cam_req_mgr_req_queue *in_q,
	int32_t idx)
{
	in_q->slot[idx].req_id = -1;
	in_q->slot[idx].skip_idx = 1;
	in_q->slot[idx].status = CRM_SLOT_STATUS_REQ_ADDED;
	CAM_DBG(CAM_CRM, "SET IDX SKIP on slot= %d", idx);
}

/**
 * __cam_req_mgr_tbl_set_id()
 *
 * @brief    : Set unique id to table
 * @tbl      : pipeline based table which requires new id
 * @req      : pointer to request data wihch contains num_tables counter
 *
 */
static void __cam_req_mgr_tbl_set_id(struct cam_req_mgr_req_tbl *tbl,
	struct cam_req_mgr_req_data *req)
{
	if (!tbl)
		return;
	do {
		tbl->id = req->num_tbl++;
		CAM_DBG(CAM_CRM, "%d: pd %d skip_traverse %d delta %d",
			tbl->id, tbl->pd, tbl->skip_traverse,
			tbl->pd_delta);
		tbl = tbl->next;
	} while (tbl != NULL);
}

/**
 * __cam_req_mgr_tbl_set_all_skip_cnt()
 *
 * @brief    : Each pd table sets skip value based on delta between itself and
 *             max pd value. During initial streamon or bubble case this is
 *             used. That way each pd table skips required num of traverse and
 *             align themselve with req mgr connected devs.
 * @l_tbl    : iterates through list of pd tables and sets skip traverse
 *
 */
static void __cam_req_mgr_tbl_set_all_skip_cnt(
	struct cam_req_mgr_req_tbl **l_tbl)
{
	struct cam_req_mgr_req_tbl *tbl = *l_tbl;
	int32_t                     max_pd;

	if (!tbl)
		return;

	max_pd = tbl->pd;
	do {
		tbl->skip_traverse = max_pd - tbl->pd;
		CAM_DBG(CAM_CRM, "%d: pd %d skip_traverse %d delta %d",
			tbl->id, tbl->pd, tbl->skip_traverse,
			tbl->pd_delta);
		tbl = tbl->next;
	} while (tbl != NULL);
}

/**
 * __cam_req_mgr_flush_req_slot()
 *
 * @brief    : reset all the slots/pd tables when flush is
 *             invoked
 * @link     : link pointer
 *
 */
static void __cam_req_mgr_flush_req_slot(
	struct cam_req_mgr_core_link *link)
{
	int                           idx = 0;
	struct cam_req_mgr_slot      *slot;
	struct cam_req_mgr_req_tbl   *tbl;
	struct cam_req_mgr_req_queue *in_q = link->req.in_q;

	for (idx = 0; idx < in_q->num_slots; idx++) {
		slot = &in_q->slot[idx];
		tbl = link->req.l_tbl;
		CAM_DBG(CAM_CRM,
			"RESET idx: %d req_id: %lld slot->status: %d",
			idx, slot->req_id, slot->status);

		/* Reset input queue slot */
		slot->req_id = -1;
		slot->skip_idx = 1;
		slot->recover = 0;
		slot->additional_timeout = 0;
		slot->sync_mode = CAM_REQ_MGR_SYNC_MODE_NO_SYNC;
		slot->status = CRM_SLOT_STATUS_NO_REQ;

		/* Reset all pd table slot */
		while (tbl != NULL) {
			CAM_DBG(CAM_CRM, "pd: %d: idx %d state %d",
				tbl->pd, idx, tbl->slot[idx].state);
			tbl->slot[idx].req_ready_map = 0;
			tbl->slot[idx].state = CRM_REQ_STATE_EMPTY;
			tbl = tbl->next;
		}
	}

	in_q->wr_idx = 0;
	in_q->rd_idx = 0;
}

/**
 * __cam_req_mgr_reset_req_slot()
 *
 * @brief    : reset specified idx/slot in input queue as well as all pd tables
 * @link     : link pointer
 * @idx      : slot index which will be reset
 *
 */
static void __cam_req_mgr_reset_req_slot(struct cam_req_mgr_core_link *link,
	int32_t idx)
{
	struct cam_req_mgr_slot      *slot;
	struct cam_req_mgr_req_tbl   *tbl = link->req.l_tbl;
	struct cam_req_mgr_req_queue *in_q = link->req.in_q;

	slot = &in_q->slot[idx];
	CAM_DBG(CAM_CRM, "RESET: idx: %d: slot->status %d", idx, slot->status);

	/* Check if CSL has already pushed new request*/
	if (slot->status == CRM_SLOT_STATUS_REQ_ADDED ||
		in_q->last_applied_idx == idx ||
		idx < 0)
		return;

	/* Reset input queue slot */
	slot->req_id = -1;
	slot->skip_idx = 0;
	slot->recover = 0;
	slot->additional_timeout = 0;
	slot->sync_mode = CAM_REQ_MGR_SYNC_MODE_NO_SYNC;
	slot->status = CRM_SLOT_STATUS_NO_REQ;

	/* Reset all pd table slot */
	while (tbl != NULL) {
		CAM_DBG(CAM_CRM, "pd: %d: idx %d state %d",
			tbl->pd, idx, tbl->slot[idx].state);
		tbl->slot[idx].req_ready_map = 0;
		tbl->slot[idx].state = CRM_REQ_STATE_EMPTY;
		tbl = tbl->next;
	}
}

/**
 * __cam_req_mgr_validate_crm_wd_timer()
 *
 * @brief    : Validate/modify the wd timer based on associated
 *             timeout with the request
 * @link     : link pointer
 *
 */
static void __cam_req_mgr_validate_crm_wd_timer(
	struct cam_req_mgr_core_link *link)
{
	int idx = 0;
	int next_frame_timeout = 0, current_frame_timeout = 0;
	struct cam_req_mgr_req_queue *in_q = link->req.in_q;

	idx = in_q->rd_idx;
	__cam_req_mgr_dec_idx(
		&idx, (link->max_delay - 1),
		in_q->num_slots);
	next_frame_timeout = in_q->slot[idx].additional_timeout;
	CAM_DBG(CAM_CRM,
		"rd_idx: %d idx: %d next_frame_timeout: %d ms",
		in_q->rd_idx, idx, next_frame_timeout);

	idx = in_q->rd_idx;
	__cam_req_mgr_dec_idx(
		&idx, link->max_delay,
		in_q->num_slots);
	current_frame_timeout = in_q->slot[idx].additional_timeout;
	CAM_DBG(CAM_CRM,
		"rd_idx: %d idx: %d current_frame_timeout: %d ms",
		in_q->rd_idx, idx, current_frame_timeout);
	if (link->watchdog == NULL) {
		CAM_ERR(CAM_CRM, "watchdog == null,link:%p", link);
	} else {
		if ((next_frame_timeout + CAM_REQ_MGR_WATCHDOG_TIMEOUT) >
			link->watchdog->expires) {
			CAM_DBG(CAM_CRM,
				"Modifying wd timer expiry from %d ms to %d ms",
				link->watchdog->expires,
				(next_frame_timeout + CAM_REQ_MGR_WATCHDOG_TIMEOUT));
			crm_timer_modify(link->watchdog,
				next_frame_timeout +
				CAM_REQ_MGR_WATCHDOG_TIMEOUT);
		} else if (current_frame_timeout) {
			CAM_DBG(CAM_CRM,
				"Reset wd timer to current frame from %d ms to %d ms",
				link->watchdog->expires,
				(current_frame_timeout + CAM_REQ_MGR_WATCHDOG_TIMEOUT));
			crm_timer_modify(link->watchdog,
				current_frame_timeout +
				CAM_REQ_MGR_WATCHDOG_TIMEOUT);
		} else if (link->watchdog->expires >
			CAM_REQ_MGR_WATCHDOG_TIMEOUT) {
			CAM_DBG(CAM_CRM,
				"Reset wd timer to default from %d ms to %d ms",
				link->watchdog->expires, CAM_REQ_MGR_WATCHDOG_TIMEOUT);
			crm_timer_modify(link->watchdog,
				CAM_REQ_MGR_WATCHDOG_TIMEOUT);
		}
	}
}

/**
 * __cam_req_mgr_check_for_lower_pd_devices()
 *
 * @brief    : Checks if there are any devices on the link having a lesser
 *             pd than the max pd of the link
 * @link     : Pointer to link which needs to be checked
 *
 * @return   : 0 if a lower pd device is found negative otherwise
 */
static int __cam_req_mgr_check_for_lower_pd_devices(
	struct cam_req_mgr_core_link	*link)
{
	int i = 0;
	struct cam_req_mgr_connected_device *dev = NULL;

	for (i = 0; i < link->num_devs; i++) {
		dev = &link->l_dev[i];
		if (dev->dev_info.p_delay < link->max_delay)
			return 0;
	}

	return -EAGAIN;
}

/**
 * __cam_req_mgr_check_next_req_slot()
 *
 * @brief    : While streaming if input queue does not contain any pending
 *             request, req mgr still needs to submit pending request ids to
 *             devices with lower pipeline delay value.
 * @in_q     : Pointer to input queue where req mgr wil peep into
 *
 * @return   : 0 for success, negative for failure
 */
static int __cam_req_mgr_check_next_req_slot(
	struct cam_req_mgr_core_link *link)
{
	int rc = 0;
	struct cam_req_mgr_req_queue *in_q = link->req.in_q;
	int32_t idx = in_q->rd_idx;
	struct cam_req_mgr_slot *slot;

	__cam_req_mgr_inc_idx(&idx, 1, in_q->num_slots);
	slot = &in_q->slot[idx];

	CAM_DBG(CAM_CRM, "idx: %d: slot->status %d", idx, slot->status);

	/* Check if there is new req from CSL, if not complete req */
	if (slot->status == CRM_SLOT_STATUS_NO_REQ) {
		rc = __cam_req_mgr_check_for_lower_pd_devices(link);
		if (rc) {
			CAM_DBG(CAM_CRM, "No lower pd devices on link 0x%x",
				link->link_hdl);
			return rc;
		}
		__cam_req_mgr_in_q_skip_idx(in_q, idx);
		if (in_q->wr_idx != idx)
			CAM_WARN(CAM_CRM,
				"CHECK here wr %d, rd %d", in_q->wr_idx, idx);
		__cam_req_mgr_inc_idx(&in_q->wr_idx, 1, in_q->num_slots);
	}

	return rc;
}

/**
 * __cam_req_mgr_send_req()
 *
 * @brief    : send request id to be applied to each device connected on link
 * @link     : pointer to link whose input queue and req tbl are
 *             traversed through
 * @in_q     : pointer to input request queue
 *
 * @return   : 0 for success, negative for failure
 *
 */
static int __cam_req_mgr_send_req(struct cam_req_mgr_core_link *link,
	struct cam_req_mgr_req_queue *in_q, uint32_t trigger,
	struct cam_req_mgr_connected_device **failed_dev)
{
	int                                  rc = 0, pd, i, idx;
	struct cam_req_mgr_connected_device *dev = NULL;
	struct cam_req_mgr_apply_request     apply_req;
	struct cam_req_mgr_link_evt_data     evt_data;
	struct cam_req_mgr_tbl_slot          *slot = NULL;

	apply_req.link_hdl = link->link_hdl;
	apply_req.report_if_bubble = 0;

	for (i = 0; i < link->num_devs; i++) {
		dev = &link->l_dev[i];
		if (!dev)
			continue;
		pd = dev->dev_info.p_delay;
		if (pd >= CAM_PIPELINE_DELAY_MAX) {
			CAM_WARN(CAM_CRM, "pd %d greater than max",
				pd);
			continue;
		}

		idx = link->req.apply_data[pd].idx;
		slot = &dev->pd_tbl->slot[idx];
		/*
		 * Just let flash go for this request and other
		 * device get restricted
		 */

		if ((slot->skip_next_frame != true) ||
			(slot->dev_hdl != dev->dev_hdl))
			continue;

		if (!(dev->dev_info.trigger & trigger))
			continue;

		apply_req.dev_hdl = dev->dev_hdl;
		apply_req.request_id =
			link->req.apply_data[pd].req_id;
		apply_req.trigger_point = trigger;
		if (dev->ops && dev->ops->apply_req) {
			rc = dev->ops->apply_req(&apply_req);
			if (rc)
				return rc;
			CAM_DBG(CAM_REQ,
				"SEND: link_hdl: %x pd: %d req_id %lld",
				link->link_hdl, pd, apply_req.request_id);
			slot->skip_next_frame = false;
			slot->is_applied = true;
			return -EAGAIN;
		}
	}

	for (i = 0; i < link->num_devs; i++) {
		dev = &link->l_dev[i];
		if (dev) {
			pd = dev->dev_info.p_delay;
			if (pd >= CAM_PIPELINE_DELAY_MAX) {
				CAM_WARN(CAM_CRM, "pd %d greater than max",
					pd);
				continue;
			}
			if (link->req.apply_data[pd].skip_idx ||
				link->req.apply_data[pd].req_id < 0) {
				CAM_DBG(CAM_CRM, "skip %d req_id %lld",
					link->req.apply_data[pd].skip_idx,
					link->req.apply_data[pd].req_id);
				continue;
			}
			if (!(dev->dev_info.trigger & trigger))
				continue;

			apply_req.dev_hdl = dev->dev_hdl;
			apply_req.request_id =
				link->req.apply_data[pd].req_id;
			idx = link->req.apply_data[pd].idx;
			slot = &dev->pd_tbl->slot[idx];
			apply_req.report_if_bubble =
				in_q->slot[idx].recover;

			if ((slot->dev_hdl == dev->dev_hdl) &&
				(slot->is_applied == true)) {
				slot->is_applied = false;
				continue;
			}

			apply_req.trigger_point = trigger;
			CAM_DBG(CAM_REQ,
				"SEND: link_hdl: %x pd %d req_id %lld",
				link->link_hdl, pd, apply_req.request_id);
			if (dev->ops && dev->ops->apply_req) {
				rc = dev->ops->apply_req(&apply_req);
				if (rc < 0) {
					*failed_dev = dev;
					break;
				}
			}
			trace_cam_req_mgr_apply_request(link, &apply_req, dev);
		}
	}
	if (rc < 0) {
		CAM_WARN_RATE_LIMIT(CAM_CRM, "APPLY FAILED pd %d req_id %lld",
			dev->dev_info.p_delay, apply_req.request_id);
		/* Apply req failed notify already applied devs */
		for (; i >= 0; i--) {
			dev = &link->l_dev[i];
			evt_data.evt_type = CAM_REQ_MGR_LINK_EVT_ERR;
			evt_data.dev_hdl = dev->dev_hdl;
			evt_data.link_hdl =  link->link_hdl;
			evt_data.req_id = apply_req.request_id;
			evt_data.u.error = CRM_KMD_ERR_BUBBLE;
			if (dev->ops && dev->ops->process_evt)
				dev->ops->process_evt(&evt_data);
		}
	}
	return rc;
}

/**
 * __cam_req_mgr_check_link_is_ready()
 *
 * @brief    : traverse through all request tables and see if all devices are
 *             ready to apply request settings.
 * @link     : pointer to link whose input queue and req tbl are
 *             traversed through
 * @idx      : index within input request queue
 * @validate_only : Whether to validate only and/or update settings
 *
 * @return   : 0 for success, negative for failure
 *
 */
static int __cam_req_mgr_check_link_is_ready(struct cam_req_mgr_core_link *link,
	int32_t idx, bool validate_only)
{
	int                            rc;
	struct cam_req_mgr_traverse    traverse_data;
	struct cam_req_mgr_req_queue  *in_q;
	struct cam_req_mgr_apply      *apply_data;

	in_q = link->req.in_q;

	apply_data = link->req.apply_data;

	if (validate_only == false) {
		memset(apply_data, 0,
		    sizeof(struct cam_req_mgr_apply) * CAM_PIPELINE_DELAY_MAX);
	}

	traverse_data.apply_data = apply_data;
	traverse_data.idx = idx;
	traverse_data.tbl = link->req.l_tbl;
	traverse_data.in_q = in_q;
	traverse_data.result = 0;
	traverse_data.result_data.masked_value = 0;
	traverse_data.result_data.pd = 0;
	traverse_data.result_data.req_id = 0;
	traverse_data.validate_only = validate_only;
	traverse_data.open_req_cnt = link->open_req_cnt;

	/*
	 * Some no-sync mode requests are processed after link config,
	 * then process the sync mode requests after no-sync mode requests
	 * are handled, the initial_skip should be false when processing
	 * the sync mode requests.
	 */
	if (link->initial_skip) {
		CAM_DBG(CAM_CRM,
			"Set initial_skip to false for link %x",
			link->link_hdl);
		link->initial_skip = false;
	}

	/*
	 *  Traverse through all pd tables, if result is success,
	 *  apply the settings
	 */
	rc = __cam_req_mgr_traverse(&traverse_data);
	CAM_DBG(CAM_CRM,
		"SOF: idx %d result %x pd_mask %x rc %d",
		idx, traverse_data.result, link->pd_mask, rc);

	if (!rc && traverse_data.result == link->pd_mask) {
		CAM_DBG(CAM_CRM,
			"READY: link_hdl= %x idx= %d, req_id= %lld :%lld :%lld",
			link->link_hdl, idx,
			apply_data[2].req_id,
			apply_data[1].req_id,
			apply_data[0].req_id);
	} else {
		rc = -EAGAIN;
		__cam_req_mgr_find_dev_name(link,
			traverse_data.result_data.req_id,
			traverse_data.result_data.pd,
			traverse_data.result_data.masked_value);
	}

	return rc;
}

/**
 * __cam_req_mgr_find_slot_for_req()
 *
 * @brief    : Find idx from input queue at which req id is enqueued
 * @in_q     : input request queue pointer
 * @req_id   : request id which needs to be searched in input queue
 *
 * @return   : slot index where passed request id is stored, -1 for failure
 *
 */
static int32_t __cam_req_mgr_find_slot_for_req(
	struct cam_req_mgr_req_queue *in_q, int64_t req_id)
{
	int32_t                   idx, i;
	struct cam_req_mgr_slot  *slot;

	idx = in_q->rd_idx;
	for (i = 0; i < in_q->num_slots; i++) {
		slot = &in_q->slot[idx];
		if (slot->req_id == req_id) {
			CAM_DBG(CAM_CRM,
				"req: %lld found at idx: %d status: %d sync_mode: %d",
				req_id, idx, slot->status, slot->sync_mode);
			break;
		}
		__cam_req_mgr_dec_idx(&idx, 1, in_q->num_slots);
	}
	if (i >= in_q->num_slots)
		idx = -1;

	return idx;
}

/**
 * __cam_req_mgr_check_sync_for_mslave()
 *
 * @brief    : Processes requests during sync mode [master-slave]
 *             Here master corresponds to the link having a higher
 *             max_delay (pd) compared to the slave link.
 * @link     : Pointer to link whose input queue and req tbl are
 *             traversed through
 * @slot     : Pointer to the current slot being processed
 * @return   : 0 for success, negative for failure
 *
 */
static int __cam_req_mgr_check_sync_for_mslave(
	struct cam_req_mgr_core_link *link,
	struct cam_req_mgr_slot *slot)
{
	struct cam_req_mgr_core_link *sync_link = NULL;
	struct cam_req_mgr_slot      *sync_slot = NULL;
	int sync_slot_idx = 0, prev_idx, next_idx, rd_idx, sync_rd_idx, rc = 0;
	int64_t req_id = 0, sync_req_id = 0;
	int32_t sync_num_slots = 0;

	if (!link->sync_link) {
		CAM_ERR(CAM_CRM, "Sync link null");
		return -EINVAL;
	}

	sync_link = link->sync_link;
	req_id = slot->req_id;
	sync_num_slots = sync_link->req.in_q->num_slots;
	sync_rd_idx = sync_link->req.in_q->rd_idx;

	CAM_DBG(CAM_CRM,
		"link_hdl %x req %lld frame_skip_flag %d open_req_cnt:%d initial_sync_req [%lld,%lld] is_master:%d",
		link->link_hdl, req_id, link->sync_link_sof_skip,
		link->open_req_cnt, link->initial_sync_req,
		sync_link->initial_sync_req, link->is_master);

	if (sync_link->sync_link_sof_skip) {
		CAM_DBG(CAM_CRM,
			"No req applied on corresponding SOF on sync link: %x",
				sync_link->link_hdl);
		sync_link->sync_link_sof_skip = false;
		__cam_req_mgr_inject_delay(link->req.l_tbl, slot->idx);
		return -EAGAIN;
	}

	if (link->in_msync_mode &&
		sync_link->in_msync_mode &&
		(req_id - sync_link->req.in_q->slot[sync_rd_idx].req_id >
		link->max_delay - sync_link->max_delay)) {
		CAM_DBG(CAM_CRM,
			"Req: %lld on link:%x need to hold for link: %x req:%d",
			req_id,
			link->link_hdl,
			sync_link->link_hdl,
			sync_link->req.in_q->slot[sync_rd_idx].req_id);
		return -EINVAL;
	}

	if (link->is_master) {
		rc = __cam_req_mgr_inject_delay(link->req.l_tbl, slot->idx);
		if (rc) {
			CAM_DBG(CAM_CRM,
				"Skip Process Req: %lld on link: %x",
				req_id, link->link_hdl);
			link->sync_link_sof_skip = true;
			return rc;
		}

		if (sync_link->initial_skip) {
			CAM_DBG(CAM_CRM,  "Link 0x%x [slave] not streamed on",
				sync_link->link_hdl);
			return -EAGAIN;
		}

		rc = __cam_req_mgr_check_link_is_ready(link, slot->idx, true);
		if (rc) {
			CAM_DBG(CAM_CRM,
				"Req: %lld [master] not ready on link: %x, rc=%d",
				req_id, link->link_hdl, rc);
			link->sync_link_sof_skip = true;
			return rc;
		}

		prev_idx = slot->idx;
		__cam_req_mgr_dec_idx(&prev_idx,
			(link->max_delay - sync_link->max_delay),
			link->req.in_q->num_slots);

		rd_idx = sync_link->req.in_q->rd_idx;
		sync_req_id = link->req.in_q->slot[prev_idx].req_id;
		if ((sync_link->initial_sync_req != -1) &&
			(sync_link->initial_sync_req <= sync_req_id)) {
			sync_slot_idx = __cam_req_mgr_find_slot_for_req(
				sync_link->req.in_q, sync_req_id);

			if (sync_slot_idx == -1) {
				CAM_DBG(CAM_CRM,
					"Prev Req: %lld [master] not found on link: %x [slave]",
					sync_req_id, sync_link->link_hdl);
				link->sync_link_sof_skip = true;
				return -EINVAL;
			}

			if ((sync_link->req.in_q->slot[sync_slot_idx].status !=
				CRM_SLOT_STATUS_REQ_APPLIED) &&
				(((sync_slot_idx - rd_idx + sync_num_slots) %
				sync_num_slots) >= 1) &&
				(sync_link->req.in_q->slot[rd_idx].status !=
				CRM_SLOT_STATUS_REQ_APPLIED)) {
				CAM_DBG(CAM_CRM,
					"Prev Req: %lld [master] not next on link: %x [slave]",
					sync_req_id,
					sync_link->link_hdl);
				return -EINVAL;
			}

			rc = __cam_req_mgr_check_link_is_ready(sync_link,
				sync_slot_idx, true);
			if (rc &&
				(sync_link->req.in_q->slot[sync_slot_idx].status
				!= CRM_SLOT_STATUS_REQ_APPLIED)) {
				CAM_DBG(CAM_CRM,
					"Req: %lld not ready on [slave] link: %x, rc=%d",
					sync_req_id, sync_link->link_hdl, rc);
				link->sync_link_sof_skip = true;
				return rc;
			}
		}
	} else {
		if (link->initial_skip)
			link->initial_skip = false;

		rc = __cam_req_mgr_inject_delay(link->req.l_tbl, slot->idx);
		if (rc) {
			CAM_DBG(CAM_CRM,
				"Skip Process Req: %lld on link: %x",
				req_id, link->link_hdl);
			link->sync_link_sof_skip = true;
			return rc;
		}

		rc = __cam_req_mgr_check_link_is_ready(link, slot->idx, true);
		if (rc) {
			CAM_DBG(CAM_CRM,
				"Req: %lld [slave] not ready on link: %x, rc=%d",
				req_id, link->link_hdl, rc);
			link->sync_link_sof_skip = true;
			return rc;
		}

		next_idx = link->req.in_q->rd_idx;
		rd_idx = sync_link->req.in_q->rd_idx;
		__cam_req_mgr_inc_idx(&next_idx,
			(sync_link->max_delay - link->max_delay),
			link->req.in_q->num_slots);

		sync_req_id = link->req.in_q->slot[next_idx].req_id;

		if ((sync_link->initial_sync_req != -1) &&
			(sync_link->initial_sync_req <= sync_req_id)) {
			sync_slot_idx = __cam_req_mgr_find_slot_for_req(
				sync_link->req.in_q, sync_req_id);
			if (sync_slot_idx == -1) {
				CAM_DBG(CAM_CRM,
					"Next Req: %lld [slave] not found on link: %x [master]",
					sync_req_id, sync_link->link_hdl);
				link->sync_link_sof_skip = true;
				return -EINVAL;
			}

			if ((sync_link->req.in_q->slot[sync_slot_idx].status !=
				CRM_SLOT_STATUS_REQ_APPLIED) &&
				(((sync_slot_idx - rd_idx + sync_num_slots) %
				sync_num_slots) >= 1) &&
				(sync_link->req.in_q->slot[rd_idx].status !=
				CRM_SLOT_STATUS_REQ_APPLIED)) {
				CAM_DBG(CAM_CRM,
					"Next Req: %lld [slave] not next on link: %x [master]",
					sync_req_id, sync_link->link_hdl);
				return -EINVAL;
			}

			sync_slot = &sync_link->req.in_q->slot[sync_slot_idx];
			rc = __cam_req_mgr_check_link_is_ready(sync_link,
				sync_slot_idx, true);
			if (rc && (sync_slot->status !=
				CRM_SLOT_STATUS_REQ_APPLIED)) {
				CAM_DBG(CAM_CRM,
					"Next Req: %lld [slave] not ready on [master] link: %x, rc=%d",
					sync_req_id, sync_link->link_hdl, rc);
				link->sync_link_sof_skip = true;
				return rc;
			}
		}
	}

	CAM_DBG(CAM_REQ,
		"Req: %lld ready to apply on link: %x [validation successful]",
		req_id, link->link_hdl);

	/*
	 *  At this point all validation is successfully done
	 *  and we can proceed to apply the given request.
	 *  Ideally the next call should return success.
	 */
	rc = __cam_req_mgr_check_link_is_ready(link, slot->idx, false);
	if (rc)
		CAM_WARN(CAM_CRM, "Unexpected return value rc: %d", rc);

	return 0;
}


/**
 * __cam_req_mgr_check_sync_request_is_ready()
 *
 * @brief    : processes requests during sync mode
 * @link     : pointer to link whose input queue and req tbl are
 *             traversed through
 * @slot     : pointer to the current slot being processed
 * @return   : 0 for success, negative for failure
 *
 */
static int __cam_req_mgr_check_sync_req_is_ready(
	struct cam_req_mgr_core_link *link,
	struct cam_req_mgr_slot *slot)
{
	struct cam_req_mgr_core_link *sync_link = NULL;
	struct cam_req_mgr_slot *sync_rd_slot = NULL;
	int64_t req_id = 0, sync_req_id = 0;
	int sync_slot_idx = 0, sync_rd_idx = 0, rc = 0;
	int32_t sync_num_slots = 0;
	uint64_t sync_frame_duration = 0;
	uint64_t sof_timestamp_delta = 0;
	uint64_t master_slave_diff = 0;
	bool ready = true, sync_ready = true;

	if (!link->sync_link) {
		CAM_ERR(CAM_CRM, "Sync link null");
		return -EINVAL;
	}

	sync_link = link->sync_link;
	req_id = slot->req_id;
	sync_num_slots = sync_link->req.in_q->num_slots;
	sync_rd_idx = sync_link->req.in_q->rd_idx;
	sync_rd_slot = &sync_link->req.in_q->slot[sync_rd_idx];
	sync_req_id = sync_rd_slot->req_id;

	CAM_DBG(CAM_REQ,
		"link_hdl %x req %lld frame_skip_flag %d ",
		link->link_hdl, req_id, link->sync_link_sof_skip);

	if (sync_link->initial_skip) {
		link->initial_skip = false;
		__cam_req_mgr_inject_delay(link->req.l_tbl, slot->idx);
		CAM_DBG(CAM_CRM,
			"sync link %x not streamed on",
			sync_link->link_hdl);
		return -EAGAIN;
	}

	if (sync_link->prev_sof_timestamp)
		sync_frame_duration = sync_link->sof_timestamp -
			sync_link->prev_sof_timestamp;
	else
		sync_frame_duration = DEFAULT_FRAME_DURATION;

	sof_timestamp_delta =
		link->sof_timestamp >= sync_link->sof_timestamp
		? link->sof_timestamp - sync_link->sof_timestamp
		: sync_link->sof_timestamp - link->sof_timestamp;

	CAM_DBG(CAM_CRM,
		"sync link %x last frame_duration is %d ns",
		sync_link->link_hdl, sync_frame_duration);

	if (link->initial_skip) {
		link->initial_skip = false;

		if ((link->sof_timestamp > sync_link->sof_timestamp) &&
			(sync_link->sof_timestamp > 0) &&
			(link->sof_timestamp - sync_link->sof_timestamp) <
			(sync_frame_duration / 2)) {
			/*
			 * If this frame sync with the previous frame of sync
			 * link, then we need to skip this frame, since the
			 * previous frame of sync link is also skipped.
			 */
			__cam_req_mgr_inject_delay(link->req.l_tbl, slot->idx);
			CAM_DBG(CAM_CRM,
				"This frame sync with previous sync_link %x frame",
				sync_link->link_hdl);
			return -EAGAIN;
		} else if (link->sof_timestamp <= sync_link->sof_timestamp) {
			/*
			 * Sometimes, link receives the SOF event is eariler
			 * than sync link in IFE CSID side, but link's SOF
			 * event is processed later than sync link's, then
			 * we need to skip this SOF event since the sync
			 * link's SOF event is also skipped.
			 */
			__cam_req_mgr_inject_delay(link->req.l_tbl, slot->idx);
			CAM_DBG(CAM_CRM,
				"The previous frame of sync link is skipped");
			return -EAGAIN;
		}
	}

	if (sync_link->sync_link_sof_skip) {
		CAM_DBG(CAM_REQ,
			"No req applied on corresponding SOF on sync link: %x",
			sync_link->link_hdl);
		sync_link->sync_link_sof_skip = false;
		__cam_req_mgr_inject_delay(link->req.l_tbl, slot->idx);
		return -EAGAIN;
	}

	rc = __cam_req_mgr_inject_delay(link->req.l_tbl, slot->idx);
	if (rc) {
		CAM_DBG(CAM_CRM,
			"Skip Process Req: %lld on link: %x",
			req_id, link->link_hdl);
		ready = false;
	}

	sync_slot_idx = __cam_req_mgr_find_slot_for_req(
		sync_link->req.in_q, req_id);
	if (sync_slot_idx == -1) {
		CAM_DBG(CAM_CRM, "Req: %lld not found on link: %x [other link]",
			req_id, sync_link->link_hdl);
		sync_ready = false;
		return -EAGAIN;
	}

	if ((sync_link->req.in_q->slot[sync_slot_idx].status !=
		CRM_SLOT_STATUS_REQ_APPLIED) &&
		(((sync_slot_idx - sync_rd_idx + sync_num_slots) %
		sync_num_slots) >= 1) &&
		(sync_rd_slot->status !=
		CRM_SLOT_STATUS_REQ_APPLIED)) {
		CAM_DBG(CAM_CRM,
			"Req: %lld [other link] not next req to be applied on link: %x",
			req_id, sync_link->link_hdl);
		return -EAGAIN;
	}

	rc = __cam_req_mgr_check_link_is_ready(link, slot->idx, true);
	if (rc) {
		CAM_DBG(CAM_CRM,
			"Req: %lld [My link] not ready on link: %x, rc=%d",
			req_id, link->link_hdl, rc);
		ready = false;
	}

	rc = __cam_req_mgr_check_link_is_ready(sync_link, sync_slot_idx, true);
	if (rc && (sync_link->req.in_q->slot[sync_slot_idx].status !=
		CRM_SLOT_STATUS_REQ_APPLIED)) {
		CAM_DBG(CAM_CRM,
			"Req: %lld not ready on [other link] link: %x, rc=%d",
			req_id, sync_link->link_hdl, rc);
		sync_ready = false;
	}

	/*
	 * If both of them are ready or not ready, then just
	 * skip this sof and don't skip sync link next SOF.
	 */
	if (sync_ready != ready) {
		CAM_DBG(CAM_CRM,
			"Req: %lld ready %d sync_ready %d, ignore sync link next SOF",
			req_id, ready, sync_ready);

		/*
		 * Only skip the frames if current frame sync with
		 * next frame of sync link.
		 */
		if (link->sof_timestamp - sync_link->sof_timestamp >
			sync_frame_duration / 2)
			link->sync_link_sof_skip = true;
		return -EINVAL;
	} else if (ready == false) {
		CAM_DBG(CAM_CRM,
			"Req: %lld not ready on link: %x",
			req_id, link->link_hdl);
		return -EINVAL;
	}

	/*
	 * Do the self-correction when the frames are sync,
	 * we consider that the frames are synced if the
	 * difference of two SOF timestamp less than
	 * (sync_frame_duration / 5).
	 */
	master_slave_diff = sync_frame_duration;
	do_div(master_slave_diff, 5);
	if ((sync_link->sof_timestamp > 0) &&
		(sof_timestamp_delta < master_slave_diff) &&
		(sync_rd_slot->sync_mode == CAM_REQ_MGR_SYNC_MODE_SYNC)) {

		/*
		 * This means current frame should sync with next
		 * frame of sync link, then the request id of in
		 * rd slot of two links should be same.
		 */
		CAM_DBG(CAM_CRM,
			"link %x req_id %lld, sync_link %x req_id %lld",
			link->link_hdl, req_id,
			sync_link->link_hdl, sync_req_id);

		if (req_id > sync_req_id) {
			CAM_DBG(CAM_CRM,
				"link %x too quickly, skip this frame",
				link->link_hdl);
			return -EAGAIN;
		} else if (req_id < sync_req_id) {
			CAM_DBG(CAM_CRM,
				"sync link %x too quickly, skip next frame of sync link",
				sync_link->link_hdl);
			link->sync_link_sof_skip = true;
		} else if (sync_link->req.in_q->slot[sync_slot_idx].status !=
			CRM_SLOT_STATUS_REQ_APPLIED) {
			CAM_DBG(CAM_CRM,
				"link %x other not applied", link->link_hdl);
			return -EAGAIN;
		}
	}

	CAM_DBG(CAM_REQ,
		"Req: %lld ready to apply on link: %x [validation successful]",
		req_id, link->link_hdl);

	/*
	 *  At this point all validation is successfully done
	 *  and we can proceed to apply the given request.
	 *  Ideally the next call should return success.
	 */
	rc = __cam_req_mgr_check_link_is_ready(link, slot->idx, false);
	if (rc)
		CAM_WARN(CAM_CRM, "Unexpected return value rc: %d", rc);

	return 0;
}
 /**
 * __cam_req_mgr_check_peer_req_is_applied()
 *
 * @brief    : Check whether peer req is applied
 * @link     : pointer to link whose input queue and req tbl are
 *             traversed through
 * @idx      : slot idx
 * @return   : true means the req is applied, others not applied
 *
 */
static bool __cam_req_mgr_check_peer_req_is_applied(
	struct cam_req_mgr_core_link *link,
	int32_t idx)
{
	bool applied = true;
	int64_t req_id;
	int sync_slot_idx = 0;
	struct cam_req_mgr_core_link *sync_link;
	struct cam_req_mgr_slot *slot, *sync_slot;
	struct cam_req_mgr_req_queue *in_q;

	if (idx < 0)
		return true;

	slot = &link->req.in_q->slot[idx];
	req_id = slot->req_id;
	in_q = link->req.in_q;

	CAM_DBG(CAM_REQ,
		"Check Req[%lld] idx %d req_status %d link_hdl %x is applied in peer link",
		req_id, idx, slot->status, link->link_hdl);

	if (slot->sync_mode == CAM_REQ_MGR_SYNC_MODE_NO_SYNC) {
		applied = true;
		goto end;
	}

	sync_link = link->sync_link;

	if (!sync_link)
		applied &= true;

	in_q = sync_link->req.in_q;
	if (!in_q) {
		CAM_DBG(CAM_CRM, "Link hdl %x in_q is NULL",
			sync_link->link_hdl);
		applied &= true;
	}

	sync_slot_idx = __cam_req_mgr_find_slot_for_req(
		sync_link->req.in_q, req_id);

	if ((sync_slot_idx < 0) ||
		(sync_slot_idx >= MAX_REQ_SLOTS)) {
		CAM_DBG(CAM_CRM,
			"Can't find req:%lld from peer link, idx:%d",
			req_id, sync_slot_idx);
		applied &= true;
	}

	sync_slot = &in_q->slot[sync_slot_idx];

	if (sync_slot->status == CRM_SLOT_STATUS_REQ_APPLIED)
		applied &= true;
	else
		applied &= false;
	CAM_DBG(CAM_CRM,
		"link:%x idx:%d status:%d applied:%d",
		sync_link->link_hdl, sync_slot_idx, sync_slot->status, applied);

end:
	CAM_DBG(CAM_REQ,
		"Check Req[%lld] idx %d applied:%d",
		req_id, idx, link->link_hdl, applied);

	return applied;
}
/**
 * __cam_req_mgr_process_req()
 *
 * @brief    : processes read index in request queue and traverse through table
 * @link     : pointer to link whose input queue and req tbl are
 *             traversed through
 *
 * @return   : 0 for success, negative for failure
 *
 */
static int __cam_req_mgr_process_req(struct cam_req_mgr_core_link *link,
	struct cam_req_mgr_trigger_notify *trigger_data)
{
	int                                  rc = 0, idx;
	int                                  reset_step = 0;
	bool                                 check_retry_cnt = false;
	uint32_t                             trigger = trigger_data->trigger;
	struct cam_req_mgr_slot             *slot = NULL;
	struct cam_req_mgr_req_queue        *in_q;
	struct cam_req_mgr_core_session     *session;
	struct cam_req_mgr_connected_device *dev;
	uint32_t                             max_retry = 0;

	in_q = link->req.in_q;
	session = (struct cam_req_mgr_core_session *)link->parent;
	mutex_lock(&session->lock);
	/*
	 * Check if new read index,
	 * - if in pending  state, traverse again to complete
	 *    transaction of this read index.
	 * - if in applied_state, somthign wrong.
	 * - if in no_req state, no new req
	 */
	CAM_DBG(CAM_REQ,
		"SOF Req[%lld] idx %d req_status %d link_hdl %x wd_timeout %d ms",
		in_q->slot[in_q->rd_idx].req_id, in_q->rd_idx,
		in_q->slot[in_q->rd_idx].status, link->link_hdl,
		in_q->slot[in_q->rd_idx].additional_timeout);

	slot = &in_q->slot[in_q->rd_idx];
	if (slot->status == CRM_SLOT_STATUS_NO_REQ) {
		CAM_DBG(CAM_CRM, "No Pending req");
		rc = 0;
		goto error;
	}

	if ((trigger != CAM_TRIGGER_POINT_SOF) &&
		(trigger != CAM_TRIGGER_POINT_EOF))
		goto error;

	if ((trigger == CAM_TRIGGER_POINT_EOF) &&
		(!(link->trigger_mask & CAM_TRIGGER_POINT_SOF))) {
		CAM_DBG(CAM_CRM, "Applying for last SOF fails");
		rc = -EINVAL;
		goto error;
	}

	if (trigger == CAM_TRIGGER_POINT_SOF) {
		/*
		 * Update the timestamp in session lock protection
		 * to avoid timing issue.
		 */
		link->prev_sof_timestamp = link->sof_timestamp;
		link->sof_timestamp = trigger_data->sof_timestamp_val;

		if (link->trigger_mask) {
			CAM_ERR_RATE_LIMIT(CAM_CRM,
				"Applying for last EOF fails");
			rc = -EINVAL;
			goto error;
		}

		if ((slot->sync_mode == CAM_REQ_MGR_SYNC_MODE_SYNC) &&
			(link->sync_link)) {
			if (link->is_master || link->sync_link->is_master) {
				if (!link->in_msync_mode) {
					CAM_DBG(CAM_CRM,
						"Settings master-slave sync mode for link 0x%x",
						link->link_hdl);
					link->in_msync_mode = true;
				}

				rc =  __cam_req_mgr_check_sync_for_mslave(
					link, slot);
			} else {
				rc = __cam_req_mgr_check_sync_req_is_ready(
					link, slot);
			}
		} else {
			if (link->in_msync_mode) {
				CAM_DBG(CAM_CRM,
					"Settings master-slave non sync mode for link 0x%x",
					link->link_hdl);
				link->in_msync_mode = false;
				link->initial_sync_req = -1;
				if (link->sync_link) {
					link->sync_link->initial_sync_req = -1;
					link->sync_link->in_msync_mode = false;
				}
			}

			rc = __cam_req_mgr_inject_delay(link->req.l_tbl,
				slot->idx);
			if (!rc) {
				if (in_q->slot[in_q->rd_idx].req_id != -1){
					rc = __cam_req_mgr_check_peer_req_is_applied(
						link, in_q->last_applied_idx);

					if (rc)
						rc = __cam_req_mgr_check_link_is_ready(
							link, slot->idx, false);
					else
						rc = -EINVAL;
				}
				else
					rc = __cam_req_mgr_check_link_is_ready(link,
						slot->idx, false);
			}
		}

		if (rc < 0) {
			/*
			 * If traverse result is not success, then some devices
			 * are not ready with packet for the asked request id,
			 * hence try again in next sof
			 */
			slot->status = CRM_SLOT_STATUS_REQ_PENDING;
			spin_lock_bh(&link->link_state_spin_lock);
			if (link->state == CAM_CRM_LINK_STATE_ERR) {
				/*
				 * During error recovery all tables should be
				 * ready, don't expect to enter here.
				 * @TODO: gracefully handle if recovery fails.
				 */
				CAM_ERR_RATE_LIMIT(CAM_CRM,
					"FATAL recovery cant finish idx %d status %d",
					in_q->rd_idx,
					in_q->slot[in_q->rd_idx].status);
				rc = -EPERM;
			}
			spin_unlock_bh(&link->link_state_spin_lock);
			goto error;
		}
	}

	rc = __cam_req_mgr_send_req(link, link->req.in_q, trigger, &dev);
	if (rc < 0) {
		/* Apply req failed retry at next sof */
		slot->status = CRM_SLOT_STATUS_REQ_PENDING;

		if (jiffies_to_msecs(jiffies - link->last_applied_jiffies) >
			MINIMUM_WORKQUEUE_SCHED_TIME_IN_MS)
			check_retry_cnt = true;

		if ((in_q->last_applied_idx < in_q->rd_idx) &&
			check_retry_cnt) {
			link->retry_cnt++;
			max_retry = MAXIMUM_RETRY_ATTEMPTS;
			if (link->max_delay == 1)
				max_retry++;
			if (link->retry_cnt == max_retry) {
				CAM_DBG(CAM_CRM,
					"Max retry attempts (count: %d) reached on link[0x%x] for req [%lld]",
					link->retry_cnt, link->link_hdl,
					in_q->slot[in_q->rd_idx].req_id);
				__cam_req_mgr_notify_error_on_link(link, dev);
				link->retry_cnt = 0;
			}
		}
	} else {
		if (link->retry_cnt)
			link->retry_cnt = 0;

		link->trigger_mask |= trigger;

		/* Check for any long exposure settings */
		__cam_req_mgr_validate_crm_wd_timer(link);

		CAM_DBG(CAM_CRM, "Applied req[%lld] on link[%x] success",
			slot->req_id, link->link_hdl);
		spin_lock_bh(&link->link_state_spin_lock);
		if (link->state == CAM_CRM_LINK_STATE_ERR) {
			CAM_WARN(CAM_CRM, "Err recovery done idx %d",
				in_q->rd_idx);
			link->state = CAM_CRM_LINK_STATE_READY;
		}
		spin_unlock_bh(&link->link_state_spin_lock);

		if (link->sync_link_sof_skip)
			link->sync_link_sof_skip = false;

		if (link->trigger_mask == link->subscribe_event) {
			slot->status = CRM_SLOT_STATUS_REQ_APPLIED;
			link->trigger_mask = 0;
			CAM_DBG(CAM_CRM, "req %d is applied on link %x",
				slot->req_id,
				link->link_hdl);
			idx = in_q->rd_idx;
			reset_step = link->max_delay;
			if (link->sync_link) {
				if ((link->in_msync_mode) &&
					(link->sync_link->is_master))
					reset_step =
						link->sync_link->max_delay;
			}

			if (slot->req_id > 0)
				in_q->last_applied_idx = idx;

			__cam_req_mgr_dec_idx(
				&idx, reset_step + 1,
				in_q->num_slots);
			__cam_req_mgr_reset_req_slot(link, idx);
			link->open_req_cnt--;
		}
	}

	/*
	 * Only update the jiffies of last applied request
	 * for SOF trigger, since it is used to protect from
	 * applying fails in ISP which is triggered at SOF.
	 * And, also don't need to do update for error case
	 * since error case doesn't check the retry count.
	 */
	if (trigger == CAM_TRIGGER_POINT_SOF)
		link->last_applied_jiffies = jiffies;
	mutex_unlock(&session->lock);
	return rc;
error:
	mutex_unlock(&session->lock);
	return rc;
}

/**
 * __cam_req_mgr_add_tbl_to_link()
 *
 * @brief    : Add table to list under link sorted by pd decremeting order
 * @l_tbl    : list of pipeline delay tables.
 * @new_tbl  : new tbl which will be appended to above list as per its pd value
 *
 */
static void __cam_req_mgr_add_tbl_to_link(struct cam_req_mgr_req_tbl **l_tbl,
	struct cam_req_mgr_req_tbl *new_tbl)
{
	struct cam_req_mgr_req_tbl *tbl;

	if (!(*l_tbl) || (*l_tbl)->pd < new_tbl->pd) {
		new_tbl->next = *l_tbl;
		if (*l_tbl) {
			new_tbl->pd_delta =
				new_tbl->pd - (*l_tbl)->pd;
		}
		*l_tbl = new_tbl;
	} else {
		tbl = *l_tbl;

		/* Reach existing  tbl which has less pd value */
		while (tbl->next != NULL &&
			new_tbl->pd < tbl->next->pd) {
			tbl = tbl->next;
		}
		if (tbl->next != NULL) {
			new_tbl->pd_delta =
				new_tbl->pd - tbl->next->pd;
		} else {
			/* This is last table in linked list*/
			new_tbl->pd_delta = 0;
		}
		new_tbl->next = tbl->next;
		tbl->next = new_tbl;
		tbl->pd_delta = tbl->pd - new_tbl->pd;
	}
	CAM_DBG(CAM_CRM, "added pd %d tbl to link delta %d", new_tbl->pd,
		new_tbl->pd_delta);
}

/**
 * __cam_req_mgr_create_pd_tbl()
 *
 * @brief    : Creates new request table for new delay value
 * @delay    : New pd table allocated will have this delay value
 *
 * @return   : pointer to newly allocated table, NULL for failure
 *
 */
static struct cam_req_mgr_req_tbl *__cam_req_mgr_create_pd_tbl(int32_t delay)
{
	struct cam_req_mgr_req_tbl *tbl =
		kzalloc(sizeof(struct cam_req_mgr_req_tbl), GFP_KERNEL);
	if (tbl != NULL) {
		tbl->num_slots = MAX_REQ_SLOTS;
		CAM_DBG(CAM_CRM, "pd= %d slots= %d", delay, tbl->num_slots);
	}

	return tbl;
}

/**
 * __cam_req_mgr_destroy_all_tbl()
 *
 * @brief   : This func will destroy all pipeline delay based req table structs
 * @l_tbl    : pointer to first table in list and it has max pd .
 *
 */
static void __cam_req_mgr_destroy_all_tbl(struct cam_req_mgr_req_tbl **l_tbl)
{
	struct cam_req_mgr_req_tbl  *tbl = *l_tbl, *temp;

	CAM_DBG(CAM_CRM, "*l_tbl %pK", tbl);
	while (tbl != NULL) {
		temp = tbl->next;
		kfree(tbl);
		tbl = temp;
	}
	*l_tbl = NULL;
}

/**
 * __cam_req_mgr_setup_in_q()
 *
 * @brief : Initialize req table data
 * @req   : request data pointer
 *
 * @return: 0 for success, negative for failure
 *
 */
static int  __cam_req_mgr_setup_in_q(struct cam_req_mgr_req_data *req)
{
	int                           i;
	struct cam_req_mgr_req_queue *in_q = req->in_q;

	if (!in_q) {
		CAM_ERR(CAM_CRM, "NULL in_q");
		return -EINVAL;
	}

	mutex_lock(&req->lock);
	in_q->num_slots = MAX_REQ_SLOTS;

	for (i = 0; i < in_q->num_slots; i++) {
		in_q->slot[i].idx = i;
		in_q->slot[i].req_id = -1;
		in_q->slot[i].skip_idx = 0;
		in_q->slot[i].status = CRM_SLOT_STATUS_NO_REQ;
	}

	in_q->wr_idx = 0;
	in_q->rd_idx = 0;
	mutex_unlock(&req->lock);

	return 0;
}

/**
 * __cam_req_mgr_reset_req_tbl()
 *
 * @brief : Initialize req table data
 * @req   : request queue pointer
 *
 * @return: 0 for success, negative for failure
 *
 */
static int __cam_req_mgr_reset_in_q(struct cam_req_mgr_req_data *req)
{
	struct cam_req_mgr_req_queue *in_q = req->in_q;

	if (!in_q) {
		CAM_ERR(CAM_CRM, "NULL in_q");
		return -EINVAL;
	}

	mutex_lock(&req->lock);
	memset(in_q->slot, 0,
		sizeof(struct cam_req_mgr_slot) * in_q->num_slots);
	in_q->num_slots = 0;

	in_q->wr_idx = 0;
	in_q->rd_idx = 0;
	mutex_unlock(&req->lock);

	return 0;
}

/**
 * __cam_req_mgr_notify_sof_freeze()
 *
 * @brief : Notify devices on link on detecting a SOF freeze
 * @link  : link on which the sof freeze was detected
 *
 */
static void __cam_req_mgr_notify_sof_freeze(
	struct cam_req_mgr_core_link *link)
{
	int                                  i = 0;
	struct cam_req_mgr_link_evt_data     evt_data;
	struct cam_req_mgr_connected_device *dev = NULL;

	for (i = 0; i < link->num_devs; i++) {
		dev = &link->l_dev[i];
		evt_data.evt_type = CAM_REQ_MGR_LINK_EVT_SOF_FREEZE;
		evt_data.dev_hdl = dev->dev_hdl;
		evt_data.link_hdl =  link->link_hdl;
		evt_data.req_id = 0;
		evt_data.u.error = CRM_KMD_ERR_FATAL;
		if (dev->ops && dev->ops->process_evt)
			dev->ops->process_evt(&evt_data);
	}
}

/**
 * __cam_req_mgr_process_sof_freeze()
 *
 * @brief : Apoptosis - Handles case when connected devices are not responding
 * @priv  : link information
 * @data  : task data
 *
 */
static int __cam_req_mgr_process_sof_freeze(void *priv, void *data)
{
	struct cam_req_mgr_core_link    *link = NULL;
	struct cam_req_mgr_core_session *session = NULL;
	struct cam_req_mgr_message       msg;
	int rc = 0;

	if (!data || !priv) {
		CAM_ERR(CAM_CRM, "input args NULL %pK %pK", data, priv);
		return -EINVAL;
	}

	link = (struct cam_req_mgr_core_link *)priv;
	session = (struct cam_req_mgr_core_session *)link->parent;

	CAM_ERR(CAM_CRM, "SOF freeze for session %d link 0x%x",
		session->session_hdl, link->link_hdl);

	__cam_req_mgr_notify_sof_freeze(link);
	memset(&msg, 0, sizeof(msg));

	msg.session_hdl = session->session_hdl;
	msg.u.err_msg.error_type = CAM_REQ_MGR_ERROR_TYPE_SOF_FREEZE;
	msg.u.err_msg.request_id = 0;
	msg.u.err_msg.link_hdl   = link->link_hdl;

	rc = cam_req_mgr_notify_message(&msg,
		V4L_EVENT_CAM_REQ_MGR_ERROR, V4L_EVENT_CAM_REQ_MGR_EVENT);

	if (rc)
		CAM_ERR(CAM_CRM,
			"Error notifying SOF freeze for session %d link 0x%x rc %d",
			session->session_hdl, link->link_hdl, rc);

	return rc;
}

/**
 * __cam_req_mgr_sof_freeze()
 *
 * @brief : Callback function for timer timeout indicating SOF freeze
 * @data  : timer pointer
 *
 */
static void __cam_req_mgr_sof_freeze(struct timer_list *timer_data)
{
	struct cam_req_mgr_timer     *timer =
		container_of(timer_data, struct cam_req_mgr_timer, sys_timer);
	struct crm_workq_task               *task = NULL;
	struct cam_req_mgr_core_link        *link = NULL;
	struct crm_task_payload             *task_data;

	if (!timer) {
		CAM_ERR(CAM_CRM, "NULL timer");
		return;
	}

	link = (struct cam_req_mgr_core_link *)timer->parent;

	if (link->watchdog->pause_timer)
		return;

	task = cam_req_mgr_workq_get_task(link->workq);
	if (!task) {
		CAM_ERR(CAM_CRM, "No empty task");
		return;
	}

	task_data = (struct crm_task_payload *)task->payload;
	task_data->type = CRM_WORKQ_TASK_NOTIFY_FREEZE;
	task->process_cb = &__cam_req_mgr_process_sof_freeze;
	cam_req_mgr_workq_enqueue_task(task, link, CRM_TASK_PRIORITY_0);
}

/**
 * __cam_req_mgr_create_subdevs()
 *
 * @brief   : Create new crm  subdev to link with realtime devices
 * @l_dev   : list of subdevs internal to crm
 * @num_dev : num of subdevs to be created for link
 *
 * @return  : pointer to allocated list of devices
 */
static int __cam_req_mgr_create_subdevs(
	struct cam_req_mgr_connected_device **l_dev, int32_t num_dev)
{
	int rc = 0;
	*l_dev = kzalloc(sizeof(struct cam_req_mgr_connected_device) *
		num_dev, GFP_KERNEL);
	if (!*l_dev)
		rc = -ENOMEM;

	return rc;
}

/**
 * __cam_req_mgr_destroy_subdev()
 *
 * @brief    : Cleans up the subdevs allocated by crm for link
 * @l_device : pointer to list of subdevs crm created
 *
 */
static void __cam_req_mgr_destroy_subdev(
	struct cam_req_mgr_connected_device *l_device)
{
	kfree(l_device);
	l_device = NULL;
}

/**
 * __cam_req_mgr_destroy_link_info()
 *
 * @brief    : Unlinks all devices on the link
 * @link     : pointer to link
 *
 * @return   : returns if unlink for any device was success or failure
 */
static int __cam_req_mgr_disconnect_link(struct cam_req_mgr_core_link *link)
{
	int32_t                                 i = 0;
	struct cam_req_mgr_connected_device    *dev;
	struct cam_req_mgr_core_dev_link_setup  link_data;
	int                                     rc = 0;

	link_data.link_enable = 0;
	link_data.link_hdl = link->link_hdl;
	link_data.crm_cb = NULL;
	link_data.subscribe_event = 0;

	/* Using device ops unlink devices */
	for (i = 0; i < link->num_devs; i++) {
		dev = &link->l_dev[i];
		if (dev == NULL)
			continue;

		link_data.dev_hdl = dev->dev_hdl;
		if (dev->ops && dev->ops->link_setup) {
			rc = dev->ops->link_setup(&link_data);
			if (rc)
				CAM_ERR(CAM_CRM,
					"Unlink failed dev name %s hdl %x",
					dev->dev_info.name,
					dev->dev_hdl);
		}
		dev->dev_hdl = 0;
		dev->parent = NULL;
		dev->ops = NULL;
	}

	return rc;
}

/**
 * __cam_req_mgr_destroy_link_info()
 *
 * @brief    : Cleans up the mem allocated while linking
 * @link     : pointer to link, mem associated with this link is freed
 */
static void __cam_req_mgr_destroy_link_info(struct cam_req_mgr_core_link *link)
{
	__cam_req_mgr_destroy_all_tbl(&link->req.l_tbl);
	__cam_req_mgr_reset_in_q(&link->req);
	link->req.num_tbl = 0;
	mutex_destroy(&link->req.lock);

	link->pd_mask = 0;
	link->num_devs = 0;
	link->max_delay = 0;
}

/**
 * __cam_req_mgr_reserve_link()
 *
 * @brief: Reserves one link data struct within session
 * @session: session identifier
 *
 * @return: pointer to link reserved
 *
 */
static struct cam_req_mgr_core_link *__cam_req_mgr_reserve_link(
	struct cam_req_mgr_core_session *session)
{
	struct cam_req_mgr_core_link *link;
	struct cam_req_mgr_req_queue *in_q;
	int i;

	if (!session || !g_crm_core_dev) {
		CAM_ERR(CAM_CRM, "NULL session/core_dev ptr");
		return NULL;
	}

	if (session->num_links >= MAXIMUM_LINKS_PER_SESSION) {
		CAM_ERR(CAM_CRM, "Reached max links %d per session limit %d",
			session->num_links, MAXIMUM_LINKS_PER_SESSION);
		return NULL;
	}
	for (i = 0; i < MAXIMUM_LINKS_PER_SESSION; i++) {
		if (!atomic_cmpxchg(&g_links[i].is_used, 0, 1)) {
			link = &g_links[i];
			CAM_DBG(CAM_CRM, "alloc link index %d", i);
			CAM_DBG(CAM_CRM, "__cam_req_mgr_reserve_link :%p",
				link);
			cam_req_mgr_core_link_reset(link);
			break;
		}
	}
	if (i == MAXIMUM_LINKS_PER_SESSION)
		return NULL;

	in_q = kzalloc(sizeof(struct cam_req_mgr_req_queue),
		GFP_KERNEL);
	if (!in_q) {
		CAM_ERR(CAM_CRM, "failed to create input queue, no mem");
		return NULL;
	}

	mutex_lock(&link->lock);
	link->num_devs = 0;
	link->max_delay = 0;
	memset(in_q->slot, 0,
		sizeof(struct cam_req_mgr_slot) * MAX_REQ_SLOTS);
	link->req.in_q = in_q;
	in_q->num_slots = 0;
	link->state = CAM_CRM_LINK_STATE_IDLE;
	link->parent = (void *)session;
	link->sync_link = NULL;
	mutex_unlock(&link->lock);

	mutex_lock(&session->lock);
	/*  Loop through and find a free index */
	for (i = 0; i < MAXIMUM_LINKS_PER_SESSION; i++) {
		if (!session->links[i]) {
			CAM_DBG(CAM_CRM,
				"Free link index %d found, num_links=%d",
				i, session->num_links);
			session->links[i] = link;
			break;
		}
	}

	if (i == MAXIMUM_LINKS_PER_SESSION) {
		CAM_ERR(CAM_CRM, "Free link index not found");
		goto error;
	}

	session->num_links++;
	CAM_DBG(CAM_CRM, "Active session links (%d)",
		session->num_links);
	mutex_unlock(&session->lock);

	return link;
error:
	mutex_unlock(&session->lock);
	kfree(in_q);
	return NULL;
}

/*
 * __cam_req_mgr_free_link()
 *
 * @brief: Frees the link and its request queue
 *
 * @link: link identifier
 *
 */
static void __cam_req_mgr_free_link(struct cam_req_mgr_core_link *link)
{
	ptrdiff_t i;
	kfree(link->req.in_q);
	link->req.in_q = NULL;
	i = link - g_links;
	CAM_DBG(CAM_CRM, "free link index %d", i);
	CAM_DBG(CAM_CRM, "__cam_req_mgr_free_link :%p", link);
	cam_req_mgr_core_link_reset(link);
	atomic_set(&g_links[i].is_used, 0);
}

/**
 * __cam_req_mgr_unreserve_link()
 *
 * @brief  : Removes the link data struct from the session and frees it
 * @session: session identifier
 * @link   : link identifier
 *
 */
static void __cam_req_mgr_unreserve_link(
	struct cam_req_mgr_core_session *session,
	struct cam_req_mgr_core_link *link)
{
	int i;

	if (!session || !link) {
		CAM_ERR(CAM_CRM, "NULL session/link ptr %pK %pK",
			session, link);
		return;
	}

	mutex_lock(&session->lock);
	if (!session->num_links) {
		CAM_WARN(CAM_CRM, "No active link or invalid state: hdl %x",
			link->link_hdl);
		mutex_unlock(&session->lock);
		return;
	}

	for (i = 0; i < MAXIMUM_LINKS_PER_SESSION; i++) {
		if (session->links[i] == link)
			session->links[i] = NULL;

		if (link->sync_link) {
			if (link->sync_link == session->links[i])
				session->links[i]->sync_link = NULL;
		}
	}

	link->sync_link = NULL;
	session->num_links--;
	CAM_DBG(CAM_CRM, "Active session links (%d)", session->num_links);
	mutex_unlock(&session->lock);
	__cam_req_mgr_free_link(link);
}

/* Workqueue context processing section */

/**
 * cam_req_mgr_process_send_req()
 *
 * @brief: This runs in workque thread context. Call core funcs to send
 *         apply request id to drivers.
 * @priv : link information.
 * @data : contains information about frame_id, link etc.
 *
 * @return: 0 on success.
 */
int cam_req_mgr_process_send_req(void *priv, void *data)
{
	int                                 rc = 0;
	struct cam_req_mgr_core_link        *link = NULL;
	struct cam_req_mgr_send_request     *send_req = NULL;
	struct cam_req_mgr_req_queue        *in_q = NULL;
	struct cam_req_mgr_connected_device *dev;

	if (!data || !priv) {
		CAM_ERR(CAM_CRM, "input args NULL %pK %pK", data, priv);
		rc = -EINVAL;
		goto end;
	}
	link = (struct cam_req_mgr_core_link *)priv;
	send_req = (struct cam_req_mgr_send_request *)data;
	in_q = send_req->in_q;

	rc = __cam_req_mgr_send_req(link, in_q, CAM_TRIGGER_POINT_SOF, &dev);
end:
	return rc;
}

/**
 * cam_req_mgr_process_flush_req()
 *
 * @brief: This runs in workque thread context. Call core funcs to check
 *         which requests need to be removed/cancelled.
 * @priv : link information.
 * @data : contains information about frame_id, link etc.
 *
 * @return: 0 on success.
 */
int cam_req_mgr_process_flush_req(void *priv, void *data)
{
	int                                  rc = 0, i = 0, idx = -1;
	struct cam_req_mgr_flush_info       *flush_info = NULL;
	struct cam_req_mgr_core_link        *link = NULL;
	struct cam_req_mgr_req_queue        *in_q = NULL;
	struct cam_req_mgr_slot             *slot = NULL;
	struct cam_req_mgr_connected_device *device = NULL;
	struct cam_req_mgr_flush_request     flush_req;
	struct crm_task_payload             *task_data = NULL;

	if (!data || !priv) {
		CAM_ERR(CAM_CRM, "input args NULL %pK %pK", data, priv);
		rc = -EINVAL;
		goto end;
	}
	link = (struct cam_req_mgr_core_link *)priv;
	task_data = (struct crm_task_payload *)data;
	flush_info  = (struct cam_req_mgr_flush_info *)&task_data->u;
	CAM_DBG(CAM_REQ, "link_hdl %x req_id %lld type %d",
		flush_info->link_hdl,
		flush_info->req_id,
		flush_info->flush_type);

	in_q = link->req.in_q;

	trace_cam_flush_req(link, flush_info);

	mutex_lock(&link->req.lock);
	if (flush_info->flush_type == CAM_REQ_MGR_FLUSH_TYPE_ALL) {
		link->last_flush_id = flush_info->req_id;
		CAM_INFO(CAM_CRM, "Last request id to flush is %lld",
			flush_info->req_id);
		__cam_req_mgr_flush_req_slot(link);
	} else if (flush_info->flush_type ==
		CAM_REQ_MGR_FLUSH_TYPE_CANCEL_REQ) {
		idx = __cam_req_mgr_find_slot_for_req(in_q, flush_info->req_id);
		if (idx < 0) {
			CAM_ERR(CAM_CRM, "req_id %lld not found in input queue",
			flush_info->req_id);
		} else {
			CAM_DBG(CAM_CRM, "req_id %lld found at idx %d",
				flush_info->req_id, idx);
			slot = &in_q->slot[idx];
			if (slot->status == CRM_SLOT_STATUS_REQ_PENDING ||
				slot->status == CRM_SLOT_STATUS_REQ_APPLIED) {
				CAM_WARN(CAM_CRM,
					"req_id %lld can not be cancelled",
					flush_info->req_id);
				mutex_unlock(&link->req.lock);
				return -EINVAL;
			}
			slot->additional_timeout = 0;
			__cam_req_mgr_in_q_skip_idx(in_q, idx);
		}
	}

	for (i = 0; i < link->num_devs; i++) {
		device = &link->l_dev[i];
		flush_req.link_hdl = flush_info->link_hdl;
		flush_req.dev_hdl = device->dev_hdl;
		flush_req.req_id = flush_info->req_id;
		flush_req.type = flush_info->flush_type;
		/* @TODO: error return handling from drivers */
		if (device->ops && device->ops->flush_req)
			rc = device->ops->flush_req(&flush_req);
	}
	complete(&link->workq_comp);
	mutex_unlock(&link->req.lock);

end:
	return rc;
}

/**
 * cam_req_mgr_process_sched_req()
 *
 * @brief: This runs in workque thread context. Call core funcs to check
 *         which peding requests can be processed.
 * @priv : link information.
 * @data : contains information about frame_id, link etc.
 *
 * @return: 0 on success.
 */
int cam_req_mgr_process_sched_req(void *priv, void *data)
{
	int                               rc = 0;
	struct cam_req_mgr_sched_request *sched_req = NULL;
	struct cam_req_mgr_core_link     *link = NULL;
	struct cam_req_mgr_req_queue     *in_q = NULL;
	struct cam_req_mgr_slot          *slot = NULL;
	struct crm_task_payload          *task_data = NULL;

	if (!data || !priv) {
		CAM_ERR(CAM_CRM, "input args NULL %pK %pK", data, priv);
		rc = -EINVAL;
		goto end;
	}
	link = (struct cam_req_mgr_core_link *)priv;
	task_data = (struct crm_task_payload *)data;
	sched_req  = (struct cam_req_mgr_sched_request *)&task_data->u;
	in_q = link->req.in_q;

	CAM_DBG(CAM_CRM,
		"link_hdl %x req_id %lld at slot %d sync_mode %d is_master %d exp_timeout_val %d ms",
		sched_req->link_hdl, sched_req->req_id,
		in_q->wr_idx, sched_req->sync_mode,
		link->is_master,
		sched_req->additional_timeout);

	mutex_lock(&link->req.lock);
	slot = &in_q->slot[in_q->wr_idx];

	if (slot->status != CRM_SLOT_STATUS_NO_REQ &&
		slot->status != CRM_SLOT_STATUS_REQ_APPLIED)
		CAM_WARN(CAM_CRM, "in_q overwrite %d", slot->status);

	slot->status = CRM_SLOT_STATUS_REQ_ADDED;
	slot->req_id = sched_req->req_id;
	slot->sync_mode = sched_req->sync_mode;
	slot->skip_idx = 0;
	slot->recover = sched_req->bubble_enable;

	if (sched_req->additional_timeout < 0) {
		CAM_WARN(CAM_CRM,
			"Requested timeout is invalid [%dms]",
			sched_req->additional_timeout);
		slot->additional_timeout = 0;
	} else if (sched_req->additional_timeout >
		CAM_REQ_MGR_WATCHDOG_TIMEOUT_MAX) {
		CAM_WARN(CAM_CRM,
			"Requested timeout [%dms] max supported timeout [%dms] resetting to max",
			sched_req->additional_timeout,
			CAM_REQ_MGR_WATCHDOG_TIMEOUT_MAX);
		slot->additional_timeout = CAM_REQ_MGR_WATCHDOG_TIMEOUT_MAX;
	} else {
		slot->additional_timeout = sched_req->additional_timeout;
	}

	link->open_req_cnt++;
	__cam_req_mgr_inc_idx(&in_q->wr_idx, 1, in_q->num_slots);

	if (slot->sync_mode == CAM_REQ_MGR_SYNC_MODE_SYNC) {
		if (link->initial_sync_req == -1)
			link->initial_sync_req = slot->req_id;
	} else {
		link->initial_sync_req = -1;
		if (link->sync_link)
			link->sync_link->initial_sync_req = -1;
	}

	mutex_unlock(&link->req.lock);

end:
	return rc;
}

/**
 * cam_req_mgr_process_add_req()
 *
 * @brief: This runs in workque thread context. Call core funcs to check
 *         which peding requests can be processed.
 * @priv : link information.
 * @data : contains information about frame_id, link etc.
 *
 * @return: 0 on success.
 */
int cam_req_mgr_process_add_req(void *priv, void *data)
{
	int                                  rc = 0, i = 0, idx;
	struct cam_req_mgr_add_request      *add_req = NULL;
	struct cam_req_mgr_core_link        *link = NULL;
	struct cam_req_mgr_connected_device *device = NULL;
	struct cam_req_mgr_req_tbl          *tbl = NULL;
	struct cam_req_mgr_tbl_slot         *slot = NULL;
	struct crm_task_payload             *task_data = NULL;

	if (!data || !priv) {
		CAM_ERR(CAM_CRM, "input args NULL %pK %pK", data, priv);
		rc = -EINVAL;
		goto end;
	}

	link = (struct cam_req_mgr_core_link *)priv;
	task_data = (struct crm_task_payload *)data;
	add_req = (struct cam_req_mgr_add_request *)&task_data->u;

	for (i = 0; i < link->num_devs; i++) {
		device = &link->l_dev[i];
		if (device->dev_hdl == add_req->dev_hdl) {
			tbl = device->pd_tbl;
			break;
		}
	}
	if (!tbl) {
		CAM_ERR_RATE_LIMIT(CAM_CRM, "dev_hdl not found %x, %x %x",
			add_req->dev_hdl,
			link->l_dev[0].dev_hdl,
			link->l_dev[1].dev_hdl);
		rc = -EINVAL;
		goto end;
	}
	/*
	 * Go through request table and add
	 * request id to proper table
	 * 1. find req slot in in_q matching req_id.sent by dev
	 * 2. goto table of this device based on p_delay
	 * 3. mark req_ready_map with this dev_bit.
	 */

	mutex_lock(&link->req.lock);
	idx = __cam_req_mgr_find_slot_for_req(link->req.in_q, add_req->req_id);
	if (idx < 0) {
		CAM_ERR(CAM_CRM,
			"req %lld not found in in_q for dev %s on link 0x%x",
			add_req->req_id, device->dev_info.name, link->link_hdl);
		rc = -EBADSLT;
		mutex_unlock(&link->req.lock);
		goto end;
	}

	slot = &tbl->slot[idx];
	slot->is_applied = false;
	if ((add_req->skip_before_applying & 0xFF) > slot->inject_delay) {
		slot->inject_delay = (add_req->skip_before_applying & 0xFF);
		slot->dev_hdl = add_req->dev_hdl;
		if (add_req->skip_before_applying & SKIP_NEXT_FRAME)
			slot->skip_next_frame = true;
		CAM_DBG(CAM_CRM, "Req_id %llu injecting delay %llu",
			add_req->req_id,
			(add_req->skip_before_applying & 0xFF));
	}

	if (slot->state != CRM_REQ_STATE_PENDING &&
		slot->state != CRM_REQ_STATE_EMPTY) {
		CAM_WARN(CAM_CRM,
			"Unexpected state %d for slot %d map %x for dev %s on link 0x%x",
			slot->state, idx, slot->req_ready_map,
			device->dev_info.name, link->link_hdl);
	}

	slot->state = CRM_REQ_STATE_PENDING;
	slot->req_ready_map |= (1 << device->dev_bit);

	CAM_DBG(CAM_CRM, "idx %d dev_hdl %x req_id %lld pd %d ready_map %x",
		idx, add_req->dev_hdl, add_req->req_id, tbl->pd,
		slot->req_ready_map);

	trace_cam_req_mgr_add_req(link, idx, add_req, tbl, device);

	if (slot->req_ready_map == tbl->dev_mask) {
		CAM_DBG(CAM_REQ,
			"link 0x%x idx %d req_id %lld pd %d SLOT READY",
			link->link_hdl, idx, add_req->req_id, tbl->pd);
		slot->state = CRM_REQ_STATE_READY;
	}
	mutex_unlock(&link->req.lock);

end:
	return rc;
}

/**
 * cam_req_mgr_process_error()
 *
 * @brief: This runs in workque thread context. bubble /err recovery.
 * @priv : link information.
 * @data : contains information about frame_id, link etc.
 *
 * @return: 0 on success.
 */
int cam_req_mgr_process_error(void *priv, void *data)
{
	int                                  rc = 0, idx = -1, i;
	struct cam_req_mgr_error_notify     *err_info = NULL;
	struct cam_req_mgr_core_link        *link = NULL;
	struct cam_req_mgr_req_queue        *in_q = NULL;
	struct cam_req_mgr_slot             *slot = NULL;
	struct cam_req_mgr_connected_device *device = NULL;
	struct cam_req_mgr_link_evt_data     evt_data;
	struct crm_task_payload             *task_data = NULL;

	if (!data || !priv) {
		CAM_ERR(CAM_CRM, "input args NULL %pK %pK", data, priv);
		rc = -EINVAL;
		goto end;
	}
	link = (struct cam_req_mgr_core_link *)priv;
	task_data = (struct crm_task_payload *)data;
	err_info  = (struct cam_req_mgr_error_notify *)&task_data->u;
	CAM_DBG(CAM_CRM, "link_hdl %x req_id %lld error %d",
		err_info->link_hdl,
		err_info->req_id,
		err_info->error);

	in_q = link->req.in_q;

	mutex_lock(&link->req.lock);
	if (err_info->error == CRM_KMD_ERR_BUBBLE) {
		idx = __cam_req_mgr_find_slot_for_req(in_q, err_info->req_id);
		if (idx < 0) {
			CAM_ERR_RATE_LIMIT(CAM_CRM,
				"req_id %lld not found in input queue",
				err_info->req_id);
		} else {
			CAM_DBG(CAM_CRM, "req_id %lld found at idx %d",
				err_info->req_id, idx);
			slot = &in_q->slot[idx];
			if (!slot->recover) {
				CAM_WARN(CAM_CRM,
					"err recovery disabled req_id %lld",
					err_info->req_id);
				mutex_unlock(&link->req.lock);
				return 0;
			} else if (slot->status != CRM_SLOT_STATUS_REQ_PENDING
			&& slot->status != CRM_SLOT_STATUS_REQ_APPLIED) {
				CAM_WARN(CAM_CRM,
					"req_id %lld can not be recovered %d",
					err_info->req_id, slot->status);
				mutex_unlock(&link->req.lock);
				return -EINVAL;
			}
			/* Notify all devices in the link about error */
			for (i = 0; i < link->num_devs; i++) {
				device = &link->l_dev[i];
				if (device != NULL) {
					evt_data.dev_hdl = device->dev_hdl;
					evt_data.evt_type =
						CAM_REQ_MGR_LINK_EVT_ERR;
					evt_data.link_hdl =  link->link_hdl;
					evt_data.req_id = err_info->req_id;
					evt_data.u.error = err_info->error;
					if (device->ops &&
						device->ops->process_evt)
						rc = device->ops->process_evt(
							&evt_data);
				}
			}
			/* Bring processing pointer to bubbled req id */
			__cam_req_mgr_tbl_set_all_skip_cnt(&link->req.l_tbl);
			in_q->rd_idx = idx;
			in_q->slot[idx].status = CRM_SLOT_STATUS_REQ_ADDED;
			if (link->sync_link) {
				in_q->slot[idx].sync_mode = 0;
				__cam_req_mgr_inc_idx(&idx, 1,
					link->req.l_tbl->num_slots);
				in_q->slot[idx].sync_mode = 0;
			}
			spin_lock_bh(&link->link_state_spin_lock);
			link->state = CAM_CRM_LINK_STATE_ERR;
			spin_unlock_bh(&link->link_state_spin_lock);
			link->open_req_cnt++;
		}
	}
	mutex_unlock(&link->req.lock);

end:
	return rc;
}

/**
 * cam_req_mgr_process_stop()
 *
 * @brief: This runs in workque thread context. stop notification.
 * @priv : link information.
 * @data : contains information about frame_id, link etc.
 *
 * @return: 0 on success.
 */
int cam_req_mgr_process_stop(void *priv, void *data)
{
	int                                  rc = 0;
	struct cam_req_mgr_core_link        *link = NULL;

	if (!data || !priv) {
		CAM_ERR(CAM_CRM, "input args NULL %pK %pK", data, priv);
		rc = -EINVAL;
		goto end;
	}
	link = (struct cam_req_mgr_core_link *)priv;
	__cam_req_mgr_flush_req_slot(link);
end:
	return rc;
}

/**
 * cam_req_mgr_process_trigger()
 *
 * @brief: This runs in workque thread context. Call core funcs to check
 *         which peding requests can be processed.
 * @priv : link information.
 * @data : contains information about frame_id, link etc.
 *
 * @return: 0 on success.
 */
static int cam_req_mgr_process_trigger(void *priv, void *data)
{
	int                                  rc = 0;
	int32_t                              idx = -1;
	struct cam_req_mgr_trigger_notify   *trigger_data = NULL;
	struct cam_req_mgr_core_link        *link = NULL;
	struct cam_req_mgr_req_queue        *in_q = NULL;
	struct crm_task_payload             *task_data = NULL;

	if (!data || !priv) {
		CAM_ERR(CAM_CRM, "input args NULL %pK %pK", data, priv);
		rc = -EINVAL;
		goto end;
	}
	link = (struct cam_req_mgr_core_link *)priv;
	task_data = (struct crm_task_payload *)data;
	trigger_data = (struct cam_req_mgr_trigger_notify *)&task_data->u;

	CAM_DBG(CAM_REQ, "link_hdl %x frame_id %lld, trigger %x\n",
		trigger_data->link_hdl,
		trigger_data->frame_id,
		trigger_data->trigger);

	in_q = link->req.in_q;

	mutex_lock(&link->req.lock);

	if (trigger_data->trigger == CAM_TRIGGER_POINT_SOF) {
		idx = __cam_req_mgr_find_slot_for_req(in_q,
			trigger_data->req_id);
		if (idx >= 0) {
			if (idx == in_q->last_applied_idx)
				in_q->last_applied_idx = -1;
			if (idx == in_q->rd_idx)
				__cam_req_mgr_dec_idx(&idx, 1, in_q->num_slots);
			__cam_req_mgr_reset_req_slot(link, idx);
		}
	}

	/*
	 * Check if current read index is in applied state, if yes make it free
	 *    and increment read index to next slot.
	 */
	CAM_DBG(CAM_CRM, "link_hdl %x curent idx %d req_status %d",
		link->link_hdl, in_q->rd_idx, in_q->slot[in_q->rd_idx].status);

	spin_lock_bh(&link->link_state_spin_lock);
	if (link->state == CAM_CRM_LINK_STATE_ERR)
		CAM_WARN(CAM_CRM, "Error recovery idx %d status %d",
			in_q->rd_idx,
			in_q->slot[in_q->rd_idx].status);

	spin_unlock_bh(&link->link_state_spin_lock);

	if (in_q->slot[in_q->rd_idx].status == CRM_SLOT_STATUS_REQ_APPLIED) {
		/*
		 * Do NOT reset req q slot data here, it can not be done
		 * here because we need to preserve the data to handle bubble.
		 *
		 * Check if any new req is pending in slot, if not finish the
		 * lower pipeline delay device with available req ids.
		 */
		CAM_DBG(CAM_CRM, "link[%x] Req[%lld] invalidating slot",
			link->link_hdl, in_q->slot[in_q->rd_idx].req_id);
		rc = __cam_req_mgr_check_next_req_slot(link);
		if (rc) {
			CAM_DBG(CAM_REQ,
				"No pending req to apply to lower pd devices");
			rc = 0;
			goto release_lock;
		}
		__cam_req_mgr_inc_idx(&in_q->rd_idx, 1, in_q->num_slots);
	}

	rc = __cam_req_mgr_process_req(link, trigger_data);

release_lock:
	mutex_unlock(&link->req.lock);
end:
	return rc;
}

/**
 * __cam_req_mgr_dev_handle_to_name()
 *
 * @brief    : Finds device name based on the device handle
 * @dev_hdl  : Device handle whose name is to be found
 * @link     : Link on which the device is connected
 * @return   : String containing the device name
 *
 */
static const char *__cam_req_mgr_dev_handle_to_name(
	int32_t dev_hdl, struct cam_req_mgr_core_link *link)
{
	struct cam_req_mgr_connected_device *dev = NULL;
	int i = 0;

	for (i = 0; i < link->num_devs; i++) {
		dev = &link->l_dev[i];

		if (dev_hdl == dev->dev_hdl)
			return dev->dev_info.name;
	}

	return "Invalid dev_hdl";
}

/* Linked devices' Callback section */

/**
 * cam_req_mgr_cb_add_req()
 *
 * @brief    : Drivers call this function to notify new packet is available.
 * @add_req  : Information about new request available at a device.
 *
 * @return   : 0 on success, negative in case of failure
 *
 */
static int cam_req_mgr_cb_add_req(struct cam_req_mgr_add_request *add_req)
{
	int                             rc = 0, idx;
	struct crm_workq_task          *task = NULL;
	struct cam_req_mgr_core_link   *link = NULL;
	struct cam_req_mgr_add_request *dev_req;
	struct crm_task_payload        *task_data;

	if (!add_req) {
		CAM_ERR(CAM_CRM, "sof_data is NULL");
		return -EINVAL;
	}

	link = cam_get_link_priv(add_req->link_hdl);
	if (!link) {
		CAM_DBG(CAM_CRM, "link ptr NULL %x", add_req->link_hdl);
		return -EINVAL;
	}

	CAM_DBG(CAM_REQ, "dev name %s dev_hdl %d dev req %lld",
		__cam_req_mgr_dev_handle_to_name(add_req->dev_hdl, link),
		add_req->dev_hdl, add_req->req_id);

	mutex_lock(&link->lock);
	spin_lock_bh(&link->link_state_spin_lock);
	if (link->state < CAM_CRM_LINK_STATE_READY) {
		CAM_WARN(CAM_CRM, "invalid link state:%d", link->state);
		rc = -EPERM;
		spin_unlock_bh(&link->link_state_spin_lock);
		goto end;
	}
	spin_unlock_bh(&link->link_state_spin_lock);

	/* Validate if req id is present in input queue */
	idx = __cam_req_mgr_find_slot_for_req(link->req.in_q, add_req->req_id);
	if (idx < 0) {
		CAM_ERR(CAM_CRM, "req %lld not found in in_q", add_req->req_id);
		rc = -ENOENT;
		goto end;
	}

	task = cam_req_mgr_workq_get_task(link->workq);
	if (!task) {
		CAM_ERR_RATE_LIMIT(CAM_CRM, "no empty task dev %x req %lld",
			add_req->dev_hdl, add_req->req_id);
		rc = -EBUSY;
		goto end;
	}

	task_data = (struct crm_task_payload *)task->payload;
	task_data->type = CRM_WORKQ_TASK_DEV_ADD_REQ;
	dev_req = (struct cam_req_mgr_add_request *)&task_data->u;
	dev_req->req_id = add_req->req_id;
	dev_req->link_hdl = add_req->link_hdl;
	dev_req->dev_hdl = add_req->dev_hdl;
	dev_req->skip_before_applying = add_req->skip_before_applying;
	task->process_cb = &cam_req_mgr_process_add_req;
	rc = cam_req_mgr_workq_enqueue_task(task, link, CRM_TASK_PRIORITY_0);
	CAM_DBG(CAM_CRM, "X: dev %x dev req %lld",
		add_req->dev_hdl, add_req->req_id);

end:
	mutex_unlock(&link->lock);
	return rc;
}

/**
 * cam_req_mgr_cb_notify_err()
 *
 * @brief    : Error received from device, sends bubble recovery
 * @err_info : contains information about error occurred like bubble/overflow
 *
 * @return   : 0 on success, negative in case of failure
 *
 */
static int cam_req_mgr_cb_notify_err(
	struct cam_req_mgr_error_notify *err_info)
{
	int                              rc = 0;
	struct crm_workq_task           *task = NULL;
	struct cam_req_mgr_core_link    *link = NULL;
	struct cam_req_mgr_error_notify *notify_err;
	struct crm_task_payload         *task_data;

	if (!err_info) {
		CAM_ERR(CAM_CRM, "err_info is NULL");
		rc = -EINVAL;
		goto end;
	}

	link = cam_get_link_priv(err_info->link_hdl);
	if (!link) {
		CAM_DBG(CAM_CRM, "link ptr NULL %x", err_info->link_hdl);
		rc = -EINVAL;
		goto end;
	}

	spin_lock_bh(&link->link_state_spin_lock);
	if (link->state != CAM_CRM_LINK_STATE_READY) {
		CAM_WARN(CAM_CRM, "invalid link state:%d", link->state);
		spin_unlock_bh(&link->link_state_spin_lock);
		rc = -EPERM;
		goto end;
	}
	crm_timer_reset(link->watchdog);
	spin_unlock_bh(&link->link_state_spin_lock);

	task = cam_req_mgr_workq_get_task(link->workq);
	if (!task) {
		CAM_ERR(CAM_CRM, "no empty task req_id %lld", err_info->req_id);
		rc = -EBUSY;
		goto end;
	}

	task_data = (struct crm_task_payload *)task->payload;
	task_data->type = CRM_WORKQ_TASK_NOTIFY_ERR;
	notify_err = (struct cam_req_mgr_error_notify *)&task_data->u;
	notify_err->req_id = err_info->req_id;
	notify_err->link_hdl = err_info->link_hdl;
	notify_err->dev_hdl = err_info->dev_hdl;
	notify_err->error = err_info->error;
	notify_err->trigger = err_info->trigger;
	task->process_cb = &cam_req_mgr_process_error;
	rc = cam_req_mgr_workq_enqueue_task(task, link, CRM_TASK_PRIORITY_0);

end:
	return rc;
}

/**
 * cam_req_mgr_cb_notify_timer()
 *
 * @brief      : Notify SOF timer to pause after flush
 * @timer_data : contains information about frame_id, link etc.
 *
 * @return  : 0 on success
 *
 */
static int cam_req_mgr_cb_notify_timer(
	struct cam_req_mgr_timer_notify *timer_data)
{
	int                              rc = 0;
	struct cam_req_mgr_core_link    *link = NULL;

	if (!timer_data) {
		CAM_ERR(CAM_CRM, "timer data  is NULL");
		rc = -EINVAL;
		goto end;
	}

	link = cam_get_link_priv(timer_data->link_hdl);
	if (!link) {
		CAM_DBG(CAM_CRM, "link ptr NULL %x", timer_data->link_hdl);
		rc = -EINVAL;
		goto end;
	}

	spin_lock_bh(&link->link_state_spin_lock);
	if (link->state < CAM_CRM_LINK_STATE_READY) {
		CAM_WARN(CAM_CRM, "invalid link state:%d", link->state);
		spin_unlock_bh(&link->link_state_spin_lock);
		rc = -EPERM;
		goto end;
	}
	spin_unlock_bh(&link->link_state_spin_lock);


	if (!timer_data->state)
		link->watchdog->pause_timer = true;

end:
	return rc;
}

/*
 * cam_req_mgr_cb_notify_stop()
 *
 * @brief    : Stop received from device, resets the morked slots
 * @err_info : contains information about error occurred like bubble/overflow
 *
 * @return   : 0 on success, negative in case of failure
 *
 */
static int cam_req_mgr_cb_notify_stop(
	struct cam_req_mgr_notify_stop *stop_info)
{
	int                              rc = 0;
	struct crm_workq_task           *task = NULL;
	struct cam_req_mgr_core_link    *link = NULL;
	struct cam_req_mgr_notify_stop  *notify_stop;
	struct crm_task_payload         *task_data;

	if (!stop_info) {
		CAM_ERR(CAM_CRM, "stop_info is NULL");
		rc = -EINVAL;
		goto end;
	}

	link = cam_get_link_priv(stop_info->link_hdl);
	if (!link) {
		CAM_DBG(CAM_CRM, "link ptr NULL %x", stop_info->link_hdl);
		rc = -EINVAL;
		goto end;
	}

	spin_lock_bh(&link->link_state_spin_lock);
	if (link->state != CAM_CRM_LINK_STATE_READY) {
		CAM_WARN(CAM_CRM, "invalid link state:%d", link->state);
		spin_unlock_bh(&link->link_state_spin_lock);
		rc = -EPERM;
		goto end;
	}
	crm_timer_reset(link->watchdog);
	spin_unlock_bh(&link->link_state_spin_lock);

	task = cam_req_mgr_workq_get_task(link->workq);
	if (!task) {
		CAM_ERR(CAM_CRM, "no empty task");
		rc = -EBUSY;
		goto end;
	}

	task_data = (struct crm_task_payload *)task->payload;
	task_data->type = CRM_WORKQ_TASK_NOTIFY_ERR;
	notify_stop = (struct cam_req_mgr_notify_stop *)&task_data->u;
	notify_stop->link_hdl = stop_info->link_hdl;
	task->process_cb = &cam_req_mgr_process_stop;
	rc = cam_req_mgr_workq_enqueue_task(task, link, CRM_TASK_PRIORITY_0);

end:
	return rc;
}



/**
 * cam_req_mgr_cb_notify_trigger()
 *
 * @brief   : SOF received from device, sends trigger through workqueue
 * @sof_data: contains information about frame_id, link etc.
 *
 * @return  : 0 on success
 *
 */
static int cam_req_mgr_cb_notify_trigger(
	struct cam_req_mgr_trigger_notify *trigger_data)
{
	int                              rc = 0;
	struct crm_workq_task           *task = NULL;
	struct cam_req_mgr_core_link    *link = NULL;
	struct cam_req_mgr_trigger_notify   *notify_trigger;
	struct crm_task_payload         *task_data;

	if (!trigger_data) {
		CAM_ERR(CAM_CRM, "sof_data is NULL");
		rc = -EINVAL;
		goto end;
	}

	link = cam_get_link_priv(trigger_data->link_hdl);
	if (!link) {
		CAM_DBG(CAM_CRM, "link ptr NULL %x", trigger_data->link_hdl);
		rc = -EINVAL;
		goto end;
	}

	spin_lock_bh(&link->link_state_spin_lock);
	if (link->state < CAM_CRM_LINK_STATE_READY) {
		CAM_WARN(CAM_CRM, "invalid link state:%d", link->state);
		spin_unlock_bh(&link->link_state_spin_lock);
		rc = -EPERM;
		goto end;
	}

	if (link->watchdog->pause_timer)
		link->watchdog->pause_timer = false;

	crm_timer_reset(link->watchdog);
	spin_unlock_bh(&link->link_state_spin_lock);

	task = cam_req_mgr_workq_get_task(link->workq);
	if (!task) {
		CAM_ERR(CAM_CRM, "no empty task frame %lld",
			trigger_data->frame_id);
		rc = -EBUSY;
		goto end;
	}
	task_data = (struct crm_task_payload *)task->payload;
	task_data->type = CRM_WORKQ_TASK_NOTIFY_SOF;
	notify_trigger = (struct cam_req_mgr_trigger_notify *)&task_data->u;
	notify_trigger->frame_id = trigger_data->frame_id;
	notify_trigger->link_hdl = trigger_data->link_hdl;
	notify_trigger->dev_hdl = trigger_data->dev_hdl;
	notify_trigger->trigger = trigger_data->trigger;
	notify_trigger->req_id = trigger_data->req_id;
	notify_trigger->sof_timestamp_val = trigger_data->sof_timestamp_val;
	task->process_cb = &cam_req_mgr_process_trigger;
	rc = cam_req_mgr_workq_enqueue_task(task, link, CRM_TASK_PRIORITY_0);

end:
	return rc;
}

static struct cam_req_mgr_crm_cb cam_req_mgr_ops = {
	.notify_trigger = cam_req_mgr_cb_notify_trigger,
	.notify_err     = cam_req_mgr_cb_notify_err,
	.add_req        = cam_req_mgr_cb_add_req,
	.notify_timer   = cam_req_mgr_cb_notify_timer,
	.notify_stop    = cam_req_mgr_cb_notify_stop,
};

/**
 * __cam_req_mgr_setup_link_info()
 *
 * @brief     : Sets up input queue, create pd based tables, communicate with
 *              devs connected on this link and setup communication.
 * @link      : pointer to link to setup
 * @link_info : link_info coming from CSL to prepare link
 *
 * @return    : 0 on success, negative in case of failure
 *
 */
static int __cam_req_mgr_setup_link_info(struct cam_req_mgr_core_link *link,
	struct cam_req_mgr_ver_info *link_info)
{
	int                                     rc = 0, i = 0, num_devices = 0;
	struct cam_req_mgr_core_dev_link_setup  link_data;
	struct cam_req_mgr_connected_device    *dev;
	struct cam_req_mgr_req_tbl             *pd_tbl;
	enum cam_pipeline_delay                 max_delay;
	uint32_t                                subscribe_event = 0;
	if (link_info->version == VERSION_1) {
		if (link_info->u.link_info_v1.num_devices >
			CAM_REQ_MGR_MAX_HANDLES)
			return -EPERM;
		}
	else if (link_info->version == VERSION_2) {
		if (link_info->u.link_info_v2.num_devices >
			CAM_REQ_MGR_MAX_HANDLES_V2)
			return -EPERM;
		}
	mutex_init(&link->req.lock);
	CAM_DBG(CAM_CRM, "LOCK_DBG in_q lock %pK", &link->req.lock);
	link->req.num_tbl = 0;

	rc = __cam_req_mgr_setup_in_q(&link->req);
	if (rc < 0)
		return rc;

	max_delay = CAM_PIPELINE_DELAY_0;
	if (link_info->version == VERSION_1)
		num_devices = link_info->u.link_info_v1.num_devices;
	else if (link_info->version == VERSION_2)
		num_devices = link_info->u.link_info_v2.num_devices;
	for (i = 0; i < num_devices; i++) {
		dev = &link->l_dev[i];
		/* Using dev hdl, get ops ptr to communicate with device */
		if (link_info->version == VERSION_1)
			dev->ops = (struct cam_req_mgr_kmd_ops *)
					cam_get_device_ops(
					link_info->u.link_info_v1.dev_hdls[i]);
		else if (link_info->version == VERSION_2)
			dev->ops = (struct cam_req_mgr_kmd_ops *)
					cam_get_device_ops(
					link_info->u.link_info_v2.dev_hdls[i]);
		if (!dev->ops ||
			!dev->ops->get_dev_info ||
			!dev->ops->link_setup) {
			CAM_ERR(CAM_CRM, "FATAL: device ops NULL");
			rc = -ENXIO;
			goto error;
		}
		if (link_info->version == VERSION_1)
			dev->dev_hdl = link_info->u.link_info_v1.dev_hdls[i];
		else if (link_info->version == VERSION_2)
			dev->dev_hdl = link_info->u.link_info_v2.dev_hdls[i];
		dev->parent = (void *)link;
		dev->dev_info.dev_hdl = dev->dev_hdl;
		rc = dev->ops->get_dev_info(&dev->dev_info);

		trace_cam_req_mgr_connect_device(link, &dev->dev_info);
		if (link_info->version == VERSION_1)
			CAM_DBG(CAM_CRM,
				"%x: connected: %s, id %d, delay %d, trigger %x",
				link_info->u.link_info_v1.session_hdl,
				dev->dev_info.name,
				dev->dev_info.dev_id, dev->dev_info.p_delay,
				dev->dev_info.trigger);
		else if (link_info->version == VERSION_2)
			CAM_DBG(CAM_CRM,
				"%x: connected: %s, id %d, delay %d, trigger %x",
				link_info->u.link_info_v2.session_hdl,
				dev->dev_info.name,
				dev->dev_info.dev_id, dev->dev_info.p_delay,
				dev->dev_info.trigger);
		if (rc < 0 ||
			dev->dev_info.p_delay >=
			CAM_PIPELINE_DELAY_MAX ||
			dev->dev_info.p_delay <
			CAM_PIPELINE_DELAY_0) {
			CAM_ERR(CAM_CRM, "get device info failed");
			goto error;
		} else {
			if (link_info->version == VERSION_1) {
				CAM_DBG(CAM_CRM, "%x: connected: %s, delay %d",
					link_info->u.link_info_v1.session_hdl,
					dev->dev_info.name,
					dev->dev_info.p_delay);
				}
			else if (link_info->version == VERSION_2) {
				CAM_DBG(CAM_CRM, "%x: connected: %s, delay %d",
					link_info->u.link_info_v2.session_hdl,
					dev->dev_info.name,
					dev->dev_info.p_delay);
				}
			if (dev->dev_info.p_delay > max_delay)
				max_delay = dev->dev_info.p_delay;

			subscribe_event |= (uint32_t)dev->dev_info.trigger;
		}
	}

	link->subscribe_event = subscribe_event;
	link_data.link_enable = 1;
	link_data.link_hdl = link->link_hdl;
	link_data.crm_cb = &cam_req_mgr_ops;
	link_data.max_delay = max_delay;
	link_data.subscribe_event = subscribe_event;

	for (i = 0; i < num_devices; i++) {
		dev = &link->l_dev[i];

		link_data.dev_hdl = dev->dev_hdl;
		/*
		 * For unique pipeline delay table create request
		 * tracking table
		 */
		if (link->pd_mask & (1 << dev->dev_info.p_delay)) {
			pd_tbl = __cam_req_mgr_find_pd_tbl(link->req.l_tbl,
				dev->dev_info.p_delay);
			if (!pd_tbl) {
				CAM_ERR(CAM_CRM, "pd %d tbl not found",
					dev->dev_info.p_delay);
				rc = -ENXIO;
				goto error;
			}
		} else {
			pd_tbl = __cam_req_mgr_create_pd_tbl(
				dev->dev_info.p_delay);
			if (pd_tbl == NULL) {
				CAM_ERR(CAM_CRM, "create new pd tbl failed");
				rc = -ENXIO;
				goto error;
			}
			pd_tbl->pd = dev->dev_info.p_delay;
			link->pd_mask |= (1 << pd_tbl->pd);
			/*
			 * Add table to list and also sort list
			 * from max pd to lowest
			 */
			__cam_req_mgr_add_tbl_to_link(&link->req.l_tbl, pd_tbl);
		}
		dev->dev_bit = pd_tbl->dev_count++;
		dev->pd_tbl = pd_tbl;
		pd_tbl->dev_mask |= (1 << dev->dev_bit);
		CAM_DBG(CAM_CRM, "dev_bit %u name %s pd %u mask %d",
			dev->dev_bit, dev->dev_info.name, pd_tbl->pd,
			pd_tbl->dev_mask);
		/* Communicate with dev to establish the link */
		dev->ops->link_setup(&link_data);

		if (link->max_delay < dev->dev_info.p_delay)
			link->max_delay = dev->dev_info.p_delay;
	}
	link->num_devs = num_devices;

	/* Assign id for pd tables */
	__cam_req_mgr_tbl_set_id(link->req.l_tbl, &link->req);

	/* At start, expect max pd devices, all are in skip state */
	__cam_req_mgr_tbl_set_all_skip_cnt(&link->req.l_tbl);

	return 0;

error:
	__cam_req_mgr_destroy_link_info(link);
	return rc;
}

/* IOCTLs handling section */
int cam_req_mgr_create_session(
	struct cam_req_mgr_session_info *ses_info)
{
	int                              rc = 0;
	int32_t                          session_hdl;
	struct cam_req_mgr_core_session *cam_session = NULL;

	if (!ses_info) {
		CAM_DBG(CAM_CRM, "NULL session info pointer");
		return -EINVAL;
	}
	mutex_lock(&g_crm_core_dev->crm_lock);
	cam_session = kzalloc(sizeof(*cam_session),
		GFP_KERNEL);
	if (!cam_session) {
		rc = -ENOMEM;
		goto end;
	}

	session_hdl = cam_create_session_hdl((void *)cam_session);
	if (session_hdl < 0) {
		CAM_ERR(CAM_CRM, "unable to create session_hdl = %x",
			session_hdl);
		rc = session_hdl;
		kfree(cam_session);
		goto end;
	}
	ses_info->session_hdl = session_hdl;

	mutex_init(&cam_session->lock);
	CAM_DBG(CAM_CRM, "LOCK_DBG session lock %pK", &cam_session->lock);

	mutex_lock(&cam_session->lock);
	cam_session->session_hdl = session_hdl;
	cam_session->num_links = 0;
	cam_session->sync_mode = CAM_REQ_MGR_SYNC_MODE_NO_SYNC;
	list_add(&cam_session->entry, &g_crm_core_dev->session_head);
	mutex_unlock(&cam_session->lock);
end:
	mutex_unlock(&g_crm_core_dev->crm_lock);
	return rc;
}

/**
 * __cam_req_mgr_unlink()
 *
 * @brief : Unlink devices on a link structure from the session
 * @link  : Pointer to the link structure
 *
 * @return: 0 for success, negative for failure
 *
 */
static int __cam_req_mgr_unlink(struct cam_req_mgr_core_link *link)
{
	int rc;

	spin_lock_bh(&link->link_state_spin_lock);
	link->state = CAM_CRM_LINK_STATE_IDLE;
	spin_unlock_bh(&link->link_state_spin_lock);

	if (!link->is_shutdown) {
		rc = __cam_req_mgr_disconnect_link(link);
		if (rc)
			CAM_ERR(CAM_CORE,
				"Unlink for all devices was not successful");
	}

	mutex_lock(&link->lock);
	/* Destroy workq of link */
	cam_req_mgr_workq_destroy(&link->workq);
	/* Destroy timer of link */
	crm_timer_exit(&link->watchdog);

	/* Cleanup request tables and unlink devices */
	__cam_req_mgr_destroy_link_info(link);

	/* Free memory holding data of linked devs */
	__cam_req_mgr_destroy_subdev(link->l_dev);

	/* Destroy the link handle */
	rc = cam_destroy_link_hdl(link->link_hdl);
	if (rc < 0) {
		CAM_ERR(CAM_CRM, "error destroying link hdl %x rc %d",
			link->link_hdl, rc);
	} else
		link->link_hdl = -1;

	mutex_unlock(&link->lock);
	return rc;
}

int cam_req_mgr_destroy_session(
		struct cam_req_mgr_session_info *ses_info,
		bool is_shutdown)
{
	int rc;
	int i;
	struct cam_req_mgr_core_session *cam_session = NULL;
	struct cam_req_mgr_core_link *link;

	if (!ses_info) {
		CAM_DBG(CAM_CRM, "NULL session info pointer");
		return -EINVAL;
	}

	mutex_lock(&g_crm_core_dev->crm_lock);
<<<<<<< HEAD
	cam_session = (struct cam_req_mgr_core_session *)
		cam_get_device_priv(ses_info->session_hdl);
	if (!cam_session) {
		CAM_ERR(CAM_CRM, "failed to get session priv");
=======
	cam_session = cam_get_session_priv(ses_info->session_hdl);
	if (!cam_session ||
		(cam_session->session_hdl != ses_info->session_hdl)) {
		CAM_ERR(CAM_CRM,
			"ses: %s, ses_info->ses_hdl:%x, session->ses_hdl:%x",
			CAM_IS_NULL_TO_STR(cam_session), ses_info->session_hdl,
			(!cam_session) ? CAM_REQ_MGR_DEFAULT_HDL_VAL :
			cam_session->session_hdl);
>>>>>>> 5ef7ecbc
		rc = -ENOENT;
		goto end;

	}
	if (cam_session->num_links) {
		CAM_DBG(CAM_CRM, "destroy session %x num_active_links %d",
			ses_info->session_hdl,
			cam_session->num_links);

		for (i = 0; i < MAXIMUM_LINKS_PER_SESSION; i++) {
			link = cam_session->links[i];

			if (!link)
				continue;

			/* Ignore return value since session is going away */
			link->is_shutdown = is_shutdown;
			__cam_req_mgr_unlink(link);
			__cam_req_mgr_free_link(link);
		}
	}
	list_del(&cam_session->entry);
	mutex_destroy(&cam_session->lock);
	kfree(cam_session);

	rc = cam_destroy_session_hdl(ses_info->session_hdl);
	if (rc < 0)
		CAM_ERR(CAM_CRM, "unable to destroy session_hdl = %x rc %d",
			ses_info->session_hdl, rc);

end:
	mutex_unlock(&g_crm_core_dev->crm_lock);
	return rc;
}

int cam_req_mgr_link(struct cam_req_mgr_ver_info *link_info)
{
	int                                     rc = 0;
	int                                     wq_flag = 0;
	char                                    buf[128];
	struct cam_create_dev_hdl               root_dev;
	struct cam_req_mgr_core_session        *cam_session;
	struct cam_req_mgr_core_link           *link;

	if (!link_info) {
		CAM_DBG(CAM_CRM, "NULL pointer");
		return -EINVAL;
	}
	if (link_info->u.link_info_v1.num_devices > CAM_REQ_MGR_MAX_HANDLES) {
		CAM_ERR(CAM_CRM, "Invalid num devices %d",
			link_info->u.link_info_v1.num_devices);
		return -EINVAL;
	}

	mutex_lock(&g_crm_core_dev->crm_lock);

	/* session hdl's priv data is cam session struct */
<<<<<<< HEAD
	cam_session = (struct cam_req_mgr_core_session *)
		cam_get_device_priv(link_info->u.link_info_v1.session_hdl);
	if (!cam_session) {
		CAM_DBG(CAM_CRM, "NULL pointer");
=======
	cam_session =
		cam_get_session_priv(link_info->u.link_info_v1.session_hdl);
	if (!cam_session || (cam_session->session_hdl !=
		link_info->u.link_info_v1.session_hdl)) {
		CAM_ERR(CAM_CRM,
			"ses: %s, link_info->ses_hdl:%x, session->ses_hdl:%x",
			CAM_IS_NULL_TO_STR(cam_session),
			link_info->u.link_info_v1.session_hdl,
			(!cam_session) ? CAM_REQ_MGR_DEFAULT_HDL_VAL :
			cam_session->session_hdl);
>>>>>>> 5ef7ecbc
		mutex_unlock(&g_crm_core_dev->crm_lock);
		return -EINVAL;
	}

	/* Allocate link struct and map it with session's request queue */
	link = __cam_req_mgr_reserve_link(cam_session);
	if (!link) {
		CAM_ERR(CAM_CRM, "failed to reserve new link");
		mutex_unlock(&g_crm_core_dev->crm_lock);
		return -EINVAL;
	}
	CAM_DBG(CAM_CRM, "link reserved %pK %x", link, link->link_hdl);

	memset(&root_dev, 0, sizeof(struct cam_create_dev_hdl));
	root_dev.session_hdl = link_info->u.link_info_v1.session_hdl;
	root_dev.priv = (void *)link;

	mutex_lock(&link->lock);
	/* Create unique handle for link */
	link->link_hdl = cam_create_link_hdl(&root_dev);
	if (link->link_hdl < 0) {
		CAM_ERR(CAM_CRM,
			"Insufficient memory to create new device handle");
		rc = link->link_hdl;
		goto link_hdl_fail;
	}
	link_info->u.link_info_v1.link_hdl = link->link_hdl;
	link->last_flush_id = 0;

	/* Allocate memory to hold data of all linked devs */
	rc = __cam_req_mgr_create_subdevs(&link->l_dev,
		link_info->u.link_info_v1.num_devices);
	if (rc < 0) {
		CAM_ERR(CAM_CRM,
			"Insufficient memory to create new crm subdevs");
		goto create_subdev_failed;
	}

	/* Using device ops query connected devs, prepare request tables */
	rc = __cam_req_mgr_setup_link_info(link, link_info);
	if (rc < 0)
		goto setup_failed;

	spin_lock_bh(&link->link_state_spin_lock);
	link->state = CAM_CRM_LINK_STATE_READY;
	spin_unlock_bh(&link->link_state_spin_lock);

	/* Create worker for current link */
	snprintf(buf, sizeof(buf), "%x-%x",
		link_info->u.link_info_v1.session_hdl, link->link_hdl);
	wq_flag = CAM_WORKQ_FLAG_HIGH_PRIORITY | CAM_WORKQ_FLAG_SERIAL;
	rc = cam_req_mgr_workq_create(buf, CRM_WORKQ_NUM_TASKS,
		&link->workq, CRM_WORKQ_USAGE_NON_IRQ, wq_flag);
	if (rc < 0) {
		CAM_ERR(CAM_CRM, "FATAL: unable to create worker");
		__cam_req_mgr_destroy_link_info(link);
		goto setup_failed;
	}

	/* Assign payload to workqueue tasks */
	rc = __cam_req_mgr_setup_payload(link->workq);
	if (rc < 0) {
		__cam_req_mgr_destroy_link_info(link);
		cam_req_mgr_workq_destroy(&link->workq);
		goto setup_failed;
	}

	mutex_unlock(&link->lock);
	mutex_unlock(&g_crm_core_dev->crm_lock);
	return rc;
setup_failed:
	__cam_req_mgr_destroy_subdev(link->l_dev);
create_subdev_failed:
	cam_destroy_link_hdl(link->link_hdl);
	link_info->u.link_info_v1.link_hdl = -1;
link_hdl_fail:
	mutex_unlock(&link->lock);
	__cam_req_mgr_unreserve_link(cam_session, link);
	mutex_unlock(&g_crm_core_dev->crm_lock);
	return rc;
}

int cam_req_mgr_link_v2(struct cam_req_mgr_ver_info *link_info)
{
	int                                     rc = 0;
	int                                     wq_flag = 0;
	char                                    buf[128];
	struct cam_create_dev_hdl               root_dev;
	struct cam_req_mgr_core_session        *cam_session;
	struct cam_req_mgr_core_link           *link;

	if (!link_info) {
		CAM_DBG(CAM_CRM, "NULL pointer");
		return -EINVAL;
	}
	if (link_info->u.link_info_v2.num_devices >
		CAM_REQ_MGR_MAX_HANDLES_V2) {
		CAM_ERR(CAM_CRM, "Invalid num devices %d",
			link_info->u.link_info_v2.num_devices);
		return -EINVAL;
	}

	mutex_lock(&g_crm_core_dev->crm_lock);

	/* session hdl's priv data is cam session struct */
<<<<<<< HEAD
	cam_session = (struct cam_req_mgr_core_session *)
		cam_get_device_priv(link_info->u.link_info_v2.session_hdl);
	if (!cam_session) {
		CAM_DBG(CAM_CRM, "NULL pointer");
=======
	cam_session =
		cam_get_session_priv(link_info->u.link_info_v2.session_hdl);
	if (!cam_session || (cam_session->session_hdl !=
		link_info->u.link_info_v2.session_hdl)) {
		CAM_ERR(CAM_CRM,
			"ses: %s, link_info->ses_hdl:%x, session->ses_hdl:%x",
			CAM_IS_NULL_TO_STR(cam_session),
			link_info->u.link_info_v2.session_hdl,
			(!cam_session) ? CAM_REQ_MGR_DEFAULT_HDL_VAL :
			cam_session->session_hdl);
>>>>>>> 5ef7ecbc
		mutex_unlock(&g_crm_core_dev->crm_lock);
		return -EINVAL;
	}

	/* Allocate link struct and map it with session's request queue */
	link = __cam_req_mgr_reserve_link(cam_session);
	if (!link) {
		CAM_ERR(CAM_CRM, "failed to reserve new link");
		mutex_unlock(&g_crm_core_dev->crm_lock);
		return -EINVAL;
	}
	CAM_DBG(CAM_CRM, "link reserved %pK %x", link, link->link_hdl);

	memset(&root_dev, 0, sizeof(struct cam_create_dev_hdl));
	root_dev.session_hdl = link_info->u.link_info_v2.session_hdl;
	root_dev.priv = (void *)link;

	mutex_lock(&link->lock);
	/* Create unique handle for link */
	link->link_hdl = cam_create_link_hdl(&root_dev);
	if (link->link_hdl < 0) {
		CAM_ERR(CAM_CRM,
			"Insufficient memory to create new device handle");
		rc = link->link_hdl;
		goto link_hdl_fail;
	}
	link_info->u.link_info_v2.link_hdl = link->link_hdl;
	link->last_flush_id = 0;

	/* Allocate memory to hold data of all linked devs */
	rc = __cam_req_mgr_create_subdevs(&link->l_dev,
		link_info->u.link_info_v2.num_devices);
	if (rc < 0) {
		CAM_ERR(CAM_CRM,
			"Insufficient memory to create new crm subdevs");
		goto create_subdev_failed;
	}

	/* Using device ops query connected devs, prepare request tables */
	rc = __cam_req_mgr_setup_link_info(link, link_info);
	if (rc < 0)
		goto setup_failed;

	spin_lock_bh(&link->link_state_spin_lock);
	link->state = CAM_CRM_LINK_STATE_READY;
	spin_unlock_bh(&link->link_state_spin_lock);

	/* Create worker for current link */
	snprintf(buf, sizeof(buf), "%x-%x",
		link_info->u.link_info_v2.session_hdl, link->link_hdl);
	wq_flag = CAM_WORKQ_FLAG_HIGH_PRIORITY | CAM_WORKQ_FLAG_SERIAL;
	rc = cam_req_mgr_workq_create(buf, CRM_WORKQ_NUM_TASKS,
		&link->workq, CRM_WORKQ_USAGE_NON_IRQ, wq_flag);
	if (rc < 0) {
		CAM_ERR(CAM_CRM, "FATAL: unable to create worker");
		__cam_req_mgr_destroy_link_info(link);
		goto setup_failed;
	}

	/* Assign payload to workqueue tasks */
	rc = __cam_req_mgr_setup_payload(link->workq);
	if (rc < 0) {
		__cam_req_mgr_destroy_link_info(link);
		cam_req_mgr_workq_destroy(&link->workq);
		goto setup_failed;
	}

	mutex_unlock(&link->lock);
	mutex_unlock(&g_crm_core_dev->crm_lock);
	return rc;
setup_failed:
	__cam_req_mgr_destroy_subdev(link->l_dev);
create_subdev_failed:
	cam_destroy_link_hdl(link->link_hdl);
	link_info->u.link_info_v2.link_hdl = -1;
link_hdl_fail:
	mutex_unlock(&link->lock);
	__cam_req_mgr_unreserve_link(cam_session, link);
	mutex_unlock(&g_crm_core_dev->crm_lock);
	return rc;
}


int cam_req_mgr_unlink(struct cam_req_mgr_unlink_info *unlink_info)
{
	int                              rc = 0;
	struct cam_req_mgr_core_session *cam_session;
	struct cam_req_mgr_core_link    *link;

	if (!unlink_info) {
		CAM_ERR(CAM_CRM, "NULL pointer");
		return -EINVAL;
	}

	mutex_lock(&g_crm_core_dev->crm_lock);
	CAM_DBG(CAM_CRM, "link_hdl %x", unlink_info->link_hdl);

	/* session hdl's priv data is cam session struct */
<<<<<<< HEAD
	cam_session = (struct cam_req_mgr_core_session *)
		cam_get_device_priv(unlink_info->session_hdl);
	if (!cam_session) {
		CAM_ERR(CAM_CRM, "NULL pointer");
=======
	cam_session = cam_get_session_priv(unlink_info->session_hdl);
	if (!cam_session ||
		(cam_session->session_hdl != unlink_info->session_hdl)) {
		CAM_ERR(CAM_CRM,
			"ses: %s, unlink_info->ses_hdl:%x, cam_ses->ses_hdl:%x",
			CAM_IS_NULL_TO_STR(cam_session),
			unlink_info->session_hdl,
			(!cam_session) ? CAM_REQ_MGR_DEFAULT_HDL_VAL :
			cam_session->session_hdl);
>>>>>>> 5ef7ecbc
		mutex_unlock(&g_crm_core_dev->crm_lock);
		return -EINVAL;
	}

	/* link hdl's priv data is core_link struct */
<<<<<<< HEAD
	link = cam_get_device_priv(unlink_info->link_hdl);
	if (!link) {
		CAM_ERR(CAM_CRM, "NULL pointer");
=======
	link = cam_get_link_priv(unlink_info->link_hdl);
	if (!link || (link->link_hdl != unlink_info->link_hdl)) {
		CAM_ERR(CAM_CRM, "link:%s unlink->lnk_hdl:%x link->lnk_hdl:%x",
			CAM_IS_NULL_TO_STR(link), unlink_info->link_hdl,
			(!link) ? CAM_REQ_MGR_DEFAULT_HDL_VAL : link->link_hdl);
>>>>>>> 5ef7ecbc
		rc = -EINVAL;
		goto done;
	}

	rc = __cam_req_mgr_unlink(link);

	/* Free curent link and put back into session's free pool of links */
	__cam_req_mgr_unreserve_link(cam_session, link);

done:
	mutex_unlock(&g_crm_core_dev->crm_lock);
	return rc;
}

int cam_req_mgr_schedule_request(
			struct cam_req_mgr_sched_request *sched_req)
{
	int                               rc = 0;
	struct cam_req_mgr_core_link     *link = NULL;
	struct cam_req_mgr_core_session  *session = NULL;
	struct cam_req_mgr_sched_request *sched;
	struct crm_task_payload           task_data;

	if (!sched_req) {
		CAM_ERR(CAM_CRM, "csl_req is NULL");
		return -EINVAL;
	}

	mutex_lock(&g_crm_core_dev->crm_lock);
<<<<<<< HEAD
	link = (struct cam_req_mgr_core_link *)
		cam_get_device_priv(sched_req->link_hdl);
	if (!link) {
		CAM_DBG(CAM_CRM, "link ptr NULL %x", sched_req->link_hdl);
=======
	link = cam_get_link_priv(sched_req->link_hdl);
	if (!link || (link->link_hdl != sched_req->link_hdl)) {
		CAM_ERR(CAM_CRM, "lnk:%s schd_req->lnk_hdl:%x lnk->lnk_hdl:%x",
			CAM_IS_NULL_TO_STR(link), sched_req->link_hdl,
			(!link) ? CAM_REQ_MGR_DEFAULT_HDL_VAL : link->link_hdl);
>>>>>>> 5ef7ecbc
		rc = -EINVAL;
		goto end;
	}

	session = (struct cam_req_mgr_core_session *)link->parent;
	if (!session) {
		CAM_WARN(CAM_CRM, "session ptr NULL %x", sched_req->link_hdl);
		rc = -EINVAL;
		goto end;
	}

	if (sched_req->req_id <= link->last_flush_id) {
		CAM_INFO(CAM_CRM,
			"request %lld is flushed, last_flush_id to flush %d",
			sched_req->req_id, link->last_flush_id);
		rc = -EBADR;
		goto end;
	}

	if (sched_req->req_id > link->last_flush_id)
		link->last_flush_id = 0;

	CAM_DBG(CAM_CRM, "link 0x%x req %lld, sync_mode %d",
		sched_req->link_hdl, sched_req->req_id, sched_req->sync_mode);

	task_data.type = CRM_WORKQ_TASK_SCHED_REQ;
	sched = (struct cam_req_mgr_sched_request *)&task_data.u;
	sched->req_id = sched_req->req_id;
	sched->sync_mode = sched_req->sync_mode;
	sched->link_hdl = sched_req->link_hdl;
	sched->additional_timeout = sched_req->additional_timeout;
	if (session->force_err_recovery == AUTO_RECOVERY) {
		sched->bubble_enable = sched_req->bubble_enable;
	} else {
		sched->bubble_enable =
		(session->force_err_recovery == FORCE_ENABLE_RECOVERY) ? 1 : 0;
	}

	rc = cam_req_mgr_process_sched_req(link, &task_data);

	CAM_DBG(CAM_REQ, "Open req %lld on link 0x%x with sync_mode %d",
		sched_req->req_id, sched_req->link_hdl, sched_req->sync_mode);
end:
	mutex_unlock(&g_crm_core_dev->crm_lock);
	return rc;
}

/**
 * __cam_req_mgr_set_master_link()
 *
 * @brief    : Each links sets its max pd delay based on the devices on the
 *             link. The link with higher pd is assigned master.
 * @link1    : One of the sync links
 * @link2    : The other sync link
 */
static void __cam_req_mgr_set_master_link(
	struct cam_req_mgr_core_link *link1,
	struct cam_req_mgr_core_link *link2)
{

	if (link1->max_delay > link2->max_delay) {
		link1->is_master = true;
		link2->initial_skip = true;
	} else if (link2->max_delay > link1->max_delay) {
		link2->is_master = true;
		link1->initial_skip = true;
	}

	CAM_DBG(CAM_CRM,
		"link_hdl1[0x%x] is_master [%u] link_hdl2[0x%x] is_master[%u]",
		link1->link_hdl, link1->is_master,
		link2->link_hdl, link2->is_master);
}

int cam_req_mgr_sync_config(
	struct cam_req_mgr_sync_mode *sync_info)
{
	int                              rc = 0;
	struct cam_req_mgr_core_session *cam_session;
	struct cam_req_mgr_core_link    *link1 = NULL;
	struct cam_req_mgr_core_link    *link2 = NULL;

	if (!sync_info) {
		CAM_ERR(CAM_CRM, "NULL pointer");
		return -EINVAL;
	}

	if ((sync_info->num_links < 0) ||
		(sync_info->num_links >
		MAX_LINKS_PER_SESSION)) {
		CAM_ERR(CAM_CRM, "Invalid num links %d", sync_info->num_links);
		return -EINVAL;
	}

	if ((sync_info->sync_mode != CAM_REQ_MGR_SYNC_MODE_SYNC) &&
		(sync_info->sync_mode != CAM_REQ_MGR_SYNC_MODE_NO_SYNC)) {
		CAM_ERR(CAM_CRM, "Invalid sync mode %d", sync_info->sync_mode);
		return -EINVAL;
	}

	if ((!sync_info->link_hdls[0]) || (!sync_info->link_hdls[1])) {
		CAM_WARN(CAM_CRM, "Invalid link handles 0x%x 0x%x",
			sync_info->link_hdls[0], sync_info->link_hdls[1]);
		return -EINVAL;
	}

	mutex_lock(&g_crm_core_dev->crm_lock);
	/* session hdl's priv data is cam session struct */
<<<<<<< HEAD
	cam_session = (struct cam_req_mgr_core_session *)
		cam_get_device_priv(sync_info->session_hdl);
	if (!cam_session) {
		CAM_ERR(CAM_CRM, "NULL pointer");
=======
	cam_session = cam_get_session_priv(sync_info->session_hdl);
	if (!cam_session ||
		(cam_session->session_hdl != sync_info->session_hdl)) {
		CAM_ERR(CAM_CRM,
			"ses: %s, sync_info->session_hdl:%x, ses->ses_hdl:%x",
			CAM_IS_NULL_TO_STR(cam_session),
			sync_info->session_hdl,
			(!cam_session) ? CAM_REQ_MGR_DEFAULT_HDL_VAL :
			cam_session->session_hdl);
>>>>>>> 5ef7ecbc
		mutex_unlock(&g_crm_core_dev->crm_lock);
		return -EINVAL;
	}

	mutex_lock(&cam_session->lock);

	CAM_DBG(CAM_CRM, "link handles %x %x",
		sync_info->link_hdls[0], sync_info->link_hdls[1]);

	/* only two links existing per session in dual cam use case*/
<<<<<<< HEAD
	link1 = cam_get_device_priv(sync_info->link_hdls[0]);
	if (!link1) {
		CAM_ERR(CAM_CRM, "link1 NULL pointer");
=======
	link1 = cam_get_link_priv(sync_info->link_hdls[0]);
	if (!link1 || (link1->link_hdl != sync_info->link_hdls[0])) {
		CAM_ERR(CAM_CRM, "lnk:%s sync_info->lnk_hdl[0]:%x lnk1_hdl:%x",
			CAM_IS_NULL_TO_STR(link1), sync_info->link_hdls[0],
			(!link1) ?
			CAM_REQ_MGR_DEFAULT_HDL_VAL : link1->link_hdl);
>>>>>>> 5ef7ecbc
		rc = -EINVAL;
		goto done;
	}

<<<<<<< HEAD
	link2 = cam_get_device_priv(sync_info->link_hdls[1]);
	if (!link2) {
		CAM_ERR(CAM_CRM, "link2 NULL pointer");
=======
	link2 = cam_get_link_priv(sync_info->link_hdls[1]);
	if (!link2 || (link2->link_hdl != sync_info->link_hdls[1])) {
		CAM_ERR(CAM_CRM, "lnk:%s sync_info->lnk_hdl[1]:%x lnk2_hdl:%x",
			CAM_IS_NULL_TO_STR(link2), sync_info->link_hdls[1],
			(!link2) ?
			CAM_REQ_MGR_DEFAULT_HDL_VAL : link2->link_hdl);
>>>>>>> 5ef7ecbc
		rc = -EINVAL;
		goto done;
	}

	link1->sync_link_sof_skip = false;
	link1->sync_link = NULL;

	link2->sync_link_sof_skip = false;
	link2->sync_link = NULL;

	link1->is_master = false;
	link2->is_master = false;

	link1->in_msync_mode = false;
	link2->in_msync_mode = false;
	link1->initial_sync_req = -1;
	link2->initial_sync_req = -1;

	if (sync_info->sync_mode == CAM_REQ_MGR_SYNC_MODE_SYNC) {
		link1->sync_link = link2;
		link2->sync_link = link1;
		__cam_req_mgr_set_master_link(link1, link2);
	} else {
		/*
		 * Reset below info after the mode is configured
		 * to NO-SYNC mode since they may be overridden
		 * if the sync config is invoked after SOF comes.
		 */
		link1->initial_skip = true;
		link2->initial_skip = true;
		link1->sof_timestamp = 0;
		link2->sof_timestamp = 0;
	}

	cam_session->sync_mode = sync_info->sync_mode;
	CAM_DBG(CAM_REQ,
		"Sync config on link1 0x%x & link2 0x%x with sync_mode %d",
		link1->link_hdl, link2->link_hdl, cam_session->sync_mode);

done:
	mutex_unlock(&cam_session->lock);
	mutex_unlock(&g_crm_core_dev->crm_lock);
	return rc;
}

int cam_req_mgr_flush_requests(
	struct cam_req_mgr_flush_info *flush_info)
{
	int                               rc = 0;
	struct crm_workq_task            *task = NULL;
	struct cam_req_mgr_core_link     *link = NULL;
	struct cam_req_mgr_flush_info    *flush;
	struct crm_task_payload          *task_data;
	struct cam_req_mgr_core_session  *session = NULL;

	if (!flush_info) {
		CAM_ERR(CAM_CRM, "flush req is NULL");
		return -EFAULT;
	}
	if (flush_info->flush_type >= CAM_REQ_MGR_FLUSH_TYPE_MAX) {
		CAM_ERR(CAM_CRM, "incorrect flush type %x",
			flush_info->flush_type);
		return -EINVAL;
	}

	mutex_lock(&g_crm_core_dev->crm_lock);

	/* session hdl's priv data is cam session struct */
<<<<<<< HEAD
	session = (struct cam_req_mgr_core_session *)
		cam_get_device_priv(flush_info->session_hdl);
	if (!session) {
		CAM_ERR(CAM_CRM, "Invalid session %x", flush_info->session_hdl);
=======
	session = cam_get_session_priv(flush_info->session_hdl);
	if (!session || (session->session_hdl != flush_info->session_hdl)) {
		CAM_ERR(CAM_CRM, "ses: %s flush->ses_hdl:%x ses->ses_hdl:%x",
			CAM_IS_NULL_TO_STR(session), flush_info->session_hdl,
			(!session) ?
			CAM_REQ_MGR_DEFAULT_HDL_VAL : session->session_hdl);
>>>>>>> 5ef7ecbc
		rc = -EINVAL;
		goto end;
	}
	if (session->num_links <= 0) {
		CAM_WARN(CAM_CRM, "No active links in session %x",
		flush_info->session_hdl);
		goto end;
	}

<<<<<<< HEAD
	link = (struct cam_req_mgr_core_link *)
		cam_get_device_priv(flush_info->link_hdl);
	if (!link) {
		CAM_DBG(CAM_CRM, "link ptr NULL %x", flush_info->link_hdl);
=======
	link = cam_get_link_priv(flush_info->link_hdl);
	if (!link || (link->link_hdl != flush_info->link_hdl)) {
		CAM_ERR(CAM_CRM, "link:%s flush->link_hdl:%x link->link_hdl:%x",
			CAM_IS_NULL_TO_STR(link), flush_info->link_hdl,
			(!link) ? CAM_REQ_MGR_DEFAULT_HDL_VAL : link->link_hdl);
>>>>>>> 5ef7ecbc
		rc = -EINVAL;
		goto end;
	}

	task = cam_req_mgr_workq_get_task(link->workq);
	if (!task) {
		rc = -ENOMEM;
		goto end;
	}

	task_data = (struct crm_task_payload *)task->payload;
	task_data->type = CRM_WORKQ_TASK_FLUSH_REQ;
	flush = (struct cam_req_mgr_flush_info *)&task_data->u;
	flush->req_id = flush_info->req_id;
	flush->link_hdl = flush_info->link_hdl;
	flush->flush_type = flush_info->flush_type;
	task->process_cb = &cam_req_mgr_process_flush_req;
	init_completion(&link->workq_comp);
	rc = cam_req_mgr_workq_enqueue_task(task, link, CRM_TASK_PRIORITY_0);

	/* Blocking call */
	rc = wait_for_completion_timeout(
		&link->workq_comp,
		msecs_to_jiffies(CAM_REQ_MGR_SCHED_REQ_TIMEOUT));
end:
	mutex_unlock(&g_crm_core_dev->crm_lock);
	return rc;
}

int cam_req_mgr_link_control(struct cam_req_mgr_link_control *control)
{
	int                               rc = 0;
	int                               i, j;
	struct cam_req_mgr_core_link     *link = NULL;

	struct cam_req_mgr_connected_device *dev = NULL;
	struct cam_req_mgr_link_evt_data     evt_data;

	if (!control) {
		CAM_ERR(CAM_CRM, "Control command is NULL");
		rc = -EINVAL;
		goto end;
	}

	if ((control->num_links <= 0) ||
		(control->num_links > MAX_LINKS_PER_SESSION)) {
		CAM_ERR(CAM_CRM, "Invalid number of links %d",
			control->num_links);
		rc = -EINVAL;
		goto end;
	}

	mutex_lock(&g_crm_core_dev->crm_lock);
	for (i = 0; i < control->num_links; i++) {
<<<<<<< HEAD
		link = (struct cam_req_mgr_core_link *)
			cam_get_device_priv(control->link_hdls[i]);
		if (!link) {
			CAM_ERR(CAM_CRM, "Link(%d) is NULL on session 0x%x",
				i, control->session_hdl);
=======
		link = cam_get_link_priv(control->link_hdls[i]);
		if (!link || (link->link_hdl != control->link_hdls[i])) {
			CAM_ERR(CAM_CRM,
				"link:%s control->lnk_hdl:%x link->lnk_hdl:%x",
				CAM_IS_NULL_TO_STR(link), control->link_hdls[i],
				(!link) ?
				CAM_REQ_MGR_DEFAULT_HDL_VAL : link->link_hdl);
>>>>>>> 5ef7ecbc
			rc = -EINVAL;
			break;
		}

		mutex_lock(&link->lock);
		if (control->ops == CAM_REQ_MGR_LINK_ACTIVATE) {
			/* Start SOF watchdog timer */
			rc = crm_timer_init(&link->watchdog,
				CAM_REQ_MGR_WATCHDOG_TIMEOUT, link,
				&__cam_req_mgr_sof_freeze);
			if (rc < 0) {
				CAM_ERR(CAM_CRM,
					"SOF timer start fails: link=0x%x",
					link->link_hdl);
				rc = -EFAULT;
			}
			/* notify nodes */
			for (j = 0; j < link->num_devs; j++) {
				dev = &link->l_dev[j];
				evt_data.evt_type = CAM_REQ_MGR_LINK_EVT_RESUME;
				evt_data.link_hdl =  link->link_hdl;
				evt_data.dev_hdl = dev->dev_hdl;
				evt_data.req_id = 0;
				if (dev->ops && dev->ops->process_evt)
					dev->ops->process_evt(&evt_data);
			}
		} else if (control->ops == CAM_REQ_MGR_LINK_DEACTIVATE) {
			/* Destroy SOF watchdog timer */
			spin_lock_bh(&link->link_state_spin_lock);
			crm_timer_exit(&link->watchdog);
			spin_unlock_bh(&link->link_state_spin_lock);
			/* notify nodes */
			for (j = 0; j < link->num_devs; j++) {
				dev = &link->l_dev[j];
				evt_data.evt_type = CAM_REQ_MGR_LINK_EVT_PAUSE;
				evt_data.link_hdl =  link->link_hdl;
				evt_data.dev_hdl = dev->dev_hdl;
				evt_data.req_id = 0;
				if (dev->ops && dev->ops->process_evt)
					dev->ops->process_evt(&evt_data);
			}
		} else {
			CAM_ERR(CAM_CRM, "Invalid link control command");
			rc = -EINVAL;
		}
		mutex_unlock(&link->lock);
	}
	mutex_unlock(&g_crm_core_dev->crm_lock);
end:
	return rc;
}

<<<<<<< HEAD
=======
int cam_req_mgr_dump_request(struct cam_dump_req_cmd *dump_req)
{
	int                                  rc = 0;
	int                                  i;
	struct cam_req_mgr_dump_info         info;
	struct cam_req_mgr_core_link        *link = NULL;
	struct cam_req_mgr_core_session     *session = NULL;
	struct cam_req_mgr_connected_device *device = NULL;

	if (!dump_req) {
		CAM_ERR(CAM_CRM, "dump req is NULL");
		return -EFAULT;
	}

	mutex_lock(&g_crm_core_dev->crm_lock);
	/* session hdl's priv data is cam session struct */
	session = cam_get_session_priv(dump_req->session_handle);
	if (!session || (session->session_hdl != dump_req->session_handle)) {
		CAM_ERR(CAM_CRM, "ses:%s dump_req->ses_hdl:%x ses->ses_hdl:%x",
			CAM_IS_NULL_TO_STR(session), dump_req->session_handle,
			(!session) ?
			CAM_REQ_MGR_DEFAULT_HDL_VAL : session->session_hdl);
		rc = -EINVAL;
		goto end;
	}
	if (session->num_links <= 0) {
		CAM_WARN(CAM_CRM, "No active links in session %x",
			dump_req->session_handle);
		goto end;
	}

	link = cam_get_link_priv(dump_req->link_hdl);
	if (!link || (link->link_hdl != dump_req->link_hdl)) {
		CAM_ERR(CAM_CRM, "link:%s dump->link_hdl:%x link->link_hdl:%x",
			CAM_IS_NULL_TO_STR(link), dump_req->link_hdl,
			(!link) ? CAM_REQ_MGR_DEFAULT_HDL_VAL : link->link_hdl);
		rc = -EINVAL;
		goto end;
	}
	info.offset = dump_req->offset;
	for (i = 0; i < link->num_devs; i++) {
		device = &link->l_dev[i];
		info.link_hdl = dump_req->link_hdl;
		info.dev_hdl = device->dev_hdl;
		info.req_id = dump_req->issue_req_id;
		info.buf_handle = dump_req->buf_handle;
		info.error_type = dump_req->error_type;
		if (device->ops && device->ops->dump_req) {
			rc = device->ops->dump_req(&info);
			if (rc)
				CAM_ERR(CAM_REQ,
					"Fail dump req %llu dev %d rc %d",
					info.req_id, device->dev_hdl, rc);
		}
	}
	dump_req->offset = info.offset;
	CAM_INFO(CAM_REQ, "req %llu, offset %zu",
		dump_req->issue_req_id, dump_req->offset);
end:
	mutex_unlock(&g_crm_core_dev->crm_lock);
	return 0;
}
>>>>>>> 5ef7ecbc

int cam_req_mgr_core_device_init(void)
{
	int i;
	CAM_DBG(CAM_CRM, "Enter g_crm_core_dev %pK", g_crm_core_dev);

	if (g_crm_core_dev) {
		CAM_WARN(CAM_CRM, "core device is already initialized");
		return 0;
	}
	g_crm_core_dev = kzalloc(sizeof(*g_crm_core_dev),
		GFP_KERNEL);
	if (!g_crm_core_dev)
		return -ENOMEM;

	CAM_DBG(CAM_CRM, "g_crm_core_dev %pK", g_crm_core_dev);
	INIT_LIST_HEAD(&g_crm_core_dev->session_head);
	mutex_init(&g_crm_core_dev->crm_lock);
	cam_req_mgr_debug_register(g_crm_core_dev);

	for (i = 0; i < MAXIMUM_LINKS_PER_SESSION; i++) {
		mutex_init(&g_links[i].lock);
		spin_lock_init(&g_links[i].link_state_spin_lock);
		atomic_set(&g_links[i].is_used, 0);
		CAM_DBG(CAM_CRM, "cam_req_mgr_core_device_init: %p",&g_links[i]);
		cam_req_mgr_core_link_reset(&g_links[i]);
	}
	return 0;
}

int cam_req_mgr_core_device_deinit(void)
{
	if (!g_crm_core_dev) {
		CAM_ERR(CAM_CRM, "NULL pointer");
		return -EINVAL;
	}

	CAM_DBG(CAM_CRM, "g_crm_core_dev %pK", g_crm_core_dev);
	mutex_destroy(&g_crm_core_dev->crm_lock);
	kfree(g_crm_core_dev);
	g_crm_core_dev = NULL;

	return 0;
}<|MERGE_RESOLUTION|>--- conflicted
+++ resolved
@@ -1,11 +1,7 @@
 // SPDX-License-Identifier: GPL-2.0-only
 /*
-<<<<<<< HEAD
- * Copyright (c) 2016-2019, The Linux Foundation. All rights reserved.
-=======
  * Copyright (c) 2016-2020, The Linux Foundation. All rights reserved.
  * Copyright (c) 2022-2023 Qualcomm Innovation Center, Inc. All rights reserved.
->>>>>>> 5ef7ecbc
  */
 
 #include <linux/module.h>
@@ -3296,12 +3292,6 @@
 	}
 
 	mutex_lock(&g_crm_core_dev->crm_lock);
-<<<<<<< HEAD
-	cam_session = (struct cam_req_mgr_core_session *)
-		cam_get_device_priv(ses_info->session_hdl);
-	if (!cam_session) {
-		CAM_ERR(CAM_CRM, "failed to get session priv");
-=======
 	cam_session = cam_get_session_priv(ses_info->session_hdl);
 	if (!cam_session ||
 		(cam_session->session_hdl != ses_info->session_hdl)) {
@@ -3310,7 +3300,6 @@
 			CAM_IS_NULL_TO_STR(cam_session), ses_info->session_hdl,
 			(!cam_session) ? CAM_REQ_MGR_DEFAULT_HDL_VAL :
 			cam_session->session_hdl);
->>>>>>> 5ef7ecbc
 		rc = -ENOENT;
 		goto end;
 
@@ -3368,12 +3357,6 @@
 	mutex_lock(&g_crm_core_dev->crm_lock);
 
 	/* session hdl's priv data is cam session struct */
-<<<<<<< HEAD
-	cam_session = (struct cam_req_mgr_core_session *)
-		cam_get_device_priv(link_info->u.link_info_v1.session_hdl);
-	if (!cam_session) {
-		CAM_DBG(CAM_CRM, "NULL pointer");
-=======
 	cam_session =
 		cam_get_session_priv(link_info->u.link_info_v1.session_hdl);
 	if (!cam_session || (cam_session->session_hdl !=
@@ -3384,7 +3367,6 @@
 			link_info->u.link_info_v1.session_hdl,
 			(!cam_session) ? CAM_REQ_MGR_DEFAULT_HDL_VAL :
 			cam_session->session_hdl);
->>>>>>> 5ef7ecbc
 		mutex_unlock(&g_crm_core_dev->crm_lock);
 		return -EINVAL;
 	}
@@ -3490,12 +3472,6 @@
 	mutex_lock(&g_crm_core_dev->crm_lock);
 
 	/* session hdl's priv data is cam session struct */
-<<<<<<< HEAD
-	cam_session = (struct cam_req_mgr_core_session *)
-		cam_get_device_priv(link_info->u.link_info_v2.session_hdl);
-	if (!cam_session) {
-		CAM_DBG(CAM_CRM, "NULL pointer");
-=======
 	cam_session =
 		cam_get_session_priv(link_info->u.link_info_v2.session_hdl);
 	if (!cam_session || (cam_session->session_hdl !=
@@ -3506,7 +3482,6 @@
 			link_info->u.link_info_v2.session_hdl,
 			(!cam_session) ? CAM_REQ_MGR_DEFAULT_HDL_VAL :
 			cam_session->session_hdl);
->>>>>>> 5ef7ecbc
 		mutex_unlock(&g_crm_core_dev->crm_lock);
 		return -EINVAL;
 	}
@@ -3605,12 +3580,6 @@
 	CAM_DBG(CAM_CRM, "link_hdl %x", unlink_info->link_hdl);
 
 	/* session hdl's priv data is cam session struct */
-<<<<<<< HEAD
-	cam_session = (struct cam_req_mgr_core_session *)
-		cam_get_device_priv(unlink_info->session_hdl);
-	if (!cam_session) {
-		CAM_ERR(CAM_CRM, "NULL pointer");
-=======
 	cam_session = cam_get_session_priv(unlink_info->session_hdl);
 	if (!cam_session ||
 		(cam_session->session_hdl != unlink_info->session_hdl)) {
@@ -3620,23 +3589,16 @@
 			unlink_info->session_hdl,
 			(!cam_session) ? CAM_REQ_MGR_DEFAULT_HDL_VAL :
 			cam_session->session_hdl);
->>>>>>> 5ef7ecbc
 		mutex_unlock(&g_crm_core_dev->crm_lock);
 		return -EINVAL;
 	}
 
 	/* link hdl's priv data is core_link struct */
-<<<<<<< HEAD
-	link = cam_get_device_priv(unlink_info->link_hdl);
-	if (!link) {
-		CAM_ERR(CAM_CRM, "NULL pointer");
-=======
 	link = cam_get_link_priv(unlink_info->link_hdl);
 	if (!link || (link->link_hdl != unlink_info->link_hdl)) {
 		CAM_ERR(CAM_CRM, "link:%s unlink->lnk_hdl:%x link->lnk_hdl:%x",
 			CAM_IS_NULL_TO_STR(link), unlink_info->link_hdl,
 			(!link) ? CAM_REQ_MGR_DEFAULT_HDL_VAL : link->link_hdl);
->>>>>>> 5ef7ecbc
 		rc = -EINVAL;
 		goto done;
 	}
@@ -3666,18 +3628,11 @@
 	}
 
 	mutex_lock(&g_crm_core_dev->crm_lock);
-<<<<<<< HEAD
-	link = (struct cam_req_mgr_core_link *)
-		cam_get_device_priv(sched_req->link_hdl);
-	if (!link) {
-		CAM_DBG(CAM_CRM, "link ptr NULL %x", sched_req->link_hdl);
-=======
 	link = cam_get_link_priv(sched_req->link_hdl);
 	if (!link || (link->link_hdl != sched_req->link_hdl)) {
 		CAM_ERR(CAM_CRM, "lnk:%s schd_req->lnk_hdl:%x lnk->lnk_hdl:%x",
 			CAM_IS_NULL_TO_STR(link), sched_req->link_hdl,
 			(!link) ? CAM_REQ_MGR_DEFAULT_HDL_VAL : link->link_hdl);
->>>>>>> 5ef7ecbc
 		rc = -EINVAL;
 		goto end;
 	}
@@ -3786,12 +3741,6 @@
 
 	mutex_lock(&g_crm_core_dev->crm_lock);
 	/* session hdl's priv data is cam session struct */
-<<<<<<< HEAD
-	cam_session = (struct cam_req_mgr_core_session *)
-		cam_get_device_priv(sync_info->session_hdl);
-	if (!cam_session) {
-		CAM_ERR(CAM_CRM, "NULL pointer");
-=======
 	cam_session = cam_get_session_priv(sync_info->session_hdl);
 	if (!cam_session ||
 		(cam_session->session_hdl != sync_info->session_hdl)) {
@@ -3801,7 +3750,6 @@
 			sync_info->session_hdl,
 			(!cam_session) ? CAM_REQ_MGR_DEFAULT_HDL_VAL :
 			cam_session->session_hdl);
->>>>>>> 5ef7ecbc
 		mutex_unlock(&g_crm_core_dev->crm_lock);
 		return -EINVAL;
 	}
@@ -3812,34 +3760,22 @@
 		sync_info->link_hdls[0], sync_info->link_hdls[1]);
 
 	/* only two links existing per session in dual cam use case*/
-<<<<<<< HEAD
-	link1 = cam_get_device_priv(sync_info->link_hdls[0]);
-	if (!link1) {
-		CAM_ERR(CAM_CRM, "link1 NULL pointer");
-=======
 	link1 = cam_get_link_priv(sync_info->link_hdls[0]);
 	if (!link1 || (link1->link_hdl != sync_info->link_hdls[0])) {
 		CAM_ERR(CAM_CRM, "lnk:%s sync_info->lnk_hdl[0]:%x lnk1_hdl:%x",
 			CAM_IS_NULL_TO_STR(link1), sync_info->link_hdls[0],
 			(!link1) ?
 			CAM_REQ_MGR_DEFAULT_HDL_VAL : link1->link_hdl);
->>>>>>> 5ef7ecbc
 		rc = -EINVAL;
 		goto done;
 	}
 
-<<<<<<< HEAD
-	link2 = cam_get_device_priv(sync_info->link_hdls[1]);
-	if (!link2) {
-		CAM_ERR(CAM_CRM, "link2 NULL pointer");
-=======
 	link2 = cam_get_link_priv(sync_info->link_hdls[1]);
 	if (!link2 || (link2->link_hdl != sync_info->link_hdls[1])) {
 		CAM_ERR(CAM_CRM, "lnk:%s sync_info->lnk_hdl[1]:%x lnk2_hdl:%x",
 			CAM_IS_NULL_TO_STR(link2), sync_info->link_hdls[1],
 			(!link2) ?
 			CAM_REQ_MGR_DEFAULT_HDL_VAL : link2->link_hdl);
->>>>>>> 5ef7ecbc
 		rc = -EINVAL;
 		goto done;
 	}
@@ -3908,19 +3844,12 @@
 	mutex_lock(&g_crm_core_dev->crm_lock);
 
 	/* session hdl's priv data is cam session struct */
-<<<<<<< HEAD
-	session = (struct cam_req_mgr_core_session *)
-		cam_get_device_priv(flush_info->session_hdl);
-	if (!session) {
-		CAM_ERR(CAM_CRM, "Invalid session %x", flush_info->session_hdl);
-=======
 	session = cam_get_session_priv(flush_info->session_hdl);
 	if (!session || (session->session_hdl != flush_info->session_hdl)) {
 		CAM_ERR(CAM_CRM, "ses: %s flush->ses_hdl:%x ses->ses_hdl:%x",
 			CAM_IS_NULL_TO_STR(session), flush_info->session_hdl,
 			(!session) ?
 			CAM_REQ_MGR_DEFAULT_HDL_VAL : session->session_hdl);
->>>>>>> 5ef7ecbc
 		rc = -EINVAL;
 		goto end;
 	}
@@ -3930,18 +3859,11 @@
 		goto end;
 	}
 
-<<<<<<< HEAD
-	link = (struct cam_req_mgr_core_link *)
-		cam_get_device_priv(flush_info->link_hdl);
-	if (!link) {
-		CAM_DBG(CAM_CRM, "link ptr NULL %x", flush_info->link_hdl);
-=======
 	link = cam_get_link_priv(flush_info->link_hdl);
 	if (!link || (link->link_hdl != flush_info->link_hdl)) {
 		CAM_ERR(CAM_CRM, "link:%s flush->link_hdl:%x link->link_hdl:%x",
 			CAM_IS_NULL_TO_STR(link), flush_info->link_hdl,
 			(!link) ? CAM_REQ_MGR_DEFAULT_HDL_VAL : link->link_hdl);
->>>>>>> 5ef7ecbc
 		rc = -EINVAL;
 		goto end;
 	}
@@ -3996,13 +3918,6 @@
 
 	mutex_lock(&g_crm_core_dev->crm_lock);
 	for (i = 0; i < control->num_links; i++) {
-<<<<<<< HEAD
-		link = (struct cam_req_mgr_core_link *)
-			cam_get_device_priv(control->link_hdls[i]);
-		if (!link) {
-			CAM_ERR(CAM_CRM, "Link(%d) is NULL on session 0x%x",
-				i, control->session_hdl);
-=======
 		link = cam_get_link_priv(control->link_hdls[i]);
 		if (!link || (link->link_hdl != control->link_hdls[i])) {
 			CAM_ERR(CAM_CRM,
@@ -4010,7 +3925,6 @@
 				CAM_IS_NULL_TO_STR(link), control->link_hdls[i],
 				(!link) ?
 				CAM_REQ_MGR_DEFAULT_HDL_VAL : link->link_hdl);
->>>>>>> 5ef7ecbc
 			rc = -EINVAL;
 			break;
 		}
@@ -4063,8 +3977,6 @@
 	return rc;
 }
 
-<<<<<<< HEAD
-=======
 int cam_req_mgr_dump_request(struct cam_dump_req_cmd *dump_req)
 {
 	int                                  rc = 0;
@@ -4127,7 +4039,6 @@
 	mutex_unlock(&g_crm_core_dev->crm_lock);
 	return 0;
 }
->>>>>>> 5ef7ecbc
 
 int cam_req_mgr_core_device_init(void)
 {
